--- conflicted
+++ resolved
@@ -56,11 +56,6 @@
     }
 
     targetProjectPath = ":app"
-<<<<<<< HEAD
-    @Suppress("UnstableApiUsage")
-    experimentalProperties["android.experimental.self-instrumenting"] = true
-=======
->>>>>>> 2057fa02
     // required for benchmark:
     // self instrumentation required for the tests to be able to compile, start, or kill the app
     // ensures test and app processes are separate
