--- conflicted
+++ resolved
@@ -64,13 +64,8 @@
 }
 
 dependencies {
-<<<<<<< HEAD
     implementation(libs.androidx.junit)
     implementation(libs.androidx.benchmark.macro.junit4)
-=======
-    implementation("androidx.test.ext:junit:1.1.5")
-    implementation("androidx.benchmark:benchmark-macro-junit4:1.2.2")
->>>>>>> 7109bdea
 }
 
 androidComponents {
