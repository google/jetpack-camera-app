/*
 * Copyright (C) 2023 The Android Open Source Project
 *
 * Licensed under the Apache License, Version 2.0 (the "License");
 * you may not use this file except in compliance with the License.
 * You may obtain a copy of the License at
 *
 *      http://www.apache.org/licenses/LICENSE-2.0
 *
 * Unless required by applicable law or agreed to in writing, software
 * distributed under the License is distributed on an "AS IS" BASIS,
 * WITHOUT WARRANTIES OR CONDITIONS OF ANY KIND, either express or implied.
 * See the License for the specific language governing permissions and
 * limitations under the License.
 */

pluginManagement {
    repositories {
        google()
        mavenCentral()
        gradlePluginPortal()
    }
}
@Suppress("UnstableApiUsage")
dependencyResolutionManagement {
    repositoriesMode.set(RepositoriesMode.FAIL_ON_PROJECT_REPOS)
    repositories {
        maven {
<<<<<<< HEAD
            setUrl("https://androidx.dev/snapshots/builds/12478400/artifacts/repository")
=======
            setUrl("https://androidx.dev/snapshots/builds/12696077/artifacts/repository")
>>>>>>> 1e28091e
        }
        google()
        mavenCentral()
    }
}
rootProject.name = "Jetpack Camera"
include(":app")
include(":feature:preview")
include(":core:camera")
include(":feature:settings")
include(":data:settings")
include(":core:common")
include(":benchmark")
include(":feature:permissions")<|MERGE_RESOLUTION|>--- conflicted
+++ resolved
@@ -26,11 +26,7 @@
     repositoriesMode.set(RepositoriesMode.FAIL_ON_PROJECT_REPOS)
     repositories {
         maven {
-<<<<<<< HEAD
-            setUrl("https://androidx.dev/snapshots/builds/12478400/artifacts/repository")
-=======
             setUrl("https://androidx.dev/snapshots/builds/12696077/artifacts/repository")
->>>>>>> 1e28091e
         }
         google()
         mavenCentral()
