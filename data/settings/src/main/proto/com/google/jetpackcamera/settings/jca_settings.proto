/*
 * Copyright (C) 2023 The Android Open Source Project
 *
 * Licensed under the Apache License, Version 2.0 (the "License");
 * you may not use this file except in compliance with the License.
 * You may obtain a copy of the License at
 *
 *      http://www.apache.org/licenses/LICENSE-2.0
 *
 * Unless required by applicable law or agreed to in writing, software
 * distributed under the License is distributed on an "AS IS" BASIS,
 * WITHOUT WARRANTIES OR CONDITIONS OF ANY KIND, either express or implied.
 * See the License for the specific language governing permissions and
 * limitations under the License.
 */

syntax = "proto3";

import "com/google/jetpackcamera/settings/aspect_ratio.proto";
import "com/google/jetpackcamera/settings/capture_mode.proto";
import "com/google/jetpackcamera/settings/dark_mode.proto";
import "com/google/jetpackcamera/settings/flash_mode.proto";
import "com/google/jetpackcamera/settings/target_frame_rate.proto";



option java_package = "com.google.jetpackcamera.settings";
option java_multiple_files = true;

message JcaSettings {
  bool default_front_camera = 2;
  bool front_camera_available = 3;
  bool back_camera_available = 4;
<<<<<<< HEAD
  DarkModeProto dark_mode_status = 5;
  FlashModeProto flash_mode_status = 6;
  TargetFrameRate target_frame_rate = 7;
=======
  DarkMode dark_mode_status = 5;
  FlashMode flash_mode_status = 6;
  AspectRatio aspect_ratio_status = 7;
  CaptureMode capture_mode_status = 8;
>>>>>>> 5997b5c2
}<|MERGE_RESOLUTION|>--- conflicted
+++ resolved
@@ -31,14 +31,10 @@
   bool default_front_camera = 2;
   bool front_camera_available = 3;
   bool back_camera_available = 4;
-<<<<<<< HEAD
-  DarkModeProto dark_mode_status = 5;
-  FlashModeProto flash_mode_status = 6;
-  TargetFrameRate target_frame_rate = 7;
-=======
   DarkMode dark_mode_status = 5;
   FlashMode flash_mode_status = 6;
   AspectRatio aspect_ratio_status = 7;
   CaptureMode capture_mode_status = 8;
->>>>>>> 5997b5c2
+  TargetFrameRate target_frame_rate = 9;
+
 }