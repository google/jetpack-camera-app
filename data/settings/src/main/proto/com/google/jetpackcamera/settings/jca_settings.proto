--- conflicted
+++ resolved
@@ -29,13 +29,8 @@
   bool default_front_camera = 2;
   bool front_camera_available = 3;
   bool back_camera_available = 4;
-<<<<<<< HEAD
   DarkMode dark_mode_status = 5;
   FlashMode flash_mode_status = 6;
-=======
-  DarkModeProto dark_mode_status = 5;
-  FlashModeProto flash_mode_status = 6;
   AspectRatio aspect_ratio_status = 7;
   CaptureMode capture_mode_status = 8;
->>>>>>> 17675c1d
 }