/*
 * Copyright (C) 2023 The Android Open Source Project
 *
 * Licensed under the Apache License, Version 2.0 (the "License");
 * you may not use this file except in compliance with the License.
 * You may obtain a copy of the License at
 *
 *      http://www.apache.org/licenses/LICENSE-2.0
 *
 * Unless required by applicable law or agreed to in writing, software
 * distributed under the License is distributed on an "AS IS" BASIS,
 * WITHOUT WARRANTIES OR CONDITIONS OF ANY KIND, either express or implied.
 * See the License for the specific language governing permissions and
 * limitations under the License.
 */

syntax = "proto3";

import "com/google/jetpackcamera/settings/aspect_ratio.proto";
import "com/google/jetpackcamera/settings/capture_mode.proto";
import "com/google/jetpackcamera/settings/dark_mode.proto";
import "com/google/jetpackcamera/settings/dynamic_range.proto";
import "com/google/jetpackcamera/settings/flash_mode.proto";
import "com/google/jetpackcamera/settings/image_output_format.proto";
import "com/google/jetpackcamera/settings/lens_facing.proto";
import "com/google/jetpackcamera/settings/stabilization_mode.proto";
import "com/google/jetpackcamera/settings/video_quality.proto";


option java_package = "com.google.jetpackcamera.settings";
option java_multiple_files = true;

message JcaSettings {
  // Camera settings
  LensFacing default_lens_facing = 1;
  FlashMode flash_mode_status = 2;
  int32 target_frame_rate = 3;
  AspectRatio aspect_ratio_status = 4;
  StreamConfig stream_config_status = 5;
  StabilizationMode stabilization_mode = 6;
  DynamicRange dynamic_range_status = 8;
  ImageOutputFormat image_format_status = 10;
  uint64 max_video_duration_millis = 11;
<<<<<<< HEAD
  bool audio_enabled_status = 12;
=======
  VideoQuality video_quality = 12;
>>>>>>> e610e53b

  // Non-camera app settings
  DarkMode dark_mode_status = 9;
}<|MERGE_RESOLUTION|>--- conflicted
+++ resolved
@@ -41,11 +41,8 @@
   DynamicRange dynamic_range_status = 8;
   ImageOutputFormat image_format_status = 10;
   uint64 max_video_duration_millis = 11;
-<<<<<<< HEAD
-  bool audio_enabled_status = 12;
-=======
   VideoQuality video_quality = 12;
->>>>>>> e610e53b
+  bool audio_enabled_status = 13;
 
   // Non-camera app settings
   DarkMode dark_mode_status = 9;
