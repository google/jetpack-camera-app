/*
 * Copyright (C) 2023 The Android Open Source Project
 *
 * Licensed under the Apache License, Version 2.0 (the "License");
 * you may not use this file except in compliance with the License.
 * You may obtain a copy of the License at
 *
 *      http://www.apache.org/licenses/LICENSE-2.0
 *
 * Unless required by applicable law or agreed to in writing, software
 * distributed under the License is distributed on an "AS IS" BASIS,
 * WITHOUT WARRANTIES OR CONDITIONS OF ANY KIND, either express or implied.
 * See the License for the specific language governing permissions and
 * limitations under the License.
 */

syntax = "proto3";

import "com/google/jetpackcamera/settings/aspect_ratio.proto";
import "com/google/jetpackcamera/settings/capture_mode.proto";
import "com/google/jetpackcamera/settings/dark_mode.proto";
import "com/google/jetpackcamera/settings/flash_mode.proto";
import "com/google/jetpackcamera/settings/preview_stabilization.proto";
import "com/google/jetpackcamera/settings/target_frame_rate.proto";
import "com/google/jetpackcamera/settings/video_stabilization.proto";





option java_package = "com.google.jetpackcamera.settings";
option java_multiple_files = true;

message JcaSettings {
  bool default_front_camera = 2;
  bool front_camera_available = 3;
  bool back_camera_available = 4;
  DarkMode dark_mode_status = 5;
  FlashMode flash_mode_status = 6;
  AspectRatio aspect_ratio_status = 7;
  CaptureMode capture_mode_status = 8;
<<<<<<< HEAD
  TargetFrameRate target_frame_rate = 9;
  int32 max_frame_rate = 10;
=======
  PreviewStabilization stabilize_preview = 9;
  VideoStabilization stabilize_video = 10;
  bool stabilize_video_supported = 11;
  bool stabilize_preview_supported = 12;
  TargetFrameRate target_frame_rate = 13;

>>>>>>> 340a985d
}<|MERGE_RESOLUTION|>--- conflicted
+++ resolved
@@ -39,15 +39,10 @@
   FlashMode flash_mode_status = 6;
   AspectRatio aspect_ratio_status = 7;
   CaptureMode capture_mode_status = 8;
-<<<<<<< HEAD
-  TargetFrameRate target_frame_rate = 9;
-  int32 max_frame_rate = 10;
-=======
   PreviewStabilization stabilize_preview = 9;
   VideoStabilization stabilize_video = 10;
   bool stabilize_video_supported = 11;
   bool stabilize_preview_supported = 12;
   TargetFrameRate target_frame_rate = 13;
-
->>>>>>> 340a985d
+  int32 max_frame_rate = 14;
 }