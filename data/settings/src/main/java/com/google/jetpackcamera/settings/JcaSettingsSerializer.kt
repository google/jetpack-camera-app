/*
 * Copyright (C) 2023 The Android Open Source Project
 *
 * Licensed under the Apache License, Version 2.0 (the "License");
 * you may not use this file except in compliance with the License.
 * You may obtain a copy of the License at
 *
 *      http://www.apache.org/licenses/LICENSE-2.0
 *
 * Unless required by applicable law or agreed to in writing, software
 * distributed under the License is distributed on an "AS IS" BASIS,
 * WITHOUT WARRANTIES OR CONDITIONS OF ANY KIND, either express or implied.
 * See the License for the specific language governing permissions and
 * limitations under the License.
 */

package com.google.jetpackcamera.settings

import androidx.datastore.core.CorruptionException
import androidx.datastore.core.Serializer
import com.google.protobuf.InvalidProtocolBufferException
import java.io.InputStream
import java.io.OutputStream


object JcaSettingsSerializer : Serializer<JcaSettings> {

    override val defaultValue: JcaSettings = JcaSettings.newBuilder()
        .setDarkModeStatus(DarkMode.DARK_MODE_SYSTEM)
        .setDefaultFrontCamera(false)
        .setBackCameraAvailable(true)
        .setFrontCameraAvailable(true)
<<<<<<< HEAD
        .setFlashModeStatus(FlashMode.FLASH_MODE_OFF)
=======
        .setAspectRatioStatus(AspectRatio.ASPECT_RATIO_THREE_FOUR)
        .setFlashModeStatus(FlashModeProto.FLASH_MODE_OFF)
        .setCaptureModeStatus(CaptureMode.CAPTURE_MODE_MULTI_STREAM)
>>>>>>> 17675c1d
        .build()

    override suspend fun readFrom(input: InputStream): JcaSettings {
        try {
            return JcaSettings.parseFrom(input)
        } catch (exception: InvalidProtocolBufferException) {
            throw CorruptionException("Cannot read proto.", exception)
        }
    }

    override suspend fun writeTo(
        t: JcaSettings,
        output: OutputStream
    ) = t.writeTo(output)
}<|MERGE_RESOLUTION|>--- conflicted
+++ resolved
@@ -30,13 +30,9 @@
         .setDefaultFrontCamera(false)
         .setBackCameraAvailable(true)
         .setFrontCameraAvailable(true)
-<<<<<<< HEAD
         .setFlashModeStatus(FlashMode.FLASH_MODE_OFF)
-=======
         .setAspectRatioStatus(AspectRatio.ASPECT_RATIO_THREE_FOUR)
-        .setFlashModeStatus(FlashModeProto.FLASH_MODE_OFF)
         .setCaptureModeStatus(CaptureMode.CAPTURE_MODE_MULTI_STREAM)
->>>>>>> 17675c1d
         .build()
 
     override suspend fun readFrom(input: InputStream): JcaSettings {
