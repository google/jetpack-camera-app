--- conflicted
+++ resolved
@@ -1,5 +1,5 @@
 /*
- * Copyright (C) 2023-2024 The Android Open Source Project
+ * Copyright (C) 2023 The Android Open Source Project
  *
  * Licensed under the Apache License, Version 2.0 (the "License");
  * you may not use this file except in compliance with the License.
@@ -35,12 +35,9 @@
         .setStabilizeVideo(VideoStabilization.VIDEO_STABILIZATION_UNDEFINED)
         .setStabilizePreviewSupported(false)
         .setStabilizeVideoSupported(false)
-<<<<<<< HEAD
-        .addAllSupportedFrameRates(emptySet())
-=======
         .setDynamicRangeStatus(DynamicRange.DYNAMIC_RANGE_UNSPECIFIED)
         .addSupportedDynamicRanges(DynamicRange.DYNAMIC_RANGE_SDR)
->>>>>>> 90b85865
+        .addAllSupportedFrameRates(emptySet())
         .build()
 
     override suspend fun readFrom(input: InputStream): JcaSettings {
