/*
 * Copyright (C) 2023 The Android Open Source Project
 *
 * Licensed under the Apache License, Version 2.0 (the "License");
 * you may not use this file except in compliance with the License.
 * You may obtain a copy of the License at
 *
 *      http://www.apache.org/licenses/LICENSE-2.0
 *
 * Unless required by applicable law or agreed to in writing, software
 * distributed under the License is distributed on an "AS IS" BASIS,
 * WITHOUT WARRANTIES OR CONDITIONS OF ANY KIND, either express or implied.
 * See the License for the specific language governing permissions and
 * limitations under the License.
 */

package com.google.jetpackcamera.settings

import com.google.jetpackcamera.settings.model.AspectRatio
import com.google.jetpackcamera.settings.model.CameraAppSettings
<<<<<<< HEAD
import com.google.jetpackcamera.settings.model.CaptureMode
=======
import com.google.jetpackcamera.settings.model.DarkModeStatus
>>>>>>> 87b3433d
import com.google.jetpackcamera.settings.model.FlashModeStatus
import kotlinx.coroutines.flow.Flow

/**
 * Data layer for settings.
 */
interface SettingsRepository {

    val cameraAppSettings: Flow<CameraAppSettings>

    suspend fun updateDefaultToFrontCamera()

    suspend fun updateDarkModeStatus(darkModeStatus: DarkModeStatus)

    suspend fun updateFlashModeStatus(flashModeStatus: FlashModeStatus)

<<<<<<< HEAD
    suspend fun updateAvailableCameraLens(frontLensAvailable: Boolean, backLensAvailable: Boolean)

    suspend fun updateCaptureMode(captureMode: CaptureMode)

    suspend fun getCameraAppSettings(): CameraAppSettings

=======
    suspend fun getCameraAppSettings(): CameraAppSettings

    // set device values from cameraUseCase
    suspend fun updateAvailableCameraLens(frontLensAvailable: Boolean, backLensAvailable: Boolean)

    suspend fun updateAspectRatio(aspectRatio: AspectRatio)
>>>>>>> 87b3433d
}<|MERGE_RESOLUTION|>--- conflicted
+++ resolved
@@ -18,11 +18,8 @@
 
 import com.google.jetpackcamera.settings.model.AspectRatio
 import com.google.jetpackcamera.settings.model.CameraAppSettings
-<<<<<<< HEAD
 import com.google.jetpackcamera.settings.model.CaptureMode
-=======
 import com.google.jetpackcamera.settings.model.DarkModeStatus
->>>>>>> 87b3433d
 import com.google.jetpackcamera.settings.model.FlashModeStatus
 import kotlinx.coroutines.flow.Flow
 
@@ -39,19 +36,14 @@
 
     suspend fun updateFlashModeStatus(flashModeStatus: FlashModeStatus)
 
-<<<<<<< HEAD
+    // set device values from cameraUseCase
     suspend fun updateAvailableCameraLens(frontLensAvailable: Boolean, backLensAvailable: Boolean)
+
+    suspend fun updateAspectRatio(aspectRatio: AspectRatio)
 
     suspend fun updateCaptureMode(captureMode: CaptureMode)
 
     suspend fun getCameraAppSettings(): CameraAppSettings
 
-=======
-    suspend fun getCameraAppSettings(): CameraAppSettings
 
-    // set device values from cameraUseCase
-    suspend fun updateAvailableCameraLens(frontLensAvailable: Boolean, backLensAvailable: Boolean)
-
-    suspend fun updateAspectRatio(aspectRatio: AspectRatio)
->>>>>>> 87b3433d
 }