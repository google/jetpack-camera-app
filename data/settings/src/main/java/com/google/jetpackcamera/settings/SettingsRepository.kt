/*
 * Copyright (C) 2023 The Android Open Source Project
 *
 * Licensed under the Apache License, Version 2.0 (the "License");
 * you may not use this file except in compliance with the License.
 * You may obtain a copy of the License at
 *
 *      http://www.apache.org/licenses/LICENSE-2.0
 *
 * Unless required by applicable law or agreed to in writing, software
 * distributed under the License is distributed on an "AS IS" BASIS,
 * WITHOUT WARRANTIES OR CONDITIONS OF ANY KIND, either express or implied.
 * See the License for the specific language governing permissions and
 * limitations under the License.
 */
package com.google.jetpackcamera.settings

import com.google.jetpackcamera.settings.model.AspectRatio
import com.google.jetpackcamera.settings.model.CameraAppSettings
import com.google.jetpackcamera.settings.model.DarkMode
import com.google.jetpackcamera.settings.model.DynamicRange
import com.google.jetpackcamera.settings.model.FlashMode
import com.google.jetpackcamera.settings.model.ImageOutputFormat
import com.google.jetpackcamera.settings.model.LensFacing
import com.google.jetpackcamera.settings.model.StabilizationMode
import com.google.jetpackcamera.settings.model.StreamConfig
import com.google.jetpackcamera.settings.model.VideoQuality
import kotlinx.coroutines.flow.Flow

/**
 * Data layer for settings.
 */
interface SettingsRepository {

    val defaultCameraAppSettings: Flow<CameraAppSettings>

    suspend fun getCurrentDefaultCameraAppSettings(): CameraAppSettings

    suspend fun updateDefaultLensFacing(lensFacing: LensFacing)

    suspend fun updateDarkModeStatus(darkMode: DarkMode)

    suspend fun updateFlashModeStatus(flashMode: FlashMode)

    suspend fun updateAspectRatio(aspectRatio: AspectRatio)

    suspend fun updateStreamConfig(streamConfig: StreamConfig)

    suspend fun updateStabilizationMode(stabilizationMode: StabilizationMode)

    suspend fun updateDynamicRange(dynamicRange: DynamicRange)

    suspend fun updateTargetFrameRate(targetFrameRate: Int)

    suspend fun updateImageFormat(imageFormat: ImageOutputFormat)

    suspend fun updateMaxVideoDuration(durationMillis: Long)

<<<<<<< HEAD
    suspend fun updateAudioEnabled(isAudioEnabled: Boolean)
=======
    suspend fun updateVideoQuality(videoQuality: VideoQuality)
>>>>>>> e610e53b
}<|MERGE_RESOLUTION|>--- conflicted
+++ resolved
@@ -56,9 +56,7 @@
 
     suspend fun updateMaxVideoDuration(durationMillis: Long)
 
-<<<<<<< HEAD
+    suspend fun updateVideoQuality(videoQuality: VideoQuality)
+
     suspend fun updateAudioEnabled(isAudioEnabled: Boolean)
-=======
-    suspend fun updateVideoQuality(videoQuality: VideoQuality)
->>>>>>> e610e53b
 }