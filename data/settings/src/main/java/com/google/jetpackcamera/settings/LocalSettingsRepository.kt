/*
 * Copyright (C) 2023-2024 The Android Open Source Project
 *
 * Licensed under the Apache License, Version 2.0 (the "License");
 * you may not use this file except in compliance with the License.
 * You may obtain a copy of the License at
 *
 *      http://www.apache.org/licenses/LICENSE-2.0
 *
 * Unless required by applicable law or agreed to in writing, software
 * distributed under the License is distributed on an "AS IS" BASIS,
 * WITHOUT WARRANTIES OR CONDITIONS OF ANY KIND, either express or implied.
 * See the License for the specific language governing permissions and
 * limitations under the License.
 */
package com.google.jetpackcamera.settings

import androidx.datastore.core.DataStore
import com.google.jetpackcamera.settings.AspectRatio as AspectRatioProto
import com.google.jetpackcamera.settings.CaptureMode as CaptureModeProto
import com.google.jetpackcamera.settings.DarkMode as DarkModeProto
import com.google.jetpackcamera.settings.FlashMode as FlashModeProto
import com.google.jetpackcamera.settings.PreviewStabilization as PreviewStabilizationProto
import com.google.jetpackcamera.settings.VideoStabilization as VideoStabilizationProto
import com.google.jetpackcamera.settings.model.AspectRatio
import com.google.jetpackcamera.settings.model.CameraAppSettings
import com.google.jetpackcamera.settings.model.CaptureMode
import com.google.jetpackcamera.settings.model.DarkMode
import com.google.jetpackcamera.settings.model.DynamicRange
import com.google.jetpackcamera.settings.model.DynamicRange.Companion.toProto
import com.google.jetpackcamera.settings.model.FlashMode
import com.google.jetpackcamera.settings.model.Stabilization
import com.google.jetpackcamera.settings.model.SupportedStabilizationMode
import com.google.jetpackcamera.settings.model.TargetFrameRate
import javax.inject.Inject
import kotlinx.coroutines.flow.first
import kotlinx.coroutines.flow.map

/**
 * Implementation of [SettingsRepository] with locally stored settings.
 */
class LocalSettingsRepository @Inject constructor(
    private val jcaSettings: DataStore<JcaSettings>
) : SettingsRepository {

    override val cameraAppSettings = jcaSettings.data
        .map {
            CameraAppSettings(
                isFrontCameraFacing = it.defaultFrontCamera,
                darkMode = when (it.darkModeStatus) {
                    DarkModeProto.DARK_MODE_DARK -> DarkMode.DARK
                    DarkModeProto.DARK_MODE_LIGHT -> DarkMode.LIGHT
                    DarkModeProto.DARK_MODE_SYSTEM -> DarkMode.SYSTEM
                    else -> DarkMode.SYSTEM
                },
                flashMode = when (it.flashModeStatus) {
                    FlashModeProto.FLASH_MODE_AUTO -> FlashMode.AUTO
                    FlashModeProto.FLASH_MODE_ON -> FlashMode.ON
                    FlashModeProto.FLASH_MODE_OFF -> FlashMode.OFF
                    else -> FlashMode.OFF
                },
                isFrontCameraAvailable = it.frontCameraAvailable,
                isBackCameraAvailable = it.backCameraAvailable,
                aspectRatio = AspectRatio.fromProto(it.aspectRatioStatus),
                previewStabilization = Stabilization.fromProto(it.stabilizePreview),
                videoCaptureStabilization = Stabilization.fromProto(it.stabilizeVideo),
                supportedStabilizationModes = getSupportedStabilization(
                    previewSupport = it.stabilizePreviewSupported,
                    videoSupport = it.stabilizeVideoSupported
                ),
                targetFrameRate = TargetFrameRate.fromProto(it.targetFrameRate),
                captureMode = when (it.captureModeStatus) {
                    CaptureModeProto.CAPTURE_MODE_SINGLE_STREAM -> CaptureMode.SINGLE_STREAM
                    CaptureModeProto.CAPTURE_MODE_MULTI_STREAM -> CaptureMode.MULTI_STREAM
                    else -> CaptureMode.MULTI_STREAM
                },
<<<<<<< HEAD
                supportedFixedFrameRates = it.supportedFrameRatesList
=======
                dynamicRange = DynamicRange.fromProto(it.dynamicRangeStatus),
                supportedDynamicRanges = it.supportedDynamicRangesList.map { dynRngProto ->
                    DynamicRange.fromProto(dynRngProto)
                }

>>>>>>> 90b85865
            )
        }

    override suspend fun getCameraAppSettings(): CameraAppSettings = cameraAppSettings.first()

    override suspend fun updateDefaultToFrontCamera() {
        jcaSettings.updateData { currentSettings ->
            currentSettings.toBuilder()
                .setDefaultFrontCamera(!currentSettings.defaultFrontCamera)
                .build()
        }
    }

    override suspend fun updateDarkModeStatus(darkMode: DarkMode) {
        val newStatus = when (darkMode) {
            DarkMode.DARK -> DarkModeProto.DARK_MODE_DARK
            DarkMode.LIGHT -> DarkModeProto.DARK_MODE_LIGHT
            DarkMode.SYSTEM -> DarkModeProto.DARK_MODE_SYSTEM
        }
        jcaSettings.updateData { currentSettings ->
            currentSettings.toBuilder()
                .setDarkModeStatus(newStatus)
                .build()
        }
    }

    override suspend fun updateFlashModeStatus(flashMode: FlashMode) {
        val newStatus = when (flashMode) {
            FlashMode.AUTO -> FlashModeProto.FLASH_MODE_AUTO
            FlashMode.ON -> FlashModeProto.FLASH_MODE_ON
            FlashMode.OFF -> FlashModeProto.FLASH_MODE_OFF
        }
        jcaSettings.updateData { currentSettings ->
            currentSettings.toBuilder()
                .setFlashModeStatus(newStatus)
                .build()
        }
    }

    override suspend fun updateAvailableCameraLens(
        frontLensAvailable: Boolean,
        backLensAvailable: Boolean
    ) {
        // if a front or back lens is not present, the option to change
        // the direction of the camera should be disabled
        jcaSettings.updateData { currentSettings ->
            val newLensFacing = if (currentSettings.defaultFrontCamera) {
                frontLensAvailable
            } else {
                false
            }
            currentSettings.toBuilder()
                .setDefaultFrontCamera(newLensFacing)
                .setFrontCameraAvailable(frontLensAvailable)
                .setBackCameraAvailable(backLensAvailable)
                .build()
        }
    }

    override suspend fun updateTargetFrameRate(targetFrameRate: TargetFrameRate) {
        jcaSettings.updateData { currentSettings ->
            currentSettings.toBuilder()
                .setTargetFrameRate(targetFrameRate.toProto())
                .build()
        }
    }

    override suspend fun updateSupportedFixedFrameRate(
        supportedFrameRates: Set<Int>,
        currentTargetFrameRate: TargetFrameRate
    ) {
        jcaSettings.updateData { currentSettings ->
            currentSettings.toBuilder()
                .clearSupportedFrameRates()
                .addAllSupportedFrameRates(supportedFrameRates)
                .build()
        }
        when (currentTargetFrameRate) {
            TargetFrameRate.TARGET_FPS_NONE -> {}
            TargetFrameRate.TARGET_FPS_15 -> {
                if (supportedFrameRates.contains(15)) {
                    updateTargetFrameRate(TargetFrameRate.TARGET_FPS_NONE)
                }
            }

            TargetFrameRate.TARGET_FPS_30 -> {
                if (supportedFrameRates.contains(30)) {
                    updateTargetFrameRate(TargetFrameRate.TARGET_FPS_NONE)
                }
            }

            TargetFrameRate.TARGET_FPS_60 -> {
                if (supportedFrameRates.contains(60)) {
                    updateTargetFrameRate(TargetFrameRate.TARGET_FPS_NONE)
                }
            }
        }
    }

    override suspend fun updateAspectRatio(aspectRatio: AspectRatio) {
        val newStatus = when (aspectRatio) {
            AspectRatio.NINE_SIXTEEN -> AspectRatioProto.ASPECT_RATIO_NINE_SIXTEEN
            AspectRatio.THREE_FOUR -> AspectRatioProto.ASPECT_RATIO_THREE_FOUR
            AspectRatio.ONE_ONE -> AspectRatioProto.ASPECT_RATIO_ONE_ONE
        }
        jcaSettings.updateData { currentSettings ->
            currentSettings.toBuilder()
                .setAspectRatioStatus(newStatus)
                .build()
        }
    }

    override suspend fun updateCaptureMode(captureMode: CaptureMode) {
        val newStatus = when (captureMode) {
            CaptureMode.MULTI_STREAM -> CaptureModeProto.CAPTURE_MODE_MULTI_STREAM
            CaptureMode.SINGLE_STREAM -> CaptureModeProto.CAPTURE_MODE_SINGLE_STREAM
        }
        jcaSettings.updateData { currentSettings ->
            currentSettings.toBuilder()
                .setCaptureModeStatus(newStatus)
                .build()
        }
    }

    override suspend fun updatePreviewStabilization(stabilization: Stabilization) {
        val newStatus = when (stabilization) {
            Stabilization.ON -> PreviewStabilizationProto.PREVIEW_STABILIZATION_ON
            Stabilization.OFF -> PreviewStabilizationProto.PREVIEW_STABILIZATION_OFF
            else -> PreviewStabilizationProto.PREVIEW_STABILIZATION_UNDEFINED
        }
        jcaSettings.updateData { currentSettings ->
            currentSettings.toBuilder()
                .setStabilizePreview(newStatus)
                .build()
        }
    }

    override suspend fun updateVideoStabilization(stabilization: Stabilization) {
        val newStatus = when (stabilization) {
            Stabilization.ON -> VideoStabilizationProto.VIDEO_STABILIZATION_ON
            Stabilization.OFF -> VideoStabilizationProto.VIDEO_STABILIZATION_OFF
            else -> VideoStabilizationProto.VIDEO_STABILIZATION_UNDEFINED
        }
        jcaSettings.updateData { currentSettings ->
            currentSettings.toBuilder()
                .setStabilizeVideo(newStatus)
                .build()
        }
    }

    override suspend fun updateVideoStabilizationSupported(isSupported: Boolean) {
        jcaSettings.updateData { currentSettings ->
            currentSettings.toBuilder()
                .setStabilizeVideoSupported(isSupported)
                .build()
        }
    }

    override suspend fun updatePreviewStabilizationSupported(isSupported: Boolean) {
        jcaSettings.updateData { currentSettings ->
            currentSettings.toBuilder()
                .setStabilizePreviewSupported(isSupported)
                .build()
        }
    }

    private fun getSupportedStabilization(
        previewSupport: Boolean,
        videoSupport: Boolean
    ): List<SupportedStabilizationMode> {
        return buildList {
            if (previewSupport) {
                add(SupportedStabilizationMode.ON)
            }
            if (videoSupport) {
                add(SupportedStabilizationMode.HIGH_QUALITY)
            }
        }
    }

    override suspend fun updateDynamicRange(dynamicRange: DynamicRange) {
        jcaSettings.updateData { currentSettings ->
            currentSettings.toBuilder()
                .setDynamicRangeStatus(dynamicRange.toProto())
                .build()
        }
    }

    override suspend fun updateSupportedDynamicRanges(supportedDynamicRanges: List<DynamicRange>) {
        jcaSettings.updateData { currentSettings ->
            currentSettings.toBuilder()
                .clearSupportedDynamicRanges()
                .addAllSupportedDynamicRanges(
                    supportedDynamicRanges.map {
                        it.toProto()
                    }
                )
                .build()
        }
    }
}<|MERGE_RESOLUTION|>--- conflicted
+++ resolved
@@ -1,5 +1,5 @@
 /*
- * Copyright (C) 2023-2024 The Android Open Source Project
+ * Copyright (C) 2023 The Android Open Source Project
  *
  * Licensed under the Apache License, Version 2.0 (the "License");
  * you may not use this file except in compliance with the License.
@@ -74,15 +74,11 @@
                     CaptureModeProto.CAPTURE_MODE_MULTI_STREAM -> CaptureMode.MULTI_STREAM
                     else -> CaptureMode.MULTI_STREAM
                 },
-<<<<<<< HEAD
-                supportedFixedFrameRates = it.supportedFrameRatesList
-=======
                 dynamicRange = DynamicRange.fromProto(it.dynamicRangeStatus),
                 supportedDynamicRanges = it.supportedDynamicRangesList.map { dynRngProto ->
                     DynamicRange.fromProto(dynRngProto)
-                }
-
->>>>>>> 90b85865
+                },
+                supportedFixedFrameRates = it.supportedFrameRatesList
             )
         }
 
@@ -163,19 +159,19 @@
         when (currentTargetFrameRate) {
             TargetFrameRate.TARGET_FPS_NONE -> {}
             TargetFrameRate.TARGET_FPS_15 -> {
-                if (supportedFrameRates.contains(15)) {
+                if (!supportedFrameRates.contains(15)) {
                     updateTargetFrameRate(TargetFrameRate.TARGET_FPS_NONE)
                 }
             }
 
             TargetFrameRate.TARGET_FPS_30 -> {
-                if (supportedFrameRates.contains(30)) {
+                if (!supportedFrameRates.contains(30)) {
                     updateTargetFrameRate(TargetFrameRate.TARGET_FPS_NONE)
                 }
             }
 
             TargetFrameRate.TARGET_FPS_60 -> {
-                if (supportedFrameRates.contains(60)) {
+                if (!supportedFrameRates.contains(60)) {
                     updateTargetFrameRate(TargetFrameRate.TARGET_FPS_NONE)
                 }
             }
