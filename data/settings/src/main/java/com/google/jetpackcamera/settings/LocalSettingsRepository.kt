--- conflicted
+++ resolved
@@ -73,11 +73,8 @@
                 dynamicRange = DynamicRange.fromProto(it.dynamicRangeStatus),
                 imageFormat = ImageOutputFormat.fromProto(it.imageFormatStatus),
                 maxVideoDurationMillis = it.maxVideoDurationMillis,
-<<<<<<< HEAD
+                videoQuality = VideoQuality.fromProto(it.videoQuality),
                 audioEnabled = it.audioEnabledStatus
-=======
-                videoQuality = VideoQuality.fromProto(it.videoQuality)
->>>>>>> e610e53b
             )
         }
 
@@ -190,17 +187,18 @@
         }
     }
 
-<<<<<<< HEAD
+    override suspend fun updateVideoQuality(videoQuality: VideoQuality) {
+        jcaSettings.updateData { currentSettings ->
+            currentSettings.toBuilder()
+                .setVideoQuality(videoQuality.toProto())
+                .build()
+        }
+    }
+
     override suspend fun updateAudioEnabled(isAudioEnabled: Boolean) {
         jcaSettings.updateData { currentSettings ->
             currentSettings.toBuilder()
                 .setAudioEnabledStatus(isAudioEnabled)
-=======
-    override suspend fun updateVideoQuality(videoQuality: VideoQuality) {
-        jcaSettings.updateData { currentSettings ->
-            currentSettings.toBuilder()
-                .setVideoQuality(videoQuality.toProto())
->>>>>>> e610e53b
                 .build()
         }
     }
