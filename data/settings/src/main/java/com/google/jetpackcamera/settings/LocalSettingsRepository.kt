--- conflicted
+++ resolved
@@ -51,18 +51,13 @@
                     FlashModeProto.UNRECOGNIZED,
                     null -> FlashModeStatus.OFF
                 },
-<<<<<<< HEAD
+                isFrontCameraAvailable = it.frontCameraAvailable,
+                isBackCameraAvailable = it.backCameraAvailable,
                 captureMode = when (it.captureModeStatus) {
                     CaptureModeProto.CAPTURE_MODE_SINGLE_STREAM -> CaptureMode.SINGLE_STREAM
                     CaptureModeProto.CAPTURE_MODE_MULTI_STREAM -> CaptureMode.MULTI_STREAM
                     else -> CaptureMode.MULTI_STREAM
                 },
-                front_camera_available = it.frontCameraAvailable,
-                back_camera_available = it.backCameraAvailable
-=======
-                isFrontCameraAvailable = it.frontCameraAvailable,
-                isBackCameraAvailable = it.backCameraAvailable
->>>>>>> 57529737
             )
         }
 
