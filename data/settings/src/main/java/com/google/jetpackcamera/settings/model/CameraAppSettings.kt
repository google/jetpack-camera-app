--- conflicted
+++ resolved
@@ -23,14 +23,9 @@
     val isFrontCameraFacing: Boolean = false,
     val isFrontCameraAvailable: Boolean = true,
     val isBackCameraAvailable: Boolean = true,
-<<<<<<< HEAD
     val darkMode: DarkMode = DarkMode.SYSTEM,
     val flashMode: FlashMode = FlashMode.OFF,
-=======
     val captureMode: CaptureMode = CaptureMode.MULTI_STREAM,
-    val darkMode: DarkModeStatus = DarkModeStatus.SYSTEM,
-    val flashMode: FlashModeStatus = FlashModeStatus.OFF,
->>>>>>> 17675c1d
     val aspectRatio: AspectRatio = AspectRatio.THREE_FOUR
 )
 
