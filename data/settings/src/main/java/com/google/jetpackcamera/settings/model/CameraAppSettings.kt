--- conflicted
+++ resolved
@@ -16,27 +16,17 @@
 
 package com.google.jetpackcamera.settings.model
 
-
 /**
  * Data layer representation for settings.
  */
 data class CameraAppSettings(
-<<<<<<< HEAD
-    val default_front_camera: Boolean = false,
-    val front_camera_available: Boolean = true,
-    val back_camera_available: Boolean = true,
-    val captureMode: CaptureMode = CaptureMode.MULTI_STREAM,
-    val dark_mode_status: DarkModeStatus = DarkModeStatus.SYSTEM,
-    val flash_mode_status: FlashModeStatus = FlashModeStatus.OFF,
-    val aspect_ratio: AspectRatio = AspectRatio.THREE_FOUR,
-=======
     val isFrontCameraFacing: Boolean = false,
     val isFrontCameraAvailable: Boolean = true,
     val isBackCameraAvailable: Boolean = true,
+    val captureMode: CaptureMode = CaptureMode.MULTI_STREAM,
     val darkMode: DarkModeStatus = DarkModeStatus.SYSTEM,
     val flashMode: FlashModeStatus = FlashModeStatus.OFF,
     val aspectRatio: AspectRatio = AspectRatio.THREE_FOUR
->>>>>>> 57529737
 )
 
 val DEFAULT_CAMERA_APP_SETTINGS = CameraAppSettings()