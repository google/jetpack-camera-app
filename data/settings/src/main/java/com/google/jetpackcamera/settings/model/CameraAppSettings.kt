/*
 * Copyright (C) 2023 The Android Open Source Project
 *
 * Licensed under the Apache License, Version 2.0 (the "License");
 * you may not use this file except in compliance with the License.
 * You may obtain a copy of the License at
 *
 *      http://www.apache.org/licenses/LICENSE-2.0
 *
 * Unless required by applicable law or agreed to in writing, software
 * distributed under the License is distributed on an "AS IS" BASIS,
 * WITHOUT WARRANTIES OR CONDITIONS OF ANY KIND, either express or implied.
 * See the License for the specific language governing permissions and
 * limitations under the License.
 */
package com.google.jetpackcamera.settings.model
const val TARGET_FPS_AUTO = 0
const val UNLIMITED_VIDEO_DURATION = -1L

/**
 * Data layer representation for settings.
 */
data class CameraAppSettings(
    val cameraLensFacing: LensFacing = LensFacing.BACK,
    val darkMode: DarkMode = DarkMode.SYSTEM,
    val flashMode: FlashMode = FlashMode.OFF,
    val captureMode: CaptureMode = CaptureMode.MULTI_STREAM,
    val aspectRatio: AspectRatio = AspectRatio.NINE_SIXTEEN,
    val previewStabilization: Stabilization = Stabilization.UNDEFINED,
    val videoCaptureStabilization: Stabilization = Stabilization.UNDEFINED,
    val dynamicRange: DynamicRange = DynamicRange.SDR,
    val defaultHdrDynamicRange: DynamicRange = DynamicRange.HLG10,
    val defaultHdrImageOutputFormat: ImageOutputFormat = ImageOutputFormat.JPEG_ULTRA_HDR,
    val lowLightBoost: LowLightBoost = LowLightBoost.DISABLED,
    val zoomScale: Float = 1f,
    val targetFrameRate: Int = TARGET_FPS_AUTO,
    val imageFormat: ImageOutputFormat = ImageOutputFormat.JPEG,
    val audioMuted: Boolean = false,
    val deviceRotation: DeviceRotation = DeviceRotation.Natural,
<<<<<<< HEAD
    val maxVideoDurationMillis: Long = UNLIMITED_VIDEO_DURATION
=======
    val concurrentCameraMode: ConcurrentCameraMode = ConcurrentCameraMode.OFF,
    val maxVideoDurationMillis: Long = -1L
>>>>>>> da711dde
)

fun SystemConstraints.forCurrentLens(cameraAppSettings: CameraAppSettings): CameraConstraints? {
    return perLensConstraints[cameraAppSettings.cameraLensFacing]
}

val DEFAULT_CAMERA_APP_SETTINGS = CameraAppSettings()<|MERGE_RESOLUTION|>--- conflicted
+++ resolved
@@ -37,12 +37,8 @@
     val imageFormat: ImageOutputFormat = ImageOutputFormat.JPEG,
     val audioMuted: Boolean = false,
     val deviceRotation: DeviceRotation = DeviceRotation.Natural,
-<<<<<<< HEAD
+    val concurrentCameraMode: ConcurrentCameraMode = ConcurrentCameraMode.OFF,
     val maxVideoDurationMillis: Long = UNLIMITED_VIDEO_DURATION
-=======
-    val concurrentCameraMode: ConcurrentCameraMode = ConcurrentCameraMode.OFF,
-    val maxVideoDurationMillis: Long = -1L
->>>>>>> da711dde
 )
 
 fun SystemConstraints.forCurrentLens(cameraAppSettings: CameraAppSettings): CameraConstraints? {
