--- conflicted
+++ resolved
@@ -31,12 +31,7 @@
     val aspectRatio: AspectRatio = AspectRatio.NINE_SIXTEEN,
     val stabilizationMode: StabilizationMode = StabilizationMode.AUTO,
     val dynamicRange: DynamicRange = DynamicRange.SDR,
-<<<<<<< HEAD
     val videoQuality: VideoQuality = VideoQuality.UNSPECIFIED,
-    val defaultHdrDynamicRange: DynamicRange = DynamicRange.HLG10,
-    val defaultHdrImageOutputFormat: ImageOutputFormat = ImageOutputFormat.JPEG_ULTRA_HDR,
-=======
->>>>>>> df49466f
     val zoomScale: Float = 1f,
     val targetFrameRate: Int = TARGET_FPS_AUTO,
     val imageFormat: ImageOutputFormat = ImageOutputFormat.JPEG,
