/*
 * Copyright (C) 2023 The Android Open Source Project
 *
 * Licensed under the Apache License, Version 2.0 (the "License");
 * you may not use this file except in compliance with the License.
 * You may obtain a copy of the License at
 *
 *      http://www.apache.org/licenses/LICENSE-2.0
 *
 * Unless required by applicable law or agreed to in writing, software
 * distributed under the License is distributed on an "AS IS" BASIS,
 * WITHOUT WARRANTIES OR CONDITIONS OF ANY KIND, either express or implied.
 * See the License for the specific language governing permissions and
 * limitations under the License.
 */
package com.google.jetpackcamera.settings.model

const val TARGET_FPS_AUTO = 0
const val UNLIMITED_VIDEO_DURATION = 0L
val DEFAULT_HDR_DYNAMIC_RANGE = DynamicRange.HLG10
val DEFAULT_HDR_IMAGE_OUTPUT = ImageOutputFormat.JPEG_ULTRA_HDR

/**
 * Data layer representation for settings.
 */
data class CameraAppSettings(
    val cameraLensFacing: LensFacing = LensFacing.BACK,
    val darkMode: DarkMode = DarkMode.SYSTEM,
    val flashMode: FlashMode = FlashMode.OFF,
    val streamConfig: StreamConfig = StreamConfig.MULTI_STREAM,
    val aspectRatio: AspectRatio = AspectRatio.NINE_SIXTEEN,
    val stabilizationMode: StabilizationMode = StabilizationMode.AUTO,
    val dynamicRange: DynamicRange = DynamicRange.SDR,
<<<<<<< HEAD
    val defaultHdrDynamicRange: DynamicRange = DynamicRange.HLG10,
    val defaultHdrImageOutputFormat: ImageOutputFormat = ImageOutputFormat.JPEG_ULTRA_HDR,
    val defaultZoomRatios: Map<LensFacing, Float> = mapOf(),
=======
    val videoQuality: VideoQuality = VideoQuality.UNSPECIFIED,
    val zoomScale: Float = 1f,
>>>>>>> e610e53b
    val targetFrameRate: Int = TARGET_FPS_AUTO,
    val imageFormat: ImageOutputFormat = ImageOutputFormat.JPEG,
    val audioMuted: Boolean = false,
    val deviceRotation: DeviceRotation = DeviceRotation.Natural,
    val concurrentCameraMode: ConcurrentCameraMode = ConcurrentCameraMode.OFF,
    val maxVideoDurationMillis: Long = UNLIMITED_VIDEO_DURATION
)

fun SystemConstraints.forCurrentLens(cameraAppSettings: CameraAppSettings): CameraConstraints? =
    perLensConstraints[cameraAppSettings.cameraLensFacing]

val DEFAULT_CAMERA_APP_SETTINGS = CameraAppSettings()<|MERGE_RESOLUTION|>--- conflicted
+++ resolved
@@ -31,14 +31,9 @@
     val aspectRatio: AspectRatio = AspectRatio.NINE_SIXTEEN,
     val stabilizationMode: StabilizationMode = StabilizationMode.AUTO,
     val dynamicRange: DynamicRange = DynamicRange.SDR,
-<<<<<<< HEAD
-    val defaultHdrDynamicRange: DynamicRange = DynamicRange.HLG10,
-    val defaultHdrImageOutputFormat: ImageOutputFormat = ImageOutputFormat.JPEG_ULTRA_HDR,
-    val defaultZoomRatios: Map<LensFacing, Float> = mapOf(),
-=======
     val videoQuality: VideoQuality = VideoQuality.UNSPECIFIED,
     val zoomScale: Float = 1f,
->>>>>>> e610e53b
+    val defaultZoomRatios: Map<LensFacing, Float> = mapOf(),
     val targetFrameRate: Int = TARGET_FPS_AUTO,
     val imageFormat: ImageOutputFormat = ImageOutputFormat.JPEG,
     val audioMuted: Boolean = false,
