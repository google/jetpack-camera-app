/*
 * Copyright (C) 2023 The Android Open Source Project
 *
 * Licensed under the Apache License, Version 2.0 (the "License");
 * you may not use this file except in compliance with the License.
 * You may obtain a copy of the License at
 *
 *      http://www.apache.org/licenses/LICENSE-2.0
 *
 * Unless required by applicable law or agreed to in writing, software
 * distributed under the License is distributed on an "AS IS" BASIS,
 * WITHOUT WARRANTIES OR CONDITIONS OF ANY KIND, either express or implied.
 * See the License for the specific language governing permissions and
 * limitations under the License.
 */
package com.google.jetpackcamera.settings.model
const val TARGET_FPS_AUTO = 0

/**
 * Data layer representation for settings.
 */
data class CameraAppSettings(
    val cameraLensFacing: LensFacing = LensFacing.BACK,
    val darkMode: DarkMode = DarkMode.SYSTEM,
    val flashMode: FlashMode = FlashMode.OFF,
    val captureMode: CaptureMode = CaptureMode.MULTI_STREAM,
    val aspectRatio: AspectRatio = AspectRatio.NINE_SIXTEEN,
    val previewStabilization: Stabilization = Stabilization.UNDEFINED,
    val videoCaptureStabilization: Stabilization = Stabilization.UNDEFINED,
    val dynamicRange: DynamicRange = DynamicRange.SDR,
    val defaultHdrDynamicRange: DynamicRange = DynamicRange.HLG10,
    val defaultHdrImageOutputFormat: ImageOutputFormat = ImageOutputFormat.JPEG_ULTRA_HDR,
    val lowLightBoost: LowLightBoost = LowLightBoost.DISABLED,
    val zoomScale: Float = 1f,
    val targetFrameRate: Int = TARGET_FPS_AUTO,
    val imageFormat: ImageOutputFormat = ImageOutputFormat.JPEG,
    val audioMuted: Boolean = false,
    val deviceRotation: DeviceRotation = DeviceRotation.Natural,
<<<<<<< HEAD
    val maxVideoDurationMillis: Long = -1
=======
    val concurrentCameraMode: ConcurrentCameraMode = ConcurrentCameraMode.OFF
>>>>>>> 8e90b3e8
)

fun SystemConstraints.forCurrentLens(cameraAppSettings: CameraAppSettings): CameraConstraints? {
    return perLensConstraints[cameraAppSettings.cameraLensFacing]
}

val DEFAULT_CAMERA_APP_SETTINGS = CameraAppSettings()<|MERGE_RESOLUTION|>--- conflicted
+++ resolved
@@ -36,11 +36,8 @@
     val imageFormat: ImageOutputFormat = ImageOutputFormat.JPEG,
     val audioMuted: Boolean = false,
     val deviceRotation: DeviceRotation = DeviceRotation.Natural,
-<<<<<<< HEAD
-    val maxVideoDurationMillis: Long = -1
-=======
-    val concurrentCameraMode: ConcurrentCameraMode = ConcurrentCameraMode.OFF
->>>>>>> 8e90b3e8
+    val concurrentCameraMode: ConcurrentCameraMode = ConcurrentCameraMode.OFF,
+    val maxVideoDurationMillis: Long = 5000
 )
 
 fun SystemConstraints.forCurrentLens(cameraAppSettings: CameraAppSettings): CameraConstraints? {
