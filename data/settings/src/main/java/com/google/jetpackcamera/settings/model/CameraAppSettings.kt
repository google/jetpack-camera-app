--- conflicted
+++ resolved
@@ -1,5 +1,5 @@
 /*
- * Copyright (C) 2023-2024 The Android Open Source Project
+ * Copyright (C) 2023 The Android Open Source Project
  *
  * Licensed under the Apache License, Version 2.0 (the "License");
  * you may not use this file except in compliance with the License.
@@ -29,14 +29,11 @@
     val previewStabilization: Stabilization = Stabilization.UNDEFINED,
     val videoCaptureStabilization: Stabilization = Stabilization.UNDEFINED,
     val supportedStabilizationModes: List<SupportedStabilizationMode> = emptyList(),
-<<<<<<< HEAD
+    val dynamicRange: DynamicRange = DynamicRange.SDR,
+    val supportedDynamicRanges: List<DynamicRange> = listOf(DynamicRange.SDR),
+    val zoomScale: Float = 1f,
     val targetFrameRate: TargetFrameRate = TargetFrameRate.TARGET_FPS_NONE,
     val supportedFixedFrameRates: List<Int> = emptyList()
-=======
-    val dynamicRange: DynamicRange = DynamicRange.SDR,
-    val supportedDynamicRanges: List<DynamicRange> = listOf(DynamicRange.SDR),
-    val zoomScale: Float = 1f
->>>>>>> 90b85865
 )
 
 val DEFAULT_CAMERA_APP_SETTINGS = CameraAppSettings()