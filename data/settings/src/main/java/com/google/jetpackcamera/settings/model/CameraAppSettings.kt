--- conflicted
+++ resolved
@@ -35,11 +35,8 @@
     val targetFrameRate: Int = TARGET_FPS_AUTO,
     val imageFormat: ImageOutputFormat = ImageOutputFormat.JPEG,
     val audioMuted: Boolean = false,
-<<<<<<< HEAD
+    val deviceRotation: DeviceRotation = DeviceRotation.Natural
     val maxVideoDuration: Long = -1
-=======
-    val deviceRotation: DeviceRotation = DeviceRotation.Natural
->>>>>>> fb39aabf
 )
 
 fun SystemConstraints.forCurrentLens(cameraAppSettings: CameraAppSettings): CameraConstraints? {
