/*
 * Copyright (C) 2025 The Android Open Source Project
 *
 * Licensed under the Apache License, Version 2.0 (the "License");
 * you may not use this file except in compliance with the License.
 * You may obtain a copy of the License at
 *
 *      http://www.apache.org/licenses/LICENSE-2.0
 *
 * Unless required by applicable law or agreed to in writing, software
 * distributed under the License is distributed on an "AS IS" BASIS,
 * WITHOUT WARRANTIES OR CONDITIONS OF ANY KIND, either express or implied.
 * See the License for the specific language governing permissions and
 * limitations under the License.
 */
package com.google.jetpackcamera.data.media

import android.content.ContentResolver
import android.content.ContentUris
import android.content.ContentValues
import android.content.Context
import android.graphics.Bitmap
import android.graphics.BitmapFactory
import android.graphics.ImageDecoder
import android.net.Uri
import android.os.Build
import android.os.Environment
import android.provider.MediaStore
import android.util.Log
import android.util.Size
import androidx.core.net.toFile
import com.google.jetpackcamera.core.common.IODispatcher
import dagger.hilt.android.qualifiers.ApplicationContext
import java.io.File
import java.io.IOException
import javax.inject.Inject
import kotlinx.coroutines.CoroutineDispatcher
import kotlinx.coroutines.flow.MutableStateFlow
import kotlinx.coroutines.flow.asStateFlow
import kotlinx.coroutines.flow.update
import kotlinx.coroutines.withContext

private const val TAG = "LocalMediaRepository"
private const val IMAGE_MIME_TYPE = "image/jpeg"
private const val VIDEO_MIME_TYPE = "video/mp4"

class LocalMediaRepository
@Inject constructor(
    @ApplicationContext private val context: Context,
    @IODispatcher private val iODispatcher: CoroutineDispatcher
) : MediaRepository {
    private val _currentMedia = MutableStateFlow<MediaDescriptor>(MediaDescriptor.None)

    override val currentMedia = _currentMedia.asStateFlow()

    /**
     * Sets the current media descriptor.
     *
     * @param pendingMedia The [MediaDescriptor] to set as current.
     */
    override suspend fun setCurrentMedia(pendingMedia: MediaDescriptor) {
        _currentMedia.update { pendingMedia }
        Log.d(TAG, "set new media $pendingMedia")
    }

    /**
     * Loads the media for the given [MediaDescriptor].
     *
     * @return The loaded [Media] object, or [Media.Error] if loading fails.
     */
    override suspend fun load(mediaDescriptor: MediaDescriptor): Media {
        return when (mediaDescriptor) {
            is MediaDescriptor.Content.Image -> {
                try {
                    val bitmap = loadImage(mediaDescriptor.uri)
                    bitmap?.let { Media.Image(bitmap) } ?: Media.Error
                } catch (e: Exception) {
                    Media.Error
                }
            }

            MediaDescriptor.None -> Media.None

            is MediaDescriptor.Content.Video -> Media.Video(mediaDescriptor.uri)
        }
    }

    /**
     * Returns the most recent captured media (image or video) from the MediaStore.
     *
     * @return The [MediaDescriptor] of the last captured media, or [MediaDescriptor.None] if no media is found.
     */
    override suspend fun getLastCapturedMedia(): MediaDescriptor {
        val imagePair =
<<<<<<< HEAD
            getLastMediaUriWithDate(
                context.contentResolver,
                MediaStore.Images.Media.EXTERNAL_CONTENT_URI
            )
        val videoPair =
            getLastMediaUriWithDate(
                context.contentResolver,
                MediaStore.Video.Media.EXTERNAL_CONTENT_URI
            )
=======
            getLastSavedMediaUriWithDate(context, MediaStore.Images.Media.EXTERNAL_CONTENT_URI)
        val videoPair =
            getLastSavedMediaUriWithDate(context, MediaStore.Video.Media.EXTERNAL_CONTENT_URI)
>>>>>>> 104b65cd

        return when {
            imagePair == null && videoPair == null -> MediaDescriptor.None
            imagePair == null && videoPair != null -> getVideoMediaDescriptor(videoPair.first)
            videoPair == null && imagePair != null -> getImageMediaDescriptor(imagePair.first)
            imagePair != null && videoPair != null -> {
                if (imagePair.second > videoPair.second) {
                    getImageMediaDescriptor(imagePair.first)
                } else {
                    getVideoMediaDescriptor(videoPair.first)
                }
            }

            else -> MediaDescriptor.None // Should not happen
        }
    }

    /**
     * Deletes the specified media from either the cache or the MediaStore.
     */
    override suspend fun deleteMedia(
        contentResolver: ContentResolver,
        mediaDescriptor: MediaDescriptor.Content
    ) {
        if (mediaDescriptor.isCached) {
            deleteCachedMedia(mediaDescriptor)
            Log.d(TAG, "deleted cached media")
        } else {
            contentResolver.delete(mediaDescriptor.uri, null, null)
            Log.d(TAG, "deleted saved media")
        }
    }

    /**
     * Deletes a cached media file.
     */
    private fun deleteCachedMedia(mediaDescriptor: MediaDescriptor.Content) {
        mediaDescriptor.uri.toFile().delete()
    }

    /**
     * Copies the content of a media descriptor to a specified destination URI.
     * @throws IOException if an I/O error occurs during the copy operation.
     */
    @Throws(IOException::class)
    override suspend fun copyToUri(
        contentResolver: ContentResolver,
        mediaDescriptor: MediaDescriptor.Content,
        destinationUri: Uri
    ) = copyUriToUri(contentResolver, sourceUri = mediaDescriptor.uri, destinationUri)

    /**
     * Copies the content from a source URI to a destination URI.
     *
     * @throws IOException if an I/O error occurs during the copy operation.
     */
    @Throws(IOException::class)
    private fun copyUriToUri(
        contentResolver: ContentResolver,
        sourceUri: Uri,
        destinationUri: Uri
    ) {
        contentResolver.openInputStream(sourceUri)?.use { inputStream ->
            contentResolver.openOutputStream(destinationUri)?.use { outputStream ->
                inputStream.copyTo(outputStream)
            } ?: throw IOException("Could not open output stream for $destinationUri")
        } ?: throw IOException("Could not open input stream for $sourceUri")
    }

    /**
     * Saves the specified media to the MediaStore.
     *
     * @param filename The desired filename for the media (including file extension e.g. ".mp4" or ".jpg").
     *
     * @return The [Uri] of the saved media, or `null` if the save attempt fails.
     * @throws IOException if an I/O error occurs during the save operation.
     */
    @Throws(IOException::class)
    override suspend fun saveToMediaStore(
        contentResolver: ContentResolver,
        mediaDescriptor: MediaDescriptor.Content,
        filename: String
    ): Uri? {
        val mimeType: String
        val mediaUrl: Uri
        if (mediaDescriptor is MediaDescriptor.Content.Video) {
            mimeType = VIDEO_MIME_TYPE
            mediaUrl = MediaStore.Video.Media.EXTERNAL_CONTENT_URI
        } else {
            mimeType = IMAGE_MIME_TYPE
            mediaUrl = MediaStore.Images.Media.EXTERNAL_CONTENT_URI
        }
        return copyToMediaStore(contentResolver, mediaDescriptor.uri, filename, mimeType, mediaUrl)
    }

    /**
     * Copies content from a source URI to the MediaStore.
     *
     * @param contentResolver The [ContentResolver] used for MediaStore operations.
     * @param sourceUri The [Uri] of the source content.
     * @param outputFilename The desired filename for the new MediaStore entry (including file extension e.g. ".mp4" or ".jpg").
     * @param mimeType The MIME type of the content (e.g., "image/jpeg", "video/mp4").
     * @param mediaUrl The base [Uri] for the MediaStore collection (e.g., [MediaStore.Images.Media.EXTERNAL_CONTENT_URI]).
     *
     * @return The [Uri] of the newly created MediaStore entry, or `null` if the operation fails.
     */
    private fun copyToMediaStore(
        contentResolver: ContentResolver,
        sourceUri: Uri,
        outputFilename: String,
        mimeType: String,
        mediaUrl: Uri
    ): Uri? {
        var destinationUri: Uri?

        val contentValues = ContentValues().apply {
            put(MediaStore.MediaColumns.DISPLAY_NAME, outputFilename)
            put(MediaStore.MediaColumns.MIME_TYPE, mimeType)

            if (Build.VERSION.SDK_INT >= Build.VERSION_CODES.Q) {
                put(
                    MediaStore.MediaColumns.RELATIVE_PATH,
                    Environment.DIRECTORY_DCIM + File.separator + "Camera"
                )
                // Mark as "pending" so the file isn't visible until we're done writing
                put(MediaStore.MediaColumns.IS_PENDING, 1)
            }
        }
        try {
            destinationUri = contentResolver.insert(
                mediaUrl,
                contentValues
            )
            if (destinationUri == null) {
                throw IOException("Failed to create new MediaStore entry")
            }

            // Copy the data from source to destination
            copyUriToUri(contentResolver, sourceUri, destinationUri)

            // (API 29+) Publish the file by marking it as "not pending"
            if (Build.VERSION.SDK_INT >= Build.VERSION_CODES.Q) {
                contentValues.clear()
                contentValues.put(MediaStore.MediaColumns.IS_PENDING, 0)
                contentResolver.update(destinationUri, contentValues, null, null)
            }

            Log.d(TAG, "File saved to MediaStore: $destinationUri")
            return destinationUri
        } catch (e: Exception) {
            Log.e(TAG, "Error saving to MediaStore: ${e.message}", e)

            return null
        }
    }

    /**
     * Loads an image from bitmap
     */
    @Throws(IOException::class)
    private suspend fun loadImage(uri: Uri): Bitmap? = withContext(iODispatcher) {
        try {
            val loadedBitmap = if (Build.VERSION.SDK_INT >= Build.VERSION_CODES.Q) {
                // Android 10 (API 29) and above: Use ImageDecoder
                val source = ImageDecoder.createSource(context.contentResolver, uri)
                ImageDecoder.decodeBitmap(source)
            } else {
                // Android 9 (API 28) and below: Use BitmapFactory
                context.contentResolver.openInputStream(uri)?.use { inputStream ->
                    BitmapFactory.decodeStream(inputStream)
                }
            }

            return@withContext loadedBitmap
        } catch (e: Exception) {
            Log.e(TAG, "Error loading image: ${e.message}", e)
            throw e
        }
    }

    /**
     * Creates a [MediaDescriptor.Content.Video] for the given video URI.
     *
     * @return A [MediaDescriptor.Content.Video] object.
     */
    private suspend fun getVideoMediaDescriptor(uri: Uri): MediaDescriptor {
        val thumbnail = getThumbnail(uri, MediaStore.Video.Media.EXTERNAL_CONTENT_URI)
        return MediaDescriptor.Content.Video(uri, thumbnail)
    }

    /**
     * Creates a [MediaDescriptor.Content.Image] for the given image URI.
     *
     * @return A [MediaDescriptor.Content.Image] object.
     */
    private suspend fun getImageMediaDescriptor(uri: Uri): MediaDescriptor {
        val thumbnail = getThumbnail(uri, MediaStore.Images.Media.EXTERNAL_CONTENT_URI)
        return MediaDescriptor.Content.Image(uri, thumbnail)
    }

    /**
     * Retrieves a thumbnail for the given media URI.
     *
     * @param uri The [Uri] of the media.
     * @param collectionUri The collection [Uri] (e.g., [MediaStore.Images.Media.EXTERNAL_CONTENT_URI] or [MediaStore.Video.Media.EXTERNAL_CONTENT_URI]).
     * @return The [Bitmap] thumbnail, or `null` if retrieval fails.
     */
    private suspend fun getThumbnail(uri: Uri, collectionUri: Uri): Bitmap? =
        withContext(iODispatcher) {
            if (uri.scheme != ContentResolver.SCHEME_CONTENT) {
                Log.e(TAG, "URI is not managed by a content provider")
                return@withContext null
            } else {
                return@withContext try {
                    if (Build.VERSION.SDK_INT >= Build.VERSION_CODES.Q) {
                        context.contentResolver.loadThumbnail(uri, Size(640, 480), null)
                    } else {
                        if (collectionUri == MediaStore.Images.Media.EXTERNAL_CONTENT_URI) {
                            MediaStore.Images.Thumbnails.getThumbnail(
                                context.contentResolver,
                                ContentUris.parseId(uri),
                                MediaStore.Images.Thumbnails.MINI_KIND,
                                null
                            )
                        } else { // Video
                            MediaStore.Video.Thumbnails.getThumbnail(
                                context.contentResolver,
                                ContentUris.parseId(uri),
                                MediaStore.Video.Thumbnails.MINI_KIND,
                                null
                            )
                        }
                    }
                } catch (e: Exception) {
                    Log.e(TAG, "Error retrieving thumbnail: ${e.message}", e)
                    null
                }
            }
        }

    /**
<<<<<<< HEAD
     * Retrieves the URI and date added of the last media item (image or video) from a specified MediaStore collection.
     *
     * @param contentResolver The [ContentResolver] to query the MediaStore.
     * @param collectionUri The collection [Uri] to query (e.g., [MediaStore.Images.Media.EXTERNAL_CONTENT_URI] or [MediaStore.Video.Media.EXTERNAL_CONTENT_URI]).
     * @return A [Pair] containing the [Uri] and the date added (in milliseconds) of the last media item, or `null` if no media is found.
     */
    private fun getLastMediaUriWithDate(
        contentResolver: ContentResolver,
=======
     * Retrieves the URI and date added of the most recent media file from the MediaStore.
     *
     * This function queries the MediaStore for media files that have a display name starting with
     * "JCA". It returns the URI and date added for the most recently added file.
     *
     * @param context The context to use for accessing the ContentResolver.
     * @param collectionUri The URI of the media collection to query (e.g., Images or Video).
     * @return A [Pair] containing the [Uri] and date added (in seconds) of the most recent media
     * file, or `null` if no matching media is found.
     */
    private fun getLastSavedMediaUriWithDate(
        context: Context,
>>>>>>> 104b65cd
        collectionUri: Uri
    ): Pair<Uri, Long>? {
        val projection = arrayOf(
            MediaStore.MediaColumns._ID,
            MediaStore.MediaColumns.DATE_ADDED
        )

        // Filter by filenames starting with "JCA"
        val selection = "${MediaStore.MediaColumns.DISPLAY_NAME} LIKE ?"
        val selectionArgs = arrayOf("JCA%")

        // Sort the results so that the most recently added media appears first.
        val sortOrder = "${MediaStore.MediaColumns.DATE_ADDED} DESC"

        // Perform the query on the MediaStore.
        contentResolver.query(
            collectionUri,
            projection,
            selection,
            selectionArgs,
            sortOrder
        )?.use { cursor ->
            if (cursor.moveToFirst()) {
                val idColumn = cursor.getColumnIndexOrThrow(MediaStore.MediaColumns._ID)
                val dateAddedColumn = cursor.getColumnIndexOrThrow(
                    MediaStore.MediaColumns.DATE_ADDED
                )

                val id = cursor.getLong(idColumn)
                val dateAdded = cursor.getLong(dateAddedColumn)

                val uri = ContentUris.withAppendedId(collectionUri, id)
                return Pair(uri, dateAdded)
            }
        }
        return null
    }
}<|MERGE_RESOLUTION|>--- conflicted
+++ resolved
@@ -92,21 +92,15 @@
      */
     override suspend fun getLastCapturedMedia(): MediaDescriptor {
         val imagePair =
-<<<<<<< HEAD
-            getLastMediaUriWithDate(
+            getLastSavedMediaUriWithDate(
                 context.contentResolver,
                 MediaStore.Images.Media.EXTERNAL_CONTENT_URI
             )
         val videoPair =
-            getLastMediaUriWithDate(
+            getLastSavedMediaUriWithDate(
                 context.contentResolver,
                 MediaStore.Video.Media.EXTERNAL_CONTENT_URI
             )
-=======
-            getLastSavedMediaUriWithDate(context, MediaStore.Images.Media.EXTERNAL_CONTENT_URI)
-        val videoPair =
-            getLastSavedMediaUriWithDate(context, MediaStore.Video.Media.EXTERNAL_CONTENT_URI)
->>>>>>> 104b65cd
 
         return when {
             imagePair == null && videoPair == null -> MediaDescriptor.None
@@ -348,29 +342,15 @@
         }
 
     /**
-<<<<<<< HEAD
-     * Retrieves the URI and date added of the last media item (image or video) from a specified MediaStore collection.
-     *
-     * @param contentResolver The [ContentResolver] to query the MediaStore.
-     * @param collectionUri The collection [Uri] to query (e.g., [MediaStore.Images.Media.EXTERNAL_CONTENT_URI] or [MediaStore.Video.Media.EXTERNAL_CONTENT_URI]).
-     * @return A [Pair] containing the [Uri] and the date added (in milliseconds) of the last media item, or `null` if no media is found.
-     */
-    private fun getLastMediaUriWithDate(
-        contentResolver: ContentResolver,
-=======
-     * Retrieves the URI and date added of the most recent media file from the MediaStore.
-     *
      * This function queries the MediaStore for media files that have a display name starting with
      * "JCA". It returns the URI and date added for the most recently added file.
      *
-     * @param context The context to use for accessing the ContentResolver.
-     * @param collectionUri The URI of the media collection to query (e.g., Images or Video).
-     * @return A [Pair] containing the [Uri] and date added (in seconds) of the most recent media
-     * file, or `null` if no matching media is found.
+     * @param contentResolver The [ContentResolver] to query the MediaStore.
+     * @param collectionUri The [Uri] of the media collection to query (e.g., [MediaStore.Images.Media.EXTERNAL_CONTENT_URI] or [MediaStore.Video.Media.EXTERNAL_CONTENT_URI]).
+     * @return A [Pair] containing the [Uri] and date added (in milliseconds) of the last media item, or `null` if no media is found.
      */
     private fun getLastSavedMediaUriWithDate(
-        context: Context,
->>>>>>> 104b65cd
+        contentResolver: ContentResolver,
         collectionUri: Uri
     ): Pair<Uri, Long>? {
         val projection = arrayOf(
