--- conflicted
+++ resolved
@@ -27,30 +27,10 @@
     suspend fun setCurrentMedia(pendingMedia: MediaDescriptor)
     suspend fun getLastCapturedMedia(): MediaDescriptor
 
-<<<<<<< HEAD
-    suspend fun deleteMedia(
-        contentResolver: ContentResolver,
-        mediaDescriptor: MediaDescriptor.Content
-    ): Boolean
-
-    suspend fun copyToUri(
-        contentResolver: ContentResolver,
-        mediaDescriptor: MediaDescriptor.Content,
-        destinationUri: Uri
-    )
-
-    suspend fun saveToMediaStore(
-        contentResolver: ContentResolver,
-        mediaDescriptor: MediaDescriptor.Content,
-        filename: String
-    ): Uri?
-
-=======
     suspend fun deleteMedia(mediaDescriptor: MediaDescriptor.Content): Boolean
 
     suspend fun copyToUri(mediaDescriptor: MediaDescriptor.Content, destinationUri: Uri)
     suspend fun saveToMediaStore(mediaDescriptor: MediaDescriptor.Content, filename: String): Uri?
->>>>>>> 5872ed3c
     suspend fun load(mediaDescriptor: MediaDescriptor): Media
 }
 
