--- conflicted
+++ resolved
@@ -19,13 +19,10 @@
 import android.app.Instrumentation
 import android.content.ComponentName
 import android.content.Intent
-<<<<<<< HEAD
 import android.os.Build
 import android.util.Log
-=======
 import android.net.Uri
 import android.provider.MediaStore
->>>>>>> 8311848a
 import androidx.compose.ui.semantics.SemanticsProperties
 import androidx.compose.ui.test.isDisplayed
 import androidx.compose.ui.test.junit4.ComposeTestRule
@@ -41,7 +38,8 @@
 import com.google.jetpackcamera.feature.preview.R
 import com.google.jetpackcamera.feature.preview.quicksettings.ui.QUICK_SETTINGS_FLIP_CAMERA_BUTTON
 import com.google.jetpackcamera.settings.model.LensFacing
-<<<<<<< HEAD
+import java.io.File
+import java.net.URLConnection
 import org.junit.Assert.fail
 import org.junit.rules.TestRule
 import org.junit.runner.Description
@@ -49,16 +47,9 @@
 
 const val APP_START_TIMEOUT_MILLIS = 10_000L
 const val IMAGE_CAPTURE_TIMEOUT_MILLIS = 5_000L
-private const val TAG = "UiTestUtil"
-=======
-import java.io.File
-import java.net.URLConnection
-
-const val APP_START_TIMEOUT_MILLIS = 10_000L
-const val IMAGE_CAPTURE_TIMEOUT_MILLIS = 5_000L
 const val VIDEO_CAPTURE_TIMEOUT_MILLIS = 5_000L
 const val VIDEO_DURATION_MILLIS = 2_000L
->>>>>>> 8311848a
+private const val TAG = "UiTestUtil"
 
 inline fun <reified T : Activity> runScenarioTest(
     crossinline block: ActivityScenario<T>.() -> Unit
@@ -118,111 +109,6 @@
     }
 }
 
-<<<<<<< HEAD
-/**
- * Rule that you to specify test methods that will have permissions granted prior to starting
- *
- * @param permissions the permissions to be granted
- * @param targetTestNames the names of the tests that this rule will apply to
- */
-class IndividualTestGrantPermissionRule(
-    private val permissions: Array<String>,
-    private val targetTestNames: Array<String>
-) :
-    TestRule {
-    private lateinit var wrappedRule: GrantPermissionRule
-
-    override fun apply(base: Statement, description: Description): Statement {
-        for (targetName in targetTestNames) {
-            if (description.methodName == targetName) {
-                wrappedRule = GrantPermissionRule.grant(*permissions)
-                return wrappedRule.apply(base, description)
-            }
-        }
-        // If no match, return the base statement without granting permissions
-        return base
-    }
-}
-
-// functions for interacting with system permission dialog
-fun askEveryTimeDialog(uiDevice: UiDevice) {
-    if (Build.VERSION.SDK_INT >= 30) {
-        Log.d(TAG, "Searching for Allow Once Button...")
-
-        val askPermission = findObjectById(
-            uiDevice = uiDevice,
-            resId = "com.android.permissioncontroller:id/permission_allow_one_time_button"
-        )
-
-        Log.d(TAG, "Clicking Allow Once Button")
-
-        askPermission!!.click()
-    }
-}
-
-/**
- *  Clicks ALLOW option on an open permission dialog
- */
-fun grantPermissionDialog(uiDevice: UiDevice) {
-    if (Build.VERSION.SDK_INT >= 23) {
-        Log.d(TAG, "Searching for Allow Button...")
-
-        val allowPermission = findObjectById(
-            uiDevice = uiDevice,
-            resId = when {
-                Build.VERSION.SDK_INT <= 29 ->
-                    "com.android.packageinstaller:id/permission_allow_button"
-                else ->
-                    "com.android.permissioncontroller:id/permission_allow_foreground_only_button"
-            }
-        )
-        Log.d(TAG, "Clicking Allow Button")
-
-        allowPermission!!.click()
-    }
-}
-
-/**
- * Clicks the DENY option on an open permission dialog
- */
-fun denyPermissionDialog(uiDevice: UiDevice) {
-    if (Build.VERSION.SDK_INT >= 23) {
-        Log.d(TAG, "Searching for Deny Button...")
-        val denyPermission = findObjectById(
-            uiDevice = uiDevice,
-
-            resId = when {
-                Build.VERSION.SDK_INT <= 29 ->
-                    "com.android.packageinstaller:id/permission_deny_button"
-                else -> "com.android.permissioncontroller:id/permission_deny_button"
-            }
-        )
-        Log.d(TAG, "Clicking Deny Button")
-
-        denyPermission!!.click()
-    }
-}
-
-/**
- * Finds a system button by its resource ID.
- * fails if not found
- */
-private fun findObjectById(
-    uiDevice: UiDevice,
-    resId: String,
-    timeout: Long = 10000,
-    shouldFailIfNotFound: Boolean = true
-): UiObject2? {
-    val selector = By.res(resId)
-    return if (!uiDevice.wait(Until.hasObject(selector), timeout)) {
-        if (shouldFailIfNotFound) {
-            fail("Could not find object with RESOURCE ID: $resId")
-        }
-        null
-    } else {
-        uiDevice.findObject(selector)
-    }
-=======
 fun getTestUri(directoryPath: String, timeStamp: Long, suffix: String): Uri {
     return Uri.fromFile(
         File(
@@ -272,5 +158,109 @@
     )
     intent.putExtra(MediaStore.EXTRA_OUTPUT, uri)
     return intent
->>>>>>> 8311848a
+}
+
+/**
+ * Rule that you to specify test methods that will have permissions granted prior to starting
+ *
+ * @param permissions the permissions to be granted
+ * @param targetTestNames the names of the tests that this rule will apply to
+ */
+class IndividualTestGrantPermissionRule(
+    private val permissions: Array<String>,
+    private val targetTestNames: Array<String>
+) :
+    TestRule {
+    private lateinit var wrappedRule: GrantPermissionRule
+
+    override fun apply(base: Statement, description: Description): Statement {
+        for (targetName in targetTestNames) {
+            if (description.methodName == targetName) {
+                wrappedRule = GrantPermissionRule.grant(*permissions)
+                return wrappedRule.apply(base, description)
+            }
+        }
+        // If no match, return the base statement without granting permissions
+        return base
+    }
+}
+
+// functions for interacting with system permission dialog
+fun askEveryTimeDialog(uiDevice: UiDevice) {
+    if (Build.VERSION.SDK_INT >= 30) {
+        Log.d(TAG, "Searching for Allow Once Button...")
+
+        val askPermission = findObjectById(
+            uiDevice = uiDevice,
+            resId = "com.android.permissioncontroller:id/permission_allow_one_time_button"
+        )
+
+        Log.d(TAG, "Clicking Allow Once Button")
+
+        askPermission!!.click()
+    }
+}
+
+/**
+ *  Clicks ALLOW option on an open permission dialog
+ */
+fun grantPermissionDialog(uiDevice: UiDevice) {
+    if (Build.VERSION.SDK_INT >= 23) {
+        Log.d(TAG, "Searching for Allow Button...")
+
+        val allowPermission = findObjectById(
+            uiDevice = uiDevice,
+            resId = when {
+                Build.VERSION.SDK_INT <= 29 ->
+                    "com.android.packageinstaller:id/permission_allow_button"
+                else ->
+                    "com.android.permissioncontroller:id/permission_allow_foreground_only_button"
+            }
+        )
+        Log.d(TAG, "Clicking Allow Button")
+
+        allowPermission!!.click()
+    }
+}
+
+/**
+ * Clicks the DENY option on an open permission dialog
+ */
+fun denyPermissionDialog(uiDevice: UiDevice) {
+    if (Build.VERSION.SDK_INT >= 23) {
+        Log.d(TAG, "Searching for Deny Button...")
+        val denyPermission = findObjectById(
+            uiDevice = uiDevice,
+
+            resId = when {
+                Build.VERSION.SDK_INT <= 29 ->
+                    "com.android.packageinstaller:id/permission_deny_button"
+                else -> "com.android.permissioncontroller:id/permission_deny_button"
+            }
+        )
+        Log.d(TAG, "Clicking Deny Button")
+
+        denyPermission!!.click()
+    }
+}
+
+/**
+ * Finds a system button by its resource ID.
+ * fails if not found
+ */
+private fun findObjectById(
+    uiDevice: UiDevice,
+    resId: String,
+    timeout: Long = 10000,
+    shouldFailIfNotFound: Boolean = true
+): UiObject2? {
+    val selector = By.res(resId)
+    return if (!uiDevice.wait(Until.hasObject(selector), timeout)) {
+        if (shouldFailIfNotFound) {
+            fail("Could not find object with RESOURCE ID: $resId")
+        }
+        null
+    } else {
+        uiDevice.findObject(selector)
+    }
 }