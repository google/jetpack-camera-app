/*
 * Copyright (C) 2024 The Android Open Source Project
 *
 * Licensed under the Apache License, Version 2.0 (the "License");
 * you may not use this file except in compliance with the License.
 * You may obtain a copy of the License at
 *
 *      http://www.apache.org/licenses/LICENSE-2.0
 *
 * Unless required by applicable law or agreed to in writing, software
 * distributed under the License is distributed on an "AS IS" BASIS,
 * WITHOUT WARRANTIES OR CONDITIONS OF ANY KIND, either express or implied.
 * See the License for the specific language governing permissions and
 * limitations under the License.
 */
package com.google.jetpackcamera.utils

import android.content.Context
import android.util.Log
import androidx.annotation.StringRes
import androidx.compose.ui.geometry.Offset
import androidx.compose.ui.semantics.SemanticsProperties
import androidx.compose.ui.test.ComposeTimeoutException
import androidx.compose.ui.test.SemanticsMatcher
import androidx.compose.ui.test.SemanticsNodeInteraction
import androidx.compose.ui.test.SemanticsNodeInteractionsProvider
import androidx.compose.ui.test.assertHasClickAction
import androidx.compose.ui.test.assertIsDisplayed
import androidx.compose.ui.test.hasStateDescription
import androidx.compose.ui.test.hasTestTag
import androidx.compose.ui.test.isDisplayed
import androidx.compose.ui.test.isEnabled
import androidx.compose.ui.test.isNotDisplayed
import androidx.compose.ui.test.junit4.ComposeTestRule
import androidx.compose.ui.test.onNodeWithContentDescription
import androidx.compose.ui.test.onNodeWithTag
import androidx.compose.ui.test.onNodeWithText
import androidx.compose.ui.test.performClick
import androidx.compose.ui.test.performScrollTo
import androidx.compose.ui.test.performScrollToNode
import androidx.compose.ui.test.performTouchInput
import androidx.compose.ui.test.printToString
import androidx.test.core.app.ApplicationProvider
import androidx.test.espresso.action.ViewActions.swipeDown
import com.google.common.truth.Truth.assertThat
import com.google.errorprone.annotations.CanIgnoreReturnValue
import com.google.jetpackcamera.model.CaptureMode
import com.google.jetpackcamera.model.ConcurrentCameraMode
import com.google.jetpackcamera.model.FlashMode
import com.google.jetpackcamera.model.LensFacing
import com.google.jetpackcamera.settings.R as SettingsR
import com.google.jetpackcamera.settings.ui.BACK_BUTTON
import com.google.jetpackcamera.settings.ui.BTN_SWITCH_SETTING_LENS_FACING_TAG
import com.google.jetpackcamera.settings.ui.CLOSE_BUTTON
import com.google.jetpackcamera.settings.ui.SETTINGS_TITLE
import com.google.jetpackcamera.ui.components.capture.BTN_QUICK_SETTINGS_FOCUSED_CAPTURE_MODE_IMAGE_ONLY
import com.google.jetpackcamera.ui.components.capture.BTN_QUICK_SETTINGS_FOCUSED_CAPTURE_MODE_OPTION_STANDARD
import com.google.jetpackcamera.ui.components.capture.BTN_QUICK_SETTINGS_FOCUSED_CAPTURE_MODE_VIDEO_ONLY
import com.google.jetpackcamera.ui.components.capture.BTN_QUICK_SETTINGS_FOCUS_CAPTURE_MODE
import com.google.jetpackcamera.ui.components.capture.CAPTURE_BUTTON
import com.google.jetpackcamera.ui.components.capture.CAPTURE_MODE_TOGGLE_BUTTON
import com.google.jetpackcamera.ui.components.capture.QUICK_SETTINGS_BACKGROUND_FOCUSED
import com.google.jetpackcamera.ui.components.capture.QUICK_SETTINGS_BACKGROUND_MAIN
import com.google.jetpackcamera.ui.components.capture.QUICK_SETTINGS_BOTTOM_SHEET
import com.google.jetpackcamera.ui.components.capture.QUICK_SETTINGS_CONCURRENT_CAMERA_MODE_BUTTON
import com.google.jetpackcamera.ui.components.capture.QUICK_SETTINGS_FLASH_BUTTON
import com.google.jetpackcamera.ui.components.capture.QUICK_SETTINGS_FLIP_CAMERA_BUTTON
import com.google.jetpackcamera.ui.components.capture.QUICK_SETTINGS_HDR_BUTTON
<<<<<<< HEAD
import com.google.jetpackcamera.ui.components.capture.QUICK_SETTINGS_SCROLL_CONTAINER
=======
import com.google.jetpackcamera.ui.components.capture.R as CaptureR
>>>>>>> 19c013a9
import com.google.jetpackcamera.ui.components.capture.SETTINGS_BUTTON
import com.google.jetpackcamera.ui.components.capture.VIDEO_CAPTURE_FAILURE_TAG
import com.google.jetpackcamera.ui.components.capture.VIDEO_CAPTURE_SUCCESS_TAG
import org.junit.AssumptionViolatedException

/**
 * Allows use of testRule.onNodeWithText that uses an integer string resource
 * rather than a [String] directly.
 */
fun SemanticsNodeInteractionsProvider.onNodeWithText(
    @StringRes strRes: Int
): SemanticsNodeInteraction = onNodeWithText(
    text = getResString(strRes)
)

/**
 * Allows use of testRule.onNodeWithContentDescription that uses an integer string resource
 * rather than a [String] directly.
 */
fun SemanticsNodeInteractionsProvider.onNodeWithContentDescription(
    @StringRes strRes: Int
): SemanticsNodeInteraction = onNodeWithContentDescription(
    label = getResString(strRes)
)

/**
 * Fetch a string resources from a [SemanticsNodeInteractionsProvider] context.
 */
fun getResString(@StringRes strRes: Int): String =
    ApplicationProvider.getApplicationContext<Context>().getString(strRes)

/**
 * Assumes that the provided [matcher] is satisfied for this node.
 *
 * This is equivalent to [SemanticsNodeInteraction.assert()], but will skip the test rather than
 * fail the test.
 *
 * @param matcher Matcher to verify.
 * @param messagePrefixOnError Prefix to be put in front of an error that gets thrown in case this
 * assert fails. This can be helpful in situations where this assert fails as part of a bigger
 * operation that used this assert as a precondition check.
 *
 * @throws AssumptionViolatedException if the matcher does not match or the node can no
 * longer be found
 */
@CanIgnoreReturnValue
fun SemanticsNodeInteraction.assume(
    matcher: SemanticsMatcher,
    messagePrefixOnError: (() -> String)? = null
): SemanticsNodeInteraction {
    var errorMessageOnFail = "Failed to assume the following: (${matcher.description})"
    if (messagePrefixOnError != null) {
        errorMessageOnFail = messagePrefixOnError() + "\n" + errorMessageOnFail
    }
    val node = fetchSemanticsNode(errorMessageOnFail)
    if (!matcher.matches(node)) {
        throw AssumptionViolatedException(
            buildGeneralErrorMessage(errorMessageOnFail, this)
        )
    }
    return this
}

// ////////////////////////////
//
// idles
//
// ////////////////////////////
fun ComposeTestRule.waitForStartup(timeoutMillis: Long = APP_START_TIMEOUT_MILLIS) {
    // Wait for the capture button to be displayed
    waitUntil(timeoutMillis = timeoutMillis) {
        onNodeWithTag(CAPTURE_BUTTON).isDisplayed()
    }
}

fun ComposeTestRule.waitForNodeWithTag(tag: String, timeoutMillis: Long = DEFAULT_TIMEOUT_MILLIS) {
    waitUntil(timeoutMillis = timeoutMillis) { onNodeWithTag(tag).isDisplayed() }
}

private fun ComposeTestRule.idleForVideoDuration(
    durationMillis: Long = VIDEO_DURATION_MILLIS,
    earlyExitPredicate: () -> Boolean = {
        // If the video capture fails, there is no point to continue the recording, so stop idling
        onNodeWithTag(VIDEO_CAPTURE_FAILURE_TAG).isDisplayed()
    }
) {
    // TODO: replace with a check for the timestamp UI of the video duration
    try {
        waitUntil(timeoutMillis = durationMillis) {
            earlyExitPredicate()
        }
    } catch (_: ComposeTimeoutException) {
    }
}

fun ComposeTestRule.ensureTagNotAppears(
    componentTag: String,
    timeoutMillis: Long = DEFAULT_TIMEOUT_MILLIS
) {
    try {
        waitUntil(timeoutMillis = timeoutMillis) {
            onNodeWithTag(componentTag).isDisplayed()
        }
        throw AssertionError(
            "$componentTag should not be present"
        )
    } catch (e: ComposeTimeoutException) {
        /* Do nothing. we want to time out here. */
    }
}

// ////////////////////////////
//
// capture control
//
// ////////////////////////////

fun ComposeTestRule.pressAndDragToLockVideoRecording() {
    onNodeWithTag(CAPTURE_BUTTON)
        .assertExists()
        .performTouchInput {
            down(center)
            moveBy(delta = Offset(-400f, 0f), delayMillis = VIDEO_DURATION_MILLIS)
            up()
        }
    ensureTagNotAppears(VIDEO_CAPTURE_SUCCESS_TAG, VIDEO_CAPTURE_TIMEOUT_MILLIS)
}

fun ComposeTestRule.longClickForVideoRecording(durationMillis: Long = VIDEO_DURATION_MILLIS) {
    onNodeWithTag(CAPTURE_BUTTON)
        .assertExists()
        .performTouchInput {
            down(center)
        }
    idleForVideoDuration(durationMillis)
    onNodeWithTag(CAPTURE_BUTTON)
        .assertExists()
        .performTouchInput {
            up()
        }
}

fun ComposeTestRule.tapStartLockedVideoRecording() {
    assertThat(getCurrentCaptureMode()).isEqualTo(CaptureMode.VIDEO_ONLY)
    onNodeWithTag(CAPTURE_BUTTON)
        .assertExists()
        .performClick()
    idleForVideoDuration()
}

// //////////////////////
//
// check preview state
//
// ///////////////////////

/**
 * checks if the hdr capture mode toggle is enabled
 */
fun ComposeTestRule.isHdrToggleEnabled(): Boolean =
    checkComponentStateDescriptionState<Boolean>(CAPTURE_MODE_TOGGLE_BUTTON) { description ->
        when (description) {
            getResString(CaptureR.string.capture_mode_image_capture_content_description),
            getResString(CaptureR.string.capture_mode_video_recording_content_description) ->
                return@checkComponentStateDescriptionState true

            getResString(
                CaptureR.string.capture_mode_image_capture_content_description_disabled
            ), getResString(
                CaptureR.string.capture_mode_video_recording_content_description_disabled
            ) -> return@checkComponentStateDescriptionState false

            else -> false
        }
    }

/**
 * Returns the current state of the capture mode toggle button
 */
fun ComposeTestRule.getHdrToggleState(): CaptureMode =
    checkComponentStateDescriptionState(CAPTURE_MODE_TOGGLE_BUTTON) { description ->
        when (description) {
            getResString(CaptureR.string.capture_mode_image_capture_content_description),
            getResString(
                CaptureR.string.capture_mode_image_capture_content_description_disabled
            ) ->
                CaptureMode.IMAGE_ONLY

            getResString(CaptureR.string.capture_mode_video_recording_content_description),
            getResString(
                CaptureR.string.capture_mode_video_recording_content_description_disabled
            ) ->
                CaptureMode.VIDEO_ONLY

            else -> null
        }
    }

// //////////////////////
//
// check current quick settings state
//
// ///////////////////////
inline fun <reified T> ComposeTestRule.checkComponentContentDescriptionState(
    nodeTag: String,
    crossinline block: (String) -> T?
): T {
    waitForNodeWithTag(nodeTag)
    onNodeWithTag(nodeTag).assume(isEnabled())
        .fetchSemanticsNode().let { node ->
            node.config[SemanticsProperties.ContentDescription].forEach { description ->
                block(description)?.let { result ->
                    // Return the T value if block returns non-null.
                    return@checkComponentContentDescriptionState result
                }
            }
            throw AssertionError("Unable to determine state from quick settingz")
        }
}

inline fun <reified T> ComposeTestRule.checkComponentStateDescriptionState(
    nodeTag: String,
    crossinline block: (String) -> T?
): T {
    waitForNodeWithTag(nodeTag)
    onNodeWithTag(nodeTag).assume(isEnabled())
        .fetchSemanticsNode().let { node ->
            block(node.config[SemanticsProperties.StateDescription])?.let { result ->
                // Return the T value if block returns non-null.
                return@checkComponentStateDescriptionState result
            }
            throw AssertionError("Unable to determine state from component")
        }
}

fun ComposeTestRule.isHdrEnabled(): Boolean = checkComponentContentDescriptionState<Boolean>(
    QUICK_SETTINGS_HDR_BUTTON
) { description ->
    when (description) {
        getResString(CaptureR.string.quick_settings_dynamic_range_hdr_description) -> {
            return@checkComponentContentDescriptionState true
        }

        getResString(CaptureR.string.quick_settings_dynamic_range_sdr_description) -> {
            return@checkComponentContentDescriptionState false
        }

        else -> null
    }
}

fun ComposeTestRule.getCurrentLensFacing(): LensFacing = visitQuickSettings {
    onNodeWithTag(QUICK_SETTINGS_FLIP_CAMERA_BUTTON).fetchSemanticsNode(
        "Flip camera button is not visible when expected."
    ).let { node ->
        node.config[SemanticsProperties.ContentDescription].forEach { description ->
            when (description) {
                getResString(CaptureR.string.quick_settings_front_camera_description) ->
                    return@let LensFacing.FRONT

                getResString(CaptureR.string.quick_settings_back_camera_description) ->
                    return@let LensFacing.BACK
            }
        }
        throw AssertionError("Unable to determine lens facing from quick settings")
    }
}

fun ComposeTestRule.getCurrentFlashMode(): FlashMode = visitQuickSettings {
    onNodeWithTag(QUICK_SETTINGS_FLASH_BUTTON).fetchSemanticsNode(
        "Flash button is not visible when expected."
    ).let { node ->
        node.config[SemanticsProperties.ContentDescription].forEach { description ->
            when (description) {
                getResString(CaptureR.string.quick_settings_flash_off_description) ->
                    return@let FlashMode.OFF

                getResString(CaptureR.string.quick_settings_flash_on_description) ->
                    return@let FlashMode.ON

                getResString(CaptureR.string.quick_settings_flash_auto_description) ->
                    return@let FlashMode.AUTO

                getResString(CaptureR.string.quick_settings_flash_llb_description) ->
                    return@let FlashMode.LOW_LIGHT_BOOST
            }
        }
        throw AssertionError("Unable to determine flash mode from quick settings")
    }
}

fun ComposeTestRule.getConcurrentState(): ConcurrentCameraMode = visitQuickSettings {
    onNodeWithTag(QUICK_SETTINGS_CONCURRENT_CAMERA_MODE_BUTTON)
        .assertExists()
        .fetchSemanticsNode(
            "Concurrent camera button is not visible when expected."
        ).let { node ->
            node.config[SemanticsProperties.ContentDescription].forEach { description ->
                when (description) {
                    getResString(
                        CaptureR.string.quick_settings_description_concurrent_camera_off
                    ) -> {
                        return@let ConcurrentCameraMode.OFF
                    }

                    getResString(
                        CaptureR.string.quick_settings_description_concurrent_camera_dual
                    ) ->
                        return@let ConcurrentCameraMode.DUAL
                }
            }
            throw AssertionError(
                "Unable to determine concurrent camera mode from quick settings"
            )
        }
}

fun ComposeTestRule.getCurrentCaptureMode(): CaptureMode = visitQuickSettings {
    waitUntil(timeoutMillis = 1000) {
        onNodeWithTag(BTN_QUICK_SETTINGS_FOCUS_CAPTURE_MODE).isDisplayed()
    }
    onNodeWithTag(BTN_QUICK_SETTINGS_FOCUS_CAPTURE_MODE).fetchSemanticsNode(
        "Capture mode button is not visible when expected."
    ).let { node ->
        node.config[SemanticsProperties.ContentDescription].forEach { description ->
            // check description is one of the capture modes
            when (description) {
                getResString(CaptureR.string.quick_settings_description_capture_mode_standard) ->
                    return@let CaptureMode.STANDARD

                getResString(CaptureR.string.quick_settings_description_capture_mode_image_only) ->
                    return@let CaptureMode.IMAGE_ONLY

                getResString(CaptureR.string.quick_settings_description_capture_mode_video_only) ->
                    return@let CaptureMode.VIDEO_ONLY
            }
        }
        throw (AssertionError("unable to determine capture mode from quick settings"))
    }
}

// ////////////////////////////
//
// Settings Interactions
//
// ////////////////////////////

/**
 * Interface to ensure settings screen utility functions are only called from SettingsScreenScope
 */
interface SettingsScreenScope : ComposeTestRule

/**
 * Navigates to quick settings if not already there and perform action from provided block.
 * This will return from quick settings if not already there, or remain on quick settings if there.
 */
inline fun <T> ComposeTestRule.visitSettingsScreen(
    crossinline block: SettingsScreenScope.() -> T
): T {
    var needReturnFromSettings = false
    if (onNodeWithTag(SETTINGS_TITLE).isNotDisplayed()) {
        needReturnFromSettings = true
        visitQuickSettings {
            searchForQuickSetting(SETTINGS_BUTTON)
            onNodeWithTag(SETTINGS_BUTTON).performClick()
        }
    }

        onNodeWithTag(SETTINGS_TITLE).assertExists(
            "Settings can only be entered from Quick Settings or Settings screen"
        )

    try {
        with(object : SettingsScreenScope, ComposeTestRule by this {}) {
            return block()
        }
    } finally {
        if (needReturnFromSettings) {
            onNodeWithTag(BACK_BUTTON)
                .assertExists()
                .performClick()

            waitUntil(timeoutMillis = DEFAULT_TIMEOUT_MILLIS) {
                onNodeWithTag(SETTINGS_TITLE).isNotDisplayed()
            }
        }
    }
}

/**
 * Selects the supplied lens facing from the settings screen
 */
fun SettingsScreenScope.selectLensFacing(lensFacing: LensFacing) {
    onNodeWithTag(BTN_SWITCH_SETTING_LENS_FACING_TAG)
        .assertExists()
        .apply {
            if (!isDisplayed()) {
                performScrollTo()

                waitUntil(timeoutMillis = DEFAULT_TIMEOUT_MILLIS) {
                    isDisplayed()
                }
            }

            val expectedContentDescription = when (lensFacing) {
                LensFacing.FRONT -> getResString(
                    SettingsR.string.default_facing_camera_description_front
                )

                LensFacing.BACK -> getResString(
                    SettingsR.string.default_facing_camera_description_back
                )
            }
            if (!hasStateDescription(expectedContentDescription).matches(fetchSemanticsNode())) {
                assume(isEnabled()) { "$lensFacing is not selectable" }
                performClick()
            }

            waitUntil(timeoutMillis = DEFAULT_TIMEOUT_MILLIS) {
                hasStateDescription(expectedContentDescription).matches(fetchSemanticsNode())
            }
        }
}

/**
 * Navigates to a dialog from the Settings Screen
 */
inline fun <T> SettingsScreenScope.visitSettingDialog(
    settingTestTag: String,
    dialogTestTag: String,
    disabledMessage: String? = null,
    crossinline block: ComposeTestRule.() -> T
): T {
    onNodeWithTag(settingTestTag)
        .assertExists()
        .apply {
            if (!isDisplayed()) {
                performScrollTo()

                waitUntil(timeoutMillis = DEFAULT_TIMEOUT_MILLIS) {
                    isDisplayed()
                }
            }

            assume(isEnabled()) { disabledMessage ?: "Setting $settingTestTag is not enabled" }
            performClick()
        }

    onNodeWithTag(dialogTestTag).assertExists(
        "Opening setting with tag $settingTestTag did not cause dialog with tag $dialogTestTag to open"
    )

    try {
        return block()
    } finally {
        onNodeWithTag(CLOSE_BUTTON)
            .assertExists()
            .performClick()

        waitUntil(timeoutMillis = DEFAULT_TIMEOUT_MILLIS) {
            onNodeWithTag(dialogTestTag).isNotDisplayed()
        }
    }
}

// ////////////////////////////
//
// Quick Settings Interaction
//
// ////////////////////////////

/**
 * Navigates to quick settings if not already there and perform action from provided block.
 * This will return from quick settings if not already there, or remain on quick settings if there.
 */
@CanIgnoreReturnValue
inline fun <T> ComposeTestRule.visitQuickSettings(crossinline block: ComposeTestRule.() -> T): T {
    var needReturnFromQuickSettings = false
    onNodeWithContentDescription(CaptureR.string.quick_settings_dropdown_closed_description).apply {
        if (isDisplayed()) {
            performClick()
            needReturnFromQuickSettings = true
        }
    }

<<<<<<< HEAD
    waitUntil(timeoutMillis = DEFAULT_TIMEOUT_MILLIS) {
=======
    onNodeWithContentDescription(
        CaptureR.string.quick_settings_dropdown_open_description
    ).assertExists(
        "Quick settings can only be entered from PreviewScreen or QuickSettings screen"
    )
>>>>>>> 19c013a9

        try {
            onNodeWithTag(QUICK_SETTINGS_BOTTOM_SHEET).isDisplayed()
        } catch (e: AssertionError) {
            Log.e("ComposeTestRuleExt","Quick settings can only be entered from PreviewScreen or QuickSettings screen")
            throw e
        }
    }
    try {
        return block()
    } finally {
        if (needReturnFromQuickSettings) {
<<<<<<< HEAD
            val bottomSheetNode = onNodeWithTag(QUICK_SETTINGS_BOTTOM_SHEET)
            // Check if the bottom sheet content exists and is visible

            if (bottomSheetNode.isDisplayed()) {
                // It's visible, so perform the swipe down
                bottomSheetNode.performTouchInput {
                    down(center)
                    swipeDown()
                    up()
                }

                // Assert that the sheet is no longer visible (e.g., the text disappears)
                waitUntil(timeoutMillis = DEFAULT_TIMEOUT_MILLIS) {
                    onNodeWithTag(QUICK_SETTINGS_BOTTOM_SHEET).isNotDisplayed()
                }
            } else {
                println("Bottom sheet with tag $QUICK_SETTINGS_BOTTOM_SHEET is not visible. Skipping quick settings closure.")
            }

=======
            onNodeWithContentDescription(CaptureR.string.quick_settings_dropdown_open_description)
                .assertExists()
                .performClick()
>>>>>>> 19c013a9

            waitUntil(timeoutMillis = DEFAULT_TIMEOUT_MILLIS) {
                onNodeWithTag(QUICK_SETTINGS_BOTTOM_SHEET).isNotDisplayed()
            }
        }
    }
}

/**
 * Scrolls through the quick settings menu for a component that contains the desired tag.
 *
 * @throws AssertionError when [settingTestTag] is not found
 */
fun ComposeTestRule.searchForQuickSetting(settingTestTag: String) {
        // scroll if necessary until quick setting is found
        // if reaches the end and not found, throw an error
        val scrollableNode = this.onNodeWithTag(QUICK_SETTINGS_SCROLL_CONTAINER)
        scrollableNode.assertExists()
        //fixme(kc): bug? it will not continue once the tag is found
        scrollableNode.performScrollToNode(hasTestTag(settingTestTag))
}

/**
 * closes expanded quick setting if open to return to main quick settings menu
 */
fun ComposeTestRule.unFocusQuickSetting() {
    // this will click the center of the composable... which may coincide with another composable.
    // so we offset click input out of the way
    onNodeWithTag(QUICK_SETTINGS_BACKGROUND_FOCUSED)
        .assertExists()
        .assertHasClickAction()
        .performTouchInput { down(centerLeft) }
        .performTouchInput { up() }

    this
        .waitUntil(timeoutMillis = 2_000) {
            onNodeWithTag(QUICK_SETTINGS_BACKGROUND_MAIN).isDisplayed()
        }
}

// ////////////////////////////
//
// Apply Quick Settings
//
// ////////////////////////////
fun ComposeTestRule.setHdrEnabled(enabled: Boolean) {
    visitQuickSettings {
        if (isHdrEnabled() != enabled) {
            onNodeWithTag(QUICK_SETTINGS_HDR_BUTTON)
                .assume(isEnabled()) { "Device does not support HDR." }
                .performClick()
        }
        waitUntil(1000) { isHdrEnabled() == enabled }
    }
}

fun ComposeTestRule.setConcurrentCameraMode(concurrentMode: ConcurrentCameraMode) {
    visitQuickSettings {
        waitForNodeWithTag(tag = QUICK_SETTINGS_CONCURRENT_CAMERA_MODE_BUTTON)
        onNodeWithTag(QUICK_SETTINGS_CONCURRENT_CAMERA_MODE_BUTTON)
            .assume(isEnabled()) { "Device does not support concurrent camera." }
            .let {
                if (getConcurrentState() != concurrentMode) {
                    it.assertExists().performClick()
                }
            }
        waitUntil(1_000) { getConcurrentState() == concurrentMode }
    }
}

fun ComposeTestRule.setCaptureMode(captureMode: CaptureMode) {
    visitQuickSettings {
        waitUntil(timeoutMillis = 1000) {
            onNodeWithTag(BTN_QUICK_SETTINGS_FOCUS_CAPTURE_MODE).isDisplayed()
        }
        // check that current capture mode != given capture mode
        if (getCurrentCaptureMode() != captureMode) {
            val optionButtonTag = when (captureMode) {
                CaptureMode.STANDARD -> BTN_QUICK_SETTINGS_FOCUSED_CAPTURE_MODE_OPTION_STANDARD
                CaptureMode.IMAGE_ONLY -> BTN_QUICK_SETTINGS_FOCUSED_CAPTURE_MODE_IMAGE_ONLY
                CaptureMode.VIDEO_ONLY -> BTN_QUICK_SETTINGS_FOCUSED_CAPTURE_MODE_VIDEO_ONLY
            }
            // focus setting
            onNodeWithTag(BTN_QUICK_SETTINGS_FOCUS_CAPTURE_MODE).assertExists()
                .assume(isEnabled())
                .performClick()

            waitUntil(timeoutMillis = 1_000) {
                onNodeWithTag(optionButtonTag).isDisplayed()
            }

            // click option button
            onNodeWithTag(optionButtonTag).assertExists().performClick()

            unFocusQuickSetting()
        }
        if (getCurrentCaptureMode() != captureMode) {
            throw AssertionError("Unable to set capture mode to $captureMode")
        }
    }
}

fun ComposeTestRule.setFlashMode(flashMode: FlashMode) {
    visitQuickSettings {
        // Click the flash button to switch to ON
        onNodeWithTag(QUICK_SETTINGS_FLASH_BUTTON)
            .assertExists()
            .assume(isEnabled()) {
                "Current lens does not support any flash modes"
            }.apply {
                val initialFlashMode = getCurrentFlashMode()
                var currentFlashMode = initialFlashMode
                while (currentFlashMode != flashMode) {
                    performClick()
                    currentFlashMode = getCurrentFlashMode()
                    if (currentFlashMode == initialFlashMode) {
                        throw AssumptionViolatedException(
                            "Current lens does not support $flashMode"
                        )
                    }
                }
            }
    }
}

internal fun buildGeneralErrorMessage(
    errorMessage: String,
    nodeInteraction: SemanticsNodeInteraction
): String {
    val sb = StringBuilder()

    sb.appendLine(errorMessage)

    sb.appendLine("Semantics of the node:")
    sb.appendLine(nodeInteraction.printToString())

    return sb.toString()
}<|MERGE_RESOLUTION|>--- conflicted
+++ resolved
@@ -25,7 +25,6 @@
 import androidx.compose.ui.test.SemanticsNodeInteraction
 import androidx.compose.ui.test.SemanticsNodeInteractionsProvider
 import androidx.compose.ui.test.assertHasClickAction
-import androidx.compose.ui.test.assertIsDisplayed
 import androidx.compose.ui.test.hasStateDescription
 import androidx.compose.ui.test.hasTestTag
 import androidx.compose.ui.test.isDisplayed
@@ -48,7 +47,6 @@
 import com.google.jetpackcamera.model.ConcurrentCameraMode
 import com.google.jetpackcamera.model.FlashMode
 import com.google.jetpackcamera.model.LensFacing
-import com.google.jetpackcamera.settings.R as SettingsR
 import com.google.jetpackcamera.settings.ui.BACK_BUTTON
 import com.google.jetpackcamera.settings.ui.BTN_SWITCH_SETTING_LENS_FACING_TAG
 import com.google.jetpackcamera.settings.ui.CLOSE_BUTTON
@@ -66,15 +64,13 @@
 import com.google.jetpackcamera.ui.components.capture.QUICK_SETTINGS_FLASH_BUTTON
 import com.google.jetpackcamera.ui.components.capture.QUICK_SETTINGS_FLIP_CAMERA_BUTTON
 import com.google.jetpackcamera.ui.components.capture.QUICK_SETTINGS_HDR_BUTTON
-<<<<<<< HEAD
 import com.google.jetpackcamera.ui.components.capture.QUICK_SETTINGS_SCROLL_CONTAINER
-=======
-import com.google.jetpackcamera.ui.components.capture.R as CaptureR
->>>>>>> 19c013a9
 import com.google.jetpackcamera.ui.components.capture.SETTINGS_BUTTON
 import com.google.jetpackcamera.ui.components.capture.VIDEO_CAPTURE_FAILURE_TAG
 import com.google.jetpackcamera.ui.components.capture.VIDEO_CAPTURE_SUCCESS_TAG
 import org.junit.AssumptionViolatedException
+import com.google.jetpackcamera.settings.R as SettingsR
+import com.google.jetpackcamera.ui.components.capture.R as CaptureR
 
 /**
  * Allows use of testRule.onNodeWithText that uses an integer string resource
@@ -439,9 +435,9 @@
         }
     }
 
-        onNodeWithTag(SETTINGS_TITLE).assertExists(
-            "Settings can only be entered from Quick Settings or Settings screen"
-        )
+    onNodeWithTag(SETTINGS_TITLE).assertExists(
+        "Settings can only be entered from Quick Settings or Settings screen"
+    )
 
     try {
         with(object : SettingsScreenScope, ComposeTestRule by this {}) {
@@ -556,20 +552,15 @@
         }
     }
 
-<<<<<<< HEAD
     waitUntil(timeoutMillis = DEFAULT_TIMEOUT_MILLIS) {
-=======
-    onNodeWithContentDescription(
-        CaptureR.string.quick_settings_dropdown_open_description
-    ).assertExists(
-        "Quick settings can only be entered from PreviewScreen or QuickSettings screen"
-    )
->>>>>>> 19c013a9
 
         try {
             onNodeWithTag(QUICK_SETTINGS_BOTTOM_SHEET).isDisplayed()
         } catch (e: AssertionError) {
-            Log.e("ComposeTestRuleExt","Quick settings can only be entered from PreviewScreen or QuickSettings screen")
+            Log.e(
+                "ComposeTestRuleExt",
+                "Quick settings can only be entered from PreviewScreen or QuickSettings screen"
+            )
             throw e
         }
     }
@@ -577,7 +568,6 @@
         return block()
     } finally {
         if (needReturnFromQuickSettings) {
-<<<<<<< HEAD
             val bottomSheetNode = onNodeWithTag(QUICK_SETTINGS_BOTTOM_SHEET)
             // Check if the bottom sheet content exists and is visible
 
@@ -597,11 +587,6 @@
                 println("Bottom sheet with tag $QUICK_SETTINGS_BOTTOM_SHEET is not visible. Skipping quick settings closure.")
             }
 
-=======
-            onNodeWithContentDescription(CaptureR.string.quick_settings_dropdown_open_description)
-                .assertExists()
-                .performClick()
->>>>>>> 19c013a9
 
             waitUntil(timeoutMillis = DEFAULT_TIMEOUT_MILLIS) {
                 onNodeWithTag(QUICK_SETTINGS_BOTTOM_SHEET).isNotDisplayed()
@@ -616,12 +601,12 @@
  * @throws AssertionError when [settingTestTag] is not found
  */
 fun ComposeTestRule.searchForQuickSetting(settingTestTag: String) {
-        // scroll if necessary until quick setting is found
-        // if reaches the end and not found, throw an error
-        val scrollableNode = this.onNodeWithTag(QUICK_SETTINGS_SCROLL_CONTAINER)
-        scrollableNode.assertExists()
-        //fixme(kc): bug? it will not continue once the tag is found
-        scrollableNode.performScrollToNode(hasTestTag(settingTestTag))
+    // scroll if necessary until quick setting is found
+    // if reaches the end and not found, throw an error
+    val scrollableNode = this.onNodeWithTag(QUICK_SETTINGS_SCROLL_CONTAINER)
+    scrollableNode.assertExists()
+    //fixme(kc): bug? it will not continue once the tag is found
+    scrollableNode.performScrollToNode(hasTestTag(settingTestTag))
 }
 
 /**
