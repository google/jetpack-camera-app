--- conflicted
+++ resolved
@@ -46,14 +46,12 @@
 import com.google.jetpackcamera.feature.preview.quicksettings.ui.QUICK_SETTINGS_FLASH_BUTTON
 import com.google.jetpackcamera.feature.preview.quicksettings.ui.QUICK_SETTINGS_FLIP_CAMERA_BUTTON
 import com.google.jetpackcamera.feature.preview.quicksettings.ui.QUICK_SETTINGS_HDR_BUTTON
+import com.google.jetpackcamera.feature.preview.quicksettings.ui.QUICK_SETTINGS_HDR_BUTTON
 import com.google.jetpackcamera.feature.preview.ui.CAPTURE_BUTTON
-<<<<<<< HEAD
+import com.google.jetpackcamera.feature.preview.ui.VIDEO_CAPTURE_SUCCESS_TAG
 import com.google.jetpackcamera.feature.preview.ui.CAPTURE_MODE_TOGGLE_BUTTON
 import com.google.jetpackcamera.settings.model.CaptureMode
 import com.google.jetpackcamera.settings.model.ConcurrentCameraMode
-=======
-import com.google.jetpackcamera.feature.preview.ui.VIDEO_CAPTURE_SUCCESS_TAG
->>>>>>> eb897523
 import com.google.jetpackcamera.settings.model.FlashMode
 import com.google.jetpackcamera.settings.model.LensFacing
 import org.junit.AssumptionViolatedException
@@ -114,6 +112,38 @@
     }
     return this
 }
+
+
+// ////////////////////////////
+//
+// idles
+//
+// ////////////////////////////
+fun ComposeTestRule.waitForStartup(timeoutMillis: Long = APP_START_TIMEOUT_MILLIS) {
+    // Wait for the capture button to be displayed
+    waitUntil(timeoutMillis = timeoutMillis) {
+        onNodeWithTag(CAPTURE_BUTTON).isDisplayed()
+    }
+}
+fun ComposeTestRule.waitForNodeWithTag(tag: String, timeoutMillis: Long = DEFAULT_TIMEOUT_MILLIS) {
+    waitUntil(timeoutMillis = timeoutMillis) { onNodeWithTag(tag).isDisplayed() }
+}
+private fun ComposeTestRule.idleForVideoDuration(durationMillis: Long = VIDEO_DURATION_MILLIS) {
+    // TODO: replace with a check for the timestamp UI of the video duration
+    try {
+        waitUntil(timeoutMillis = durationMillis) {
+            onNodeWithTag("dummyTagForLongPress").isDisplayed()
+        }
+    } catch (e: ComposeTimeoutException) {
+    }
+}
+
+// ////////////////////////////
+//
+// capture control
+//
+// ////////////////////////////
+
 fun ComposeTestRule.pressAndDragToLockVideoRecording() {
     onNodeWithTag(CAPTURE_BUTTON)
         .assertExists()
@@ -122,39 +152,6 @@
             moveBy(delta = Offset(-400f, 0f), delayMillis = VIDEO_DURATION_MILLIS)
             up()
         }
-
-<<<<<<< HEAD
-// ////////////////////////////
-//
-// idles
-//
-// ////////////////////////////
-fun ComposeTestRule.waitForStartup(timeoutMillis: Long = APP_START_TIMEOUT_MILLIS) {
-    // Wait for the capture button to be displayed
-    waitUntil(timeoutMillis = timeoutMillis) {
-        onNodeWithTag(CAPTURE_BUTTON).isDisplayed()
-    }
-}
-fun ComposeTestRule.waitForNodeWithTag(tag: String, timeoutMillis: Long = DEFAULT_TIMEOUT_MILLIS) {
-    waitUntil(timeoutMillis = timeoutMillis) { onNodeWithTag(tag).isDisplayed() }
-}
-private fun ComposeTestRule.idleForVideoDuration(durationMillis: Long = VIDEO_DURATION_MILLIS) {
-    // TODO: replace with a check for the timestamp UI of the video duration
-    try {
-        waitUntil(timeoutMillis = durationMillis) {
-            onNodeWithTag("dummyTagForLongPress").isDisplayed()
-        }
-    } catch (e: ComposeTimeoutException) {
-    }
-}
-
-// ////////////////////////////
-//
-// capture control
-//
-// ////////////////////////////
-fun ComposeTestRule.longClickForVideoRecording(durationMillis: Long = VIDEO_DURATION_MILLIS) {
-=======
     try {
         waitUntil(timeoutMillis = VIDEO_CAPTURE_TIMEOUT_MILLIS) {
             onNodeWithTag(VIDEO_CAPTURE_SUCCESS_TAG).isDisplayed()
@@ -162,8 +159,8 @@
         throw AssertionError("$VIDEO_CAPTURE_SUCCESS_TAG should not be displayed.")
     } catch (e: ComposeTimeoutException) { /* do nothing. success tag should not have displayed*/ }
 }
-fun ComposeTestRule.longClickForVideoRecording() {
->>>>>>> eb897523
+
+fun ComposeTestRule.longClickForVideoRecording(durationMillis: Long = VIDEO_DURATION_MILLIS) {
     onNodeWithTag(CAPTURE_BUTTON)
         .assertExists()
         .performTouchInput {
@@ -185,7 +182,6 @@
     idleForVideoDuration()
 }
 
-<<<<<<< HEAD
 // //////////////////////
 //
 // check preview state
@@ -229,15 +225,6 @@
             ) ->
                 CaptureMode.VIDEO_ONLY
             else -> null
-=======
-private fun ComposeTestRule.idleForVideoDuration(
-    videoDurationMillis: Long = VIDEO_DURATION_MILLIS
-) {
-    // TODO: replace with a check for the timestamp UI of the video duration
-    try {
-        waitUntil(timeoutMillis = videoDurationMillis) {
-            onNodeWithTag("dummyTagForLongPress").isDisplayed()
->>>>>>> eb897523
         }
     }
 
@@ -287,7 +274,6 @@
             } else -> null
         }
     }
-
 fun ComposeTestRule.getCurrentLensFacing(): LensFacing = visitQuickSettings {
     onNodeWithTag(QUICK_SETTINGS_FLIP_CAMERA_BUTTON).fetchSemanticsNode(
         "Flip camera button is not visible when expected."
