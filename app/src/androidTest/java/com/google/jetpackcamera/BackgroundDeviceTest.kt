--- conflicted
+++ resolved
@@ -21,17 +21,10 @@
 import androidx.test.rule.GrantPermissionRule
 import androidx.test.uiautomator.By
 import androidx.test.uiautomator.UiDevice
-<<<<<<< HEAD
-import com.google.jetpackcamera.feature.preview.ui.QUICK_SETTINGS_DROP_DOWN
-import com.google.jetpackcamera.feature.preview.ui.QUICK_SETTINGS_FLIP_CAMERA_BUTTON
-import com.google.jetpackcamera.feature.preview.ui.QUICK_SETTINGS_RATIO_1_1_BUTTON
-import com.google.jetpackcamera.feature.preview.ui.QUICK_SETTINGS_RATIO_BUTTON
-=======
-import com.google.jetpackcamera.feature.preview.ui.QUICK_SETTINGS_BUTTON
+import com.google.jetpackcamera.feature.preview.ui.QUICK_SETTINGS_DROPDOWN
 import com.google.jetpackcamera.feature.preview.ui.QUICK_SETTINGS_RATIO_1_1_BUTTON
 import com.google.jetpackcamera.feature.preview.ui.QUICK_SETTINGS_RATIO_BUTTON
 import com.google.jetpackcamera.feature.quicksettings.ui.QUICK_SETTINGS_FLIP_CAMERA_BUTTON
->>>>>>> 3bda6287
 import org.junit.Before
 import org.junit.Rule
 import org.junit.Test
@@ -68,32 +61,19 @@
 
     @Test
     fun flipCamera_then_background_foreground() {
-<<<<<<< HEAD
         uiDevice.findObject(By.res(QUICK_SETTINGS_DROP_DOWN)).click()
         uiDevice.findObject(By.res(QUICK_SETTINGS_FLIP_CAMERA_BUTTON)).click()
         uiDevice.findObject(By.res(QUICK_SETTINGS_DROP_DOWN)).click()
-=======
-        uiDevice.findObject(By.res(QUICK_SETTINGS_BUTTON)).click()
-        uiDevice.findObject(By.res(QUICK_SETTINGS_FLIP_CAMERA_BUTTON)).click()
-        uiDevice.findObject(By.res(QUICK_SETTINGS_BUTTON)).click()
->>>>>>> 3bda6287
         uiDevice.waitForIdle(2000)
         backgroundThenForegroundApp()
     }
 
     @Test
     fun setAspectRatio_then_background_foreground() {
-<<<<<<< HEAD
         uiDevice.findObject(By.res(QUICK_SETTINGS_DROP_DOWN)).click()
         uiDevice.findObject(By.res(QUICK_SETTINGS_RATIO_BUTTON)).click()
         uiDevice.findObject(By.res(QUICK_SETTINGS_RATIO_1_1_BUTTON)).click()
         uiDevice.findObject(By.res(QUICK_SETTINGS_DROP_DOWN)).click()
-=======
-        uiDevice.findObject(By.res(QUICK_SETTINGS_BUTTON)).click()
-        uiDevice.findObject(By.res(QUICK_SETTINGS_RATIO_BUTTON)).click()
-        uiDevice.findObject(By.res(QUICK_SETTINGS_RATIO_1_1_BUTTON)).click()
-        uiDevice.findObject(By.res(QUICK_SETTINGS_BUTTON)).click()
->>>>>>> 3bda6287
         uiDevice.waitForIdle(2000)
         backgroundThenForegroundApp()
     }
