/*
 * Copyright (C) 2023 The Android Open Source Project
 *
 * Licensed under the Apache License, Version 2.0 (the "License");
 * you may not use this file except in compliance with the License.
 * You may obtain a copy of the License at
 *
 *      http://www.apache.org/licenses/LICENSE-2.0
 *
 * Unless required by applicable law or agreed to in writing, software
 * distributed under the License is distributed on an "AS IS" BASIS,
 * WITHOUT WARRANTIES OR CONDITIONS OF ANY KIND, either express or implied.
 * See the License for the specific language governing permissions and
 * limitations under the License.
 */
package com.google.jetpackcamera

import androidx.test.core.app.ActivityScenario
import androidx.test.ext.junit.runners.AndroidJUnit4
import androidx.test.platform.app.InstrumentationRegistry
import androidx.test.rule.GrantPermissionRule
import androidx.test.uiautomator.By
import androidx.test.uiautomator.UiDevice
import com.google.jetpackcamera.settings.model.FlashMode
import kotlinx.coroutines.test.runTest
import org.junit.Before
import org.junit.Rule
import org.junit.Test
import org.junit.runner.RunWith

@RunWith(AndroidJUnit4::class)
internal class FlashDeviceTest {
    @get:Rule
    val cameraPermissionRule: GrantPermissionRule =
        GrantPermissionRule.grant(android.Manifest.permission.CAMERA)

    private val instrumentation = InstrumentationRegistry.getInstrumentation()
    private var activityScenario: ActivityScenario<MainActivity>? = null
    private val uiDevice = UiDevice.getInstance(instrumentation)

    @Before
    fun setUp() {
        activityScenario = ActivityScenario.launch(MainActivity::class.java)
        Thread.sleep(2000)
    }

    @Test
    fun set_flash_on() = runTest {
        uiDevice.waitForIdle()
        uiDevice.findObject(By.res("QuickSettingDropDown")).click()
        uiDevice.findObject(By.res("QuickSetFlash")).click()
        uiDevice.findObject(By.res("QuickSettingDropDown")).click()
        assert(
            UiTestUtil.getPreviewCameraAppSettings(activityScenario!!).flashMode ==
                FlashMode.ON
        )
    }

    @Test
    fun set_flash_auto() = runTest {
        uiDevice.waitForIdle()
        uiDevice.findObject(By.res("QuickSettingDropDown")).click()
        uiDevice.findObject(By.res("QuickSetFlash")).click()
        uiDevice.findObject(By.res("QuickSetFlash")).click()
        uiDevice.findObject(By.res("QuickSettingDropDown")).click()
        assert(
            UiTestUtil.getPreviewCameraAppSettings(activityScenario!!).flashMode ==
<<<<<<< HEAD
                FlashMode.AUTO
=======
                    FlashMode.AUTO
>>>>>>> 0a02f734
        )
    }

    @Test
    fun set_flash_off() = runTest {
        uiDevice.waitForIdle()
        assert(
            UiTestUtil.getPreviewCameraAppSettings(activityScenario!!).flashMode ==
<<<<<<< HEAD
                FlashMode.OFF
=======
                    FlashMode.OFF
>>>>>>> 0a02f734
        )
        uiDevice.findObject(By.res("QuickSettingDropDown")).click()
        uiDevice.findObject(By.res("QuickSetFlash")).click()
        uiDevice.findObject(By.res("QuickSetFlash")).click()
        uiDevice.findObject(By.res("QuickSetFlash")).click()
        uiDevice.findObject(By.res("QuickSettingDropDown")).click()
        assert(
            UiTestUtil.getPreviewCameraAppSettings(activityScenario!!).flashMode ==
<<<<<<< HEAD
                FlashMode.OFF
=======
                    FlashMode.OFF
>>>>>>> 0a02f734
        )
    }
}<|MERGE_RESOLUTION|>--- conflicted
+++ resolved
@@ -41,7 +41,7 @@
     @Before
     fun setUp() {
         activityScenario = ActivityScenario.launch(MainActivity::class.java)
-        Thread.sleep(2000)
+        uiDevice.waitForIdle(2000)
     }
 
     @Test
@@ -65,11 +65,7 @@
         uiDevice.findObject(By.res("QuickSettingDropDown")).click()
         assert(
             UiTestUtil.getPreviewCameraAppSettings(activityScenario!!).flashMode ==
-<<<<<<< HEAD
                 FlashMode.AUTO
-=======
-                    FlashMode.AUTO
->>>>>>> 0a02f734
         )
     }
 
@@ -78,11 +74,7 @@
         uiDevice.waitForIdle()
         assert(
             UiTestUtil.getPreviewCameraAppSettings(activityScenario!!).flashMode ==
-<<<<<<< HEAD
                 FlashMode.OFF
-=======
-                    FlashMode.OFF
->>>>>>> 0a02f734
         )
         uiDevice.findObject(By.res("QuickSettingDropDown")).click()
         uiDevice.findObject(By.res("QuickSetFlash")).click()
@@ -91,11 +83,7 @@
         uiDevice.findObject(By.res("QuickSettingDropDown")).click()
         assert(
             UiTestUtil.getPreviewCameraAppSettings(activityScenario!!).flashMode ==
-<<<<<<< HEAD
                 FlashMode.OFF
-=======
-                    FlashMode.OFF
->>>>>>> 0a02f734
         )
     }
 }