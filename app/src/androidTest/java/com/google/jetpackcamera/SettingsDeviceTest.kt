--- conflicted
+++ resolved
@@ -15,293 +15,122 @@
  */
 package com.google.jetpackcamera
 
-import android.os.Build
-import androidx.compose.ui.test.hasTestTag
+import android.util.Log
+import androidx.compose.ui.test.assertIsEnabled
 import androidx.compose.ui.test.isDisplayed
-import androidx.compose.ui.test.isEnabled
-import androidx.compose.ui.test.isNotSelected
-import androidx.compose.ui.test.isSelected
-import androidx.compose.ui.test.junit4.ComposeTestRule
 import androidx.compose.ui.test.junit4.createEmptyComposeRule
 import androidx.compose.ui.test.onNodeWithTag
 import androidx.compose.ui.test.performClick
+import androidx.compose.ui.test.performScrollTo
+import androidx.test.ext.junit.runners.AndroidJUnit4
+import androidx.test.platform.app.InstrumentationRegistry
 import androidx.test.rule.GrantPermissionRule
-<<<<<<< HEAD
 import androidx.test.uiautomator.By
 import androidx.test.uiautomator.UiDevice
-=======
-import com.google.common.truth.Truth.assertWithMessage
-import com.google.common.truth.TruthJUnit.assume
 import com.google.jetpackcamera.feature.preview.ui.CAPTURE_BUTTON
-import com.google.jetpackcamera.settings.model.LensFacing
-import com.google.jetpackcamera.settings.ui.BTN_DIALOG_ASPECT_RATIO_OPTION_1_1_TAG
-import com.google.jetpackcamera.settings.ui.BTN_DIALOG_ASPECT_RATIO_OPTION_3_4_TAG
->>>>>>> 672d51f0
+import com.google.jetpackcamera.feature.preview.ui.SETTINGS_BUTTON
 import com.google.jetpackcamera.settings.ui.BTN_DIALOG_ASPECT_RATIO_OPTION_9_16_TAG
-import com.google.jetpackcamera.settings.ui.BTN_DIALOG_DARK_MODE_OPTION_OFF_TAG
-import com.google.jetpackcamera.settings.ui.BTN_DIALOG_DARK_MODE_OPTION_ON_TAG
-import com.google.jetpackcamera.settings.ui.BTN_DIALOG_DARK_MODE_OPTION_SYSTEM_TAG
 import com.google.jetpackcamera.settings.ui.BTN_DIALOG_FLASH_OPTION_AUTO_TAG
-import com.google.jetpackcamera.settings.ui.BTN_DIALOG_FLASH_OPTION_LLB_TAG
-import com.google.jetpackcamera.settings.ui.BTN_DIALOG_FLASH_OPTION_OFF_TAG
-import com.google.jetpackcamera.settings.ui.BTN_DIALOG_FLASH_OPTION_ON_TAG
-import com.google.jetpackcamera.settings.ui.BTN_DIALOG_FPS_OPTION_15_TAG
-import com.google.jetpackcamera.settings.ui.BTN_DIALOG_FPS_OPTION_30_TAG
-import com.google.jetpackcamera.settings.ui.BTN_DIALOG_FPS_OPTION_60_TAG
 import com.google.jetpackcamera.settings.ui.BTN_DIALOG_FPS_OPTION_AUTO_TAG
-import com.google.jetpackcamera.settings.ui.BTN_DIALOG_STREAM_CONFIG_OPTION_MULTI_STREAM_CAPTURE_TAG
 import com.google.jetpackcamera.settings.ui.BTN_DIALOG_STREAM_CONFIG_OPTION_SINGLE_STREAM_TAG
-import com.google.jetpackcamera.settings.ui.BTN_DIALOG_VIDEO_DURATION_OPTION_10S_TAG
-import com.google.jetpackcamera.settings.ui.BTN_DIALOG_VIDEO_DURATION_OPTION_1S_TAG
-import com.google.jetpackcamera.settings.ui.BTN_DIALOG_VIDEO_DURATION_OPTION_30S_TAG
-import com.google.jetpackcamera.settings.ui.BTN_DIALOG_VIDEO_DURATION_OPTION_60S_TAG
-import com.google.jetpackcamera.settings.ui.BTN_DIALOG_VIDEO_DURATION_OPTION_UNLIMITED_TAG
-import com.google.jetpackcamera.settings.ui.BTN_DIALOG_VIDEO_QUALITY_OPTION_FHD_TAG
-import com.google.jetpackcamera.settings.ui.BTN_DIALOG_VIDEO_QUALITY_OPTION_HD_TAG
-import com.google.jetpackcamera.settings.ui.BTN_DIALOG_VIDEO_QUALITY_OPTION_SD_TAG
-import com.google.jetpackcamera.settings.ui.BTN_DIALOG_VIDEO_QUALITY_OPTION_UHD_TAG
-import com.google.jetpackcamera.settings.ui.BTN_DIALOG_VIDEO_QUALITY_OPTION_UNSPECIFIED_TAG
-import com.google.jetpackcamera.settings.ui.BTN_DIALOG_VIDEO_STABILIZATION_OPTION_AUTO_TAG
-import com.google.jetpackcamera.settings.ui.BTN_DIALOG_VIDEO_STABILIZATION_OPTION_HIGH_QUALITY_TAG
-import com.google.jetpackcamera.settings.ui.BTN_DIALOG_VIDEO_STABILIZATION_OPTION_OFF_TAG
-import com.google.jetpackcamera.settings.ui.BTN_DIALOG_VIDEO_STABILIZATION_OPTION_ON_TAG
-import com.google.jetpackcamera.settings.ui.BTN_DIALOG_VIDEO_STABILIZATION_OPTION_OPTICAL_TAG
 import com.google.jetpackcamera.settings.ui.BTN_OPEN_DIALOG_SETTING_ASPECT_RATIO_TAG
-import com.google.jetpackcamera.settings.ui.BTN_OPEN_DIALOG_SETTING_DARK_MODE_TAG
 import com.google.jetpackcamera.settings.ui.BTN_OPEN_DIALOG_SETTING_FLASH_TAG
 import com.google.jetpackcamera.settings.ui.BTN_OPEN_DIALOG_SETTING_FPS_TAG
 import com.google.jetpackcamera.settings.ui.BTN_OPEN_DIALOG_SETTING_STREAM_CONFIG_TAG
-<<<<<<< HEAD
-import com.google.jetpackcamera.ui.components.capture.CAPTURE_BUTTON
-import com.google.jetpackcamera.ui.components.capture.SETTINGS_BUTTON
-=======
-import com.google.jetpackcamera.settings.ui.BTN_OPEN_DIALOG_SETTING_VIDEO_DURATION_TAG
-import com.google.jetpackcamera.settings.ui.BTN_OPEN_DIALOG_SETTING_VIDEO_QUALITY_TAG
-import com.google.jetpackcamera.settings.ui.BTN_OPEN_DIALOG_SETTING_VIDEO_STABILIZATION_TAG
->>>>>>> 672d51f0
 import com.google.jetpackcamera.utils.APP_START_TIMEOUT_MILLIS
-import com.google.jetpackcamera.utils.DEFAULT_TIMEOUT_MILLIS
 import com.google.jetpackcamera.utils.TEST_REQUIRED_PERMISSIONS
-import com.google.jetpackcamera.utils.runMainActivityScenarioTest
-import com.google.jetpackcamera.utils.selectLensFacing
-import com.google.jetpackcamera.utils.visitSettingDialog
-import com.google.jetpackcamera.utils.visitSettingsScreen
+import com.google.jetpackcamera.utils.runScenarioTest
 import org.junit.Rule
 import org.junit.Test
 import org.junit.runner.RunWith
-import org.junit.runners.Parameterized
 
-// This test class is run on both the front and back lenses with the Parameterized test runner.
-// Parameters are provided by the data() function in the companion object.
-@RunWith(Parameterized::class)
-class SettingsDeviceTest(private val lensFacing: LensFacing) {
-    companion object {
-        @JvmStatic
-        @Parameterized.Parameters(name = "lensFacing = {0}")
-        fun data(): Array<LensFacing> = arrayOf(LensFacing.FRONT, LensFacing.BACK)
-    }
+private const val TAG = "SettingsDeviceTest"
 
+@RunWith(AndroidJUnit4::class)
+class SettingsDeviceTest {
     @get:Rule
     val permissionsRule: GrantPermissionRule =
         GrantPermissionRule.grant(*(TEST_REQUIRED_PERMISSIONS).toTypedArray())
 
+    private val instrumentation = InstrumentationRegistry.getInstrumentation()
+    private val uiDevice = UiDevice.getInstance(instrumentation)
+
     @get:Rule
     val composeTestRule = createEmptyComposeRule()
 
-    private fun openSettings_clickSettingComponent_applyAction(
+    private fun openSettings_clickSettingComponent_verifyDialog(
         componentTestTag: String,
         dialogTestTag: String,
-        componentDisabledMessage: String,
-        action: ComposeTestRule.() -> Unit
-    ): Unit = runMainActivityScenarioTest {
+        componentDisabledMessage: String
+    ) = runScenarioTest<MainActivity> {
         // Wait for the capture button to be displayed
         composeTestRule.waitUntil(timeoutMillis = APP_START_TIMEOUT_MILLIS) {
             composeTestRule.onNodeWithTag(CAPTURE_BUTTON).isDisplayed()
         }
 
-        composeTestRule.visitSettingsScreen {
-            // Ensure appropriate lens facing is selected
-            selectLensFacing(lensFacing)
+        // Navigate to the settings screen
+        composeTestRule.onNodeWithTag(SETTINGS_BUTTON)
+            .assertExists()
+            .performClick()
 
-            // Open dialog and run action if the component is enabled
-            visitSettingDialog(
-                settingTestTag = componentTestTag,
-                dialogTestTag = dialogTestTag,
-                disabledMessage = componentDisabledMessage,
-                block = action
-            )
-        }
-    }
+        composeTestRule.onNodeWithTag(componentTestTag)
+            .assertExists()
+            .performScrollTo()
 
-    private fun ComposeTestRule.selectFirstNonSelected(settingOptions: List<String>) {
-        // Select first non-selected option
-        val selected = settingOptions.firstOrNull {
-            onNode(hasTestTag(it) and isEnabled() and isNotSelected()).run {
-                if (isDisplayed()) {
-                    performClick()
-                    waitUntil(timeoutMillis = DEFAULT_TIMEOUT_MILLIS) {
-                        isSelected().matches(onNodeWithTag(it).fetchSemanticsNode())
-                    }
-                    true
-                } else {
-                    false
-                }
-            }
-        }
+        // Check if the settings dialog is displayed after the component is clicked
+        try {
+            composeTestRule.onNodeWithTag(componentTestTag)
+                .assertIsEnabled()
+            // Verify that UiAutomator object is also enabled
+            assert(uiDevice.findObject(By.res(componentTestTag)).isEnabled)
 
-        assertWithMessage("Opened dialog but no non-selected setting available to select").that(
-            selected
-        ).isNotNull()
-    }
-
-    @Test
-    fun openSettings_setFlashMode() = runMainActivityScenarioTest {
-        openSettings_clickSettingComponent_applyAction(
-            componentTestTag = BTN_OPEN_DIALOG_SETTING_FLASH_TAG,
-            dialogTestTag = BTN_DIALOG_FLASH_OPTION_AUTO_TAG,
-            componentDisabledMessage = "Flash mode component is disabled"
-        ) {
-            selectFirstNonSelected(
-                listOf(
-                    BTN_DIALOG_FLASH_OPTION_AUTO_TAG,
-                    BTN_DIALOG_FLASH_OPTION_ON_TAG,
-                    BTN_DIALOG_FLASH_OPTION_OFF_TAG,
-                    BTN_DIALOG_FLASH_OPTION_LLB_TAG
-                )
-            )
+            composeTestRule.onNodeWithTag(componentTestTag).performClick()
+            composeTestRule.onNodeWithTag(dialogTestTag)
+                .assertExists()
+            uiDevice.pressBack()
+        } catch (_: AssertionError) {
+            // Verify that UiAutomator object is also disabled
+            assert(!uiDevice.findObject(By.res(componentTestTag)).isEnabled)
+            // The settings component is disabled. Display componentDisabledMessage
+            Log.d(TAG, componentDisabledMessage)
+        } finally {
+            uiDevice.pressBack()
         }
     }
 
     @Test
-    fun openSettings_setFrameRate() = runMainActivityScenarioTest {
-        openSettings_clickSettingComponent_applyAction(
+    fun openSettings_openSetFlashModeDialog() = runScenarioTest<MainActivity> {
+        openSettings_clickSettingComponent_verifyDialog(
+            componentTestTag = BTN_OPEN_DIALOG_SETTING_FLASH_TAG,
+            dialogTestTag = BTN_DIALOG_FLASH_OPTION_AUTO_TAG,
+            componentDisabledMessage = "Flash mode component is disabled"
+        )
+    }
+
+    @Test
+    fun openSettings_openSetFrameRateDialog() = runScenarioTest<MainActivity> {
+        openSettings_clickSettingComponent_verifyDialog(
             componentTestTag = BTN_OPEN_DIALOG_SETTING_FPS_TAG,
             dialogTestTag = BTN_DIALOG_FPS_OPTION_AUTO_TAG,
             componentDisabledMessage = "Frame rate component is disabled"
-        ) {
-            selectFirstNonSelected(
-                listOf(
-                    BTN_DIALOG_FPS_OPTION_AUTO_TAG,
-                    BTN_DIALOG_FPS_OPTION_15_TAG,
-                    BTN_DIALOG_FPS_OPTION_30_TAG,
-                    BTN_DIALOG_FPS_OPTION_60_TAG
-                )
-            )
-        }
+        )
     }
 
     @Test
-    fun openSettings_setAspectRatio() = runMainActivityScenarioTest {
-        openSettings_clickSettingComponent_applyAction(
+    fun openSettings_openSetAspectRatioDialog() = runScenarioTest<MainActivity> {
+        openSettings_clickSettingComponent_verifyDialog(
             componentTestTag = BTN_OPEN_DIALOG_SETTING_ASPECT_RATIO_TAG,
             dialogTestTag = BTN_DIALOG_ASPECT_RATIO_OPTION_9_16_TAG,
             componentDisabledMessage = "Aspect ratio component is disabled"
-        ) {
-            assumeHalStableOnSelectAspectRatio()
-
-            selectFirstNonSelected(
-                listOf(
-                    BTN_DIALOG_ASPECT_RATIO_OPTION_9_16_TAG,
-                    BTN_DIALOG_ASPECT_RATIO_OPTION_3_4_TAG,
-                    BTN_DIALOG_ASPECT_RATIO_OPTION_1_1_TAG
-                )
-            )
-        }
-    }
-
-    private fun assumeHalStableOnSelectAspectRatio() {
-        // The GMD emulators on API 28, switching the aspect ratio fails and puts the emulator in
-        // a bad state. Skip on these devices.
-        assume().that(Build.HARDWARE == "ranchu" && Build.VERSION.SDK_INT == 28).isFalse()
+        )
     }
 
     @Test
-    fun openSettings_setStreamConfig() = runMainActivityScenarioTest {
-        openSettings_clickSettingComponent_applyAction(
+    fun openSettings_openSetStreamConfigDialog() = runScenarioTest<MainActivity> {
+        openSettings_clickSettingComponent_verifyDialog(
             componentTestTag = BTN_OPEN_DIALOG_SETTING_STREAM_CONFIG_TAG,
             dialogTestTag = BTN_DIALOG_STREAM_CONFIG_OPTION_SINGLE_STREAM_TAG,
             componentDisabledMessage = "Stream configuration component is disabled"
-        ) {
-            selectFirstNonSelected(
-                listOf(
-                    BTN_DIALOG_STREAM_CONFIG_OPTION_SINGLE_STREAM_TAG,
-                    BTN_DIALOG_STREAM_CONFIG_OPTION_MULTI_STREAM_CAPTURE_TAG
-                )
-            )
-        }
-    }
-
-    @Test
-    fun openSettings_setVideoStabilization() = runMainActivityScenarioTest {
-        openSettings_clickSettingComponent_applyAction(
-            componentTestTag = BTN_OPEN_DIALOG_SETTING_VIDEO_STABILIZATION_TAG,
-            dialogTestTag = BTN_DIALOG_VIDEO_STABILIZATION_OPTION_AUTO_TAG,
-            componentDisabledMessage = "Video stabilization component is disabled"
-        ) {
-            selectFirstNonSelected(
-                listOf(
-                    BTN_DIALOG_VIDEO_STABILIZATION_OPTION_AUTO_TAG,
-                    BTN_DIALOG_VIDEO_STABILIZATION_OPTION_ON_TAG,
-                    BTN_DIALOG_VIDEO_STABILIZATION_OPTION_OFF_TAG,
-                    BTN_DIALOG_VIDEO_STABILIZATION_OPTION_HIGH_QUALITY_TAG,
-                    BTN_DIALOG_VIDEO_STABILIZATION_OPTION_OPTICAL_TAG
-                )
-            )
-        }
-    }
-
-    @Test
-    fun openSettings_setMaxVideoDuration() = runMainActivityScenarioTest {
-        openSettings_clickSettingComponent_applyAction(
-            componentTestTag = BTN_OPEN_DIALOG_SETTING_VIDEO_DURATION_TAG,
-            dialogTestTag = BTN_DIALOG_VIDEO_DURATION_OPTION_UNLIMITED_TAG,
-            componentDisabledMessage = "Max video duration component is disabled"
-        ) {
-            selectFirstNonSelected(
-                listOf(
-                    BTN_DIALOG_VIDEO_DURATION_OPTION_UNLIMITED_TAG,
-                    BTN_DIALOG_VIDEO_DURATION_OPTION_1S_TAG,
-                    BTN_DIALOG_VIDEO_DURATION_OPTION_10S_TAG,
-                    BTN_DIALOG_VIDEO_DURATION_OPTION_30S_TAG,
-                    BTN_DIALOG_VIDEO_DURATION_OPTION_60S_TAG
-                )
-            )
-        }
-    }
-
-    @Test
-    fun openSettings_setVideoQuality() = runMainActivityScenarioTest {
-        openSettings_clickSettingComponent_applyAction(
-            componentTestTag = BTN_OPEN_DIALOG_SETTING_VIDEO_QUALITY_TAG,
-            dialogTestTag = BTN_DIALOG_VIDEO_QUALITY_OPTION_UNSPECIFIED_TAG,
-            componentDisabledMessage = "Video quality component is disabled"
-        ) {
-            selectFirstNonSelected(
-                listOf(
-                    BTN_DIALOG_VIDEO_QUALITY_OPTION_UNSPECIFIED_TAG,
-                    BTN_DIALOG_VIDEO_QUALITY_OPTION_SD_TAG,
-                    BTN_DIALOG_VIDEO_QUALITY_OPTION_HD_TAG,
-                    BTN_DIALOG_VIDEO_QUALITY_OPTION_FHD_TAG,
-                    BTN_DIALOG_VIDEO_QUALITY_OPTION_UHD_TAG
-                )
-            )
-        }
-    }
-
-    @Test
-    fun openSettings_setDarkMode() = runMainActivityScenarioTest {
-        openSettings_clickSettingComponent_applyAction(
-            componentTestTag = BTN_OPEN_DIALOG_SETTING_DARK_MODE_TAG,
-            dialogTestTag = BTN_DIALOG_DARK_MODE_OPTION_ON_TAG,
-            componentDisabledMessage = "Dark mode component is disabled"
-        ) {
-            selectFirstNonSelected(
-                listOf(
-                    BTN_DIALOG_DARK_MODE_OPTION_ON_TAG,
-                    BTN_DIALOG_DARK_MODE_OPTION_OFF_TAG,
-                    BTN_DIALOG_DARK_MODE_OPTION_SYSTEM_TAG
-                )
-            )
-        }
+        )
     }
 }