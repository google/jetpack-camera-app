/*
 * Copyright (C) 2023 The Android Open Source Project
 *
 * Licensed under the Apache License, Version 2.0 (the "License");
 * you may not use this file except in compliance with the License.
 * You may obtain a copy of the License at
 *
 *      http://www.apache.org/licenses/LICENSE-2.0
 *
 * Unless required by applicable law or agreed to in writing, software
 * distributed under the License is distributed on an "AS IS" BASIS,
 * WITHOUT WARRANTIES OR CONDITIONS OF ANY KIND, either express or implied.
 * See the License for the specific language governing permissions and
 * limitations under the License.
 */
package com.google.jetpackcamera

import android.app.Activity
import android.content.Intent
import android.content.pm.ActivityInfo
import android.hardware.Camera
import android.net.Uri
import android.os.Build
import android.os.Bundle
import android.provider.MediaStore
import android.provider.Settings
import android.util.Log
import androidx.activity.ComponentActivity
import androidx.activity.compose.setContent
import androidx.activity.viewModels
import androidx.annotation.RequiresApi
import androidx.compose.foundation.background
import androidx.compose.foundation.isSystemInDarkTheme
import androidx.compose.foundation.layout.Arrangement
import androidx.compose.foundation.layout.Column
import androidx.compose.foundation.layout.fillMaxSize
import androidx.compose.foundation.layout.size
import androidx.compose.material3.CircularProgressIndicator
import androidx.compose.material3.MaterialTheme
import androidx.compose.material3.Surface
import androidx.compose.material3.Text
import androidx.compose.runtime.Composable
import androidx.compose.runtime.getValue
import androidx.compose.runtime.mutableStateOf
import androidx.compose.runtime.setValue
import androidx.compose.ui.Alignment
import androidx.compose.ui.ExperimentalComposeUiApi
import androidx.compose.ui.Modifier
import androidx.compose.ui.graphics.Color
import androidx.compose.ui.res.stringResource
import androidx.compose.ui.semantics.semantics
import androidx.compose.ui.semantics.testTagsAsResourceId
import androidx.compose.ui.unit.dp
import androidx.lifecycle.Lifecycle
import androidx.lifecycle.lifecycleScope
import androidx.lifecycle.repeatOnLifecycle
import com.google.jetpackcamera.MainActivityUiState.Loading
import com.google.jetpackcamera.MainActivityUiState.Success
import com.google.jetpackcamera.feature.preview.PreviewMode
import com.google.jetpackcamera.feature.preview.PreviewViewModel
import com.google.jetpackcamera.settings.model.DarkMode
import com.google.jetpackcamera.ui.JcaApp
import com.google.jetpackcamera.ui.theme.JetpackCameraTheme
import dagger.hilt.android.AndroidEntryPoint
import kotlinx.coroutines.flow.collect
import kotlinx.coroutines.flow.onEach
import kotlinx.coroutines.launch

private const val TAG = "MainActivity"

/**
 * Activity for the JetpackCameraApp.
 */
@AndroidEntryPoint
class MainActivity : ComponentActivity() {
    private val viewModel: MainActivityViewModel by viewModels()

<<<<<<< HEAD
    @VisibleForTesting
    var previewViewModel: PreviewViewModel? = null

    @RequiresApi(Build.VERSION_CODES.M)
=======
>>>>>>> 10d0d72e
    @OptIn(ExperimentalComposeUiApi::class)
    override fun onCreate(savedInstanceState: Bundle?) {
        super.onCreate(savedInstanceState)
        var uiState: MainActivityUiState by mutableStateOf(Loading)

        lifecycleScope.launch {
            lifecycle.repeatOnLifecycle(Lifecycle.State.STARTED) {
                viewModel.uiState
                    .onEach {
                        uiState = it
                    }
                    .collect()
            }
        }
        setContent {
            when (uiState) {
                Loading -> {
                    Column(
                        modifier = Modifier
                            .fillMaxSize()
                            .background(Color.Black),
                        verticalArrangement = Arrangement.Center,
                        horizontalAlignment = Alignment.CenterHorizontally
                    ) {
                        CircularProgressIndicator(modifier = Modifier.size(50.dp))
                        Text(text = stringResource(R.string.jca_loading), color = Color.White)
                    }
                }

                is Success -> {
                    // TODO(kimblebee@): add app setting to enable/disable dynamic color
                    JetpackCameraTheme(
                        darkTheme = isInDarkMode(uiState = uiState),
                        dynamicColor = false
                    ) {
                        Surface(
                            modifier = Modifier
                                .fillMaxSize()
                                .semantics {
                                    testTagsAsResourceId = true
                                },
                            color = MaterialTheme.colorScheme.background
                        ) {
                            JcaApp(
                                previewMode = getPreviewMode(),
<<<<<<< HEAD
                                onPreviewViewModel = { previewViewModel = it },
                                openAppSettings = ::openAppSettings,
=======
>>>>>>> 10d0d72e
                                onRequestWindowColorMode = { colorMode ->
                                    // Window color mode APIs require API level 26+
                                    if (Build.VERSION.SDK_INT >= Build.VERSION_CODES.O) {
                                        Log.d(
                                            TAG,
                                            "Setting window color mode to:" +
                                                " ${colorMode.toColorModeString()}"
                                        )
                                        window?.colorMode = colorMode
                                    }
                                }
                            )
                        }
                    }
                }
            }
        }
    }

    private fun getPreviewMode(): PreviewMode {
        if (intent == null || MediaStore.ACTION_IMAGE_CAPTURE != intent.action) {
            return PreviewMode.StandardMode { event ->
                if (event is PreviewViewModel.ImageCaptureEvent.ImageSaved) {
                    val intent = Intent(Camera.ACTION_NEW_PICTURE)
                    intent.setData(event.savedUri)
                    sendBroadcast(intent)
                }
            }
        } else {
            var uri = if (intent.extras == null ||
                !intent.extras!!.containsKey(MediaStore.EXTRA_OUTPUT)
            ) {
                null
            } else if (Build.VERSION.SDK_INT >= Build.VERSION_CODES.TIRAMISU) {
                intent.extras!!.getParcelable(
                    MediaStore.EXTRA_OUTPUT,
                    Uri::class.java
                )
            } else {
                @Suppress("DEPRECATION")
                intent.extras!!.getParcelable(MediaStore.EXTRA_OUTPUT)
            }
            if (uri == null && intent.clipData != null && intent.clipData!!.itemCount != 0) {
                uri = intent.clipData!!.getItemAt(0).uri
            }
            return PreviewMode.ExternalImageCaptureMode(uri) { event ->
                if (event is PreviewViewModel.ImageCaptureEvent.ImageSaved) {
                    setResult(RESULT_OK)
                    finish()
                }
            }
        }
    }
}

/**
 * Determines whether the Theme should be in dark, light, or follow system theme
 */
@Composable
private fun isInDarkMode(uiState: MainActivityUiState): Boolean = when (uiState) {
    Loading -> isSystemInDarkTheme()
    is Success -> when (uiState.cameraAppSettings.darkMode) {
        DarkMode.DARK -> true
        DarkMode.LIGHT -> false
        DarkMode.SYSTEM -> isSystemInDarkTheme()
    }
}

@RequiresApi(Build.VERSION_CODES.O)
private fun Int.toColorModeString(): String {
    return when (this) {
        ActivityInfo.COLOR_MODE_DEFAULT -> "COLOR_MODE_DEFAULT"
        ActivityInfo.COLOR_MODE_HDR -> "COLOR_MODE_HDR"
        ActivityInfo.COLOR_MODE_WIDE_COLOR_GAMUT -> "COLOR_MODE_WIDE_COLOR_GAMUT"
        else -> "<Unknown>"
    }
}

/**
 * Open the app settings when necessary. I.e. to enable permissions that have been denied by a user
 */
private fun Activity.openAppSettings() {
    Intent(
        Settings.ACTION_APPLICATION_DETAILS_SETTINGS,
        Uri.fromParts("package", packageName, null)
    ).also(::startActivity)
}<|MERGE_RESOLUTION|>--- conflicted
+++ resolved
@@ -75,13 +75,7 @@
 class MainActivity : ComponentActivity() {
     private val viewModel: MainActivityViewModel by viewModels()
 
-<<<<<<< HEAD
-    @VisibleForTesting
-    var previewViewModel: PreviewViewModel? = null
-
     @RequiresApi(Build.VERSION_CODES.M)
-=======
->>>>>>> 10d0d72e
     @OptIn(ExperimentalComposeUiApi::class)
     override fun onCreate(savedInstanceState: Bundle?) {
         super.onCreate(savedInstanceState)
@@ -127,11 +121,7 @@
                         ) {
                             JcaApp(
                                 previewMode = getPreviewMode(),
-<<<<<<< HEAD
-                                onPreviewViewModel = { previewViewModel = it },
                                 openAppSettings = ::openAppSettings,
-=======
->>>>>>> 10d0d72e
                                 onRequestWindowColorMode = { colorMode ->
                                     // Window color mode APIs require API level 26+
                                     if (Build.VERSION.SDK_INT >= Build.VERSION_CODES.O) {
