/*
 * Copyright (C) 2023 The Android Open Source Project
 *
 * Licensed under the Apache License, Version 2.0 (the "License");
 * you may not use this file except in compliance with the License.
 * You may obtain a copy of the License at
 *
 *      http://www.apache.org/licenses/LICENSE-2.0
 *
 * Unless required by applicable law or agreed to in writing, software
 * distributed under the License is distributed on an "AS IS" BASIS,
 * WITHOUT WARRANTIES OR CONDITIONS OF ANY KIND, either express or implied.
 * See the License for the specific language governing permissions and
 * limitations under the License.
 */
package com.google.jetpackcamera

import android.app.Activity
import android.content.Intent
import android.content.pm.ActivityInfo
import android.hardware.Camera
import android.net.Uri
import android.os.Build
import android.os.Bundle
import android.provider.MediaStore
import android.provider.Settings
import android.util.Log
import androidx.activity.ComponentActivity
import androidx.activity.compose.setContent
import androidx.activity.viewModels
import androidx.annotation.RequiresApi
import androidx.compose.foundation.background
import androidx.compose.foundation.isSystemInDarkTheme
import androidx.compose.foundation.layout.Arrangement
import androidx.compose.foundation.layout.Column
import androidx.compose.foundation.layout.fillMaxSize
import androidx.compose.foundation.layout.size
import androidx.compose.material3.CircularProgressIndicator
import androidx.compose.material3.MaterialTheme
import androidx.compose.material3.Surface
import androidx.compose.material3.Text
import androidx.compose.runtime.Composable
import androidx.compose.runtime.getValue
import androidx.compose.runtime.mutableStateOf
import androidx.compose.runtime.setValue
import androidx.compose.ui.Alignment
import androidx.compose.ui.ExperimentalComposeUiApi
import androidx.compose.ui.Modifier
import androidx.compose.ui.graphics.Color
import androidx.compose.ui.res.stringResource
import androidx.compose.ui.semantics.semantics
import androidx.compose.ui.semantics.testTagsAsResourceId
import androidx.compose.ui.unit.dp
import androidx.core.content.IntentCompat
import androidx.lifecycle.Lifecycle
import androidx.lifecycle.lifecycleScope
import androidx.lifecycle.repeatOnLifecycle
import androidx.tracing.Trace
import com.google.jetpackcamera.MainActivityUiState.Loading
import com.google.jetpackcamera.MainActivityUiState.Success
import com.google.jetpackcamera.core.common.traceFirstFrameMainActivity
import com.google.jetpackcamera.settings.model.DarkMode
<<<<<<< HEAD
import com.google.jetpackcamera.settings.model.ExternalCaptureMode
=======
import com.google.jetpackcamera.settings.model.DebugSettings
import com.google.jetpackcamera.settings.model.LensFacing
>>>>>>> 9136331e
import com.google.jetpackcamera.ui.JcaApp
import com.google.jetpackcamera.ui.theme.JetpackCameraTheme
import dagger.hilt.android.AndroidEntryPoint
import kotlinx.coroutines.CompletableDeferred
import kotlinx.coroutines.flow.collect
import kotlinx.coroutines.flow.onEach
import kotlinx.coroutines.launch

private const val TAG = "MainActivity"

/**
 * Activity for the JetpackCameraApp.
 */
@AndroidEntryPoint
class MainActivity : ComponentActivity() {
    private val viewModel: MainActivityViewModel by viewModels()

    @RequiresApi(Build.VERSION_CODES.M)
    @OptIn(ExperimentalComposeUiApi::class)
    override fun onCreate(savedInstanceState: Bundle?) {
        super.onCreate(savedInstanceState)
        var uiState: MainActivityUiState by mutableStateOf(Loading)

        lifecycleScope.launch {
            lifecycle.repeatOnLifecycle(Lifecycle.State.STARTED) {
                viewModel.uiState
                    .onEach {
                        uiState = it
                    }
                    .collect()
            }
        }

        var firstFrameComplete: CompletableDeferred<Unit>? = null
        if (Trace.isEnabled()) {
            firstFrameComplete = CompletableDeferred()
            // start trace between app starting and the earliest possible completed capture
            lifecycleScope.launch {
                traceFirstFrameMainActivity(cookie = 0) {
                    firstFrameComplete.await()
                }
            }
        }

        setContent {
            when (uiState) {
                Loading -> {
                    Column(
                        modifier = Modifier
                            .fillMaxSize()
                            .background(Color.Black),
                        verticalArrangement = Arrangement.Center,
                        horizontalAlignment = Alignment.CenterHorizontally
                    ) {
                        CircularProgressIndicator(modifier = Modifier.size(50.dp))
                        Text(text = stringResource(R.string.jca_loading), color = Color.White)
                    }
                }

                is Success -> {
                    // TODO(kimblebee@): add app setting to enable/disable dynamic color
                    JetpackCameraTheme(
                        darkTheme = isInDarkMode(uiState = uiState),
                        dynamicColor = false
                    ) {
                        Surface(
                            modifier = Modifier
                                .fillMaxSize()
                                .semantics {
                                    testTagsAsResourceId = true
                                },
                            color = MaterialTheme.colorScheme.background
                        ) {
                            JcaApp(
<<<<<<< HEAD
                                externalCaptureMode = getPreviewMode(),
                                isDebugMode = isDebugMode,
=======
                                previewMode = getPreviewMode(),
                                debugSettings = debugSettings,
>>>>>>> 9136331e
                                openAppSettings = ::openAppSettings,
                                onRequestWindowColorMode = { colorMode ->
                                    // Window color mode APIs require API level 26+
                                    if (Build.VERSION.SDK_INT >= Build.VERSION_CODES.O) {
                                        Log.d(
                                            TAG,
                                            "Setting window color mode to:" +
                                                " ${colorMode.toColorModeString()}"
                                        )
                                        window?.colorMode = colorMode
                                    }
                                },
                                onFirstFrameCaptureCompleted = {
                                    firstFrameComplete?.complete(Unit)
                                }
                            )
                        }
                    }
                }
            }
        }
    }

    private val debugSettings: DebugSettings
        get() = DebugSettings(
            isDebugModeEnabled = intent?.getBooleanExtra(KEY_DEBUG_MODE, false) ?: false,
            singleLensMode = intent?.getStringExtra(KEY_DEBUG_SINGLE_LENS_MODE)
                ?.let {
                    when (it.lowercase()) {
                        "back" -> LensFacing.BACK
                        "front" -> LensFacing.FRONT
                        else -> {
                            Log.e(
                                TAG,
                                "Invalid debug single lens mode argument: \"$it\". Valid values are \"FRONT\" or \"BACK\""
                            )
                            null
                        }
                    }
                }
        )

    private fun getStandardMode(): ExternalCaptureMode.StandardMode {
        return ExternalCaptureMode.StandardMode { event ->
            if (event is ExternalCaptureMode.ImageCaptureEvent.ImageSaved) {
                @Suppress("DEPRECATION")
                val intent = Intent(Camera.ACTION_NEW_PICTURE)
                intent.setData(event.savedUri)
                sendBroadcast(intent)
            }
        }
    }

    private fun getExternalCaptureUri(): Uri? {
        return IntentCompat.getParcelableExtra(
            intent,
            MediaStore.EXTRA_OUTPUT,
            Uri::class.java
        ) ?: intent?.clipData?.getItemAt(0)?.uri
    }

    private fun getMultipleExternalCaptureUri(): List<Uri>? {
        val stringUris = intent.getStringArrayListExtra(MediaStore.EXTRA_OUTPUT)
        if (stringUris.isNullOrEmpty()) {
            return null
        } else {
            val result = mutableListOf<Uri>()
            for (string in stringUris) {
                result.add(Uri.parse(string))
            }
            return result
        }
    }

    private fun getPreviewMode(): ExternalCaptureMode {
        return intent?.action?.let { action ->
            when (action) {
                MediaStore.ACTION_IMAGE_CAPTURE ->
                    ExternalCaptureMode.ExternalImageCaptureMode(getExternalCaptureUri()) { event ->
                        Log.d(TAG, "onImageCapture, event: $event")
                        if (event is ExternalCaptureMode.ImageCaptureEvent.ImageSaved) {
                            val resultIntent = Intent()
                            resultIntent.putExtra(MediaStore.EXTRA_OUTPUT, event.savedUri)
                            setResult(RESULT_OK, resultIntent)
                            Log.d(TAG, "onImageCapture, finish()")
                            finish()
                        }
                    }

                MediaStore.ACTION_VIDEO_CAPTURE ->
                    ExternalCaptureMode.ExternalVideoCaptureMode(getExternalCaptureUri()) { event ->
                        Log.d(TAG, "onVideoCapture, event: $event")
                        if (event is ExternalCaptureMode.VideoCaptureEvent.VideoSaved) {
                            val resultIntent = Intent()
                            resultIntent.putExtra(MediaStore.EXTRA_OUTPUT, event.savedUri)
                            setResult(RESULT_OK, resultIntent)
                            Log.d(TAG, "onVideoCapture, finish()")
                            finish()
                        }
                    }

                MediaStore.INTENT_ACTION_STILL_IMAGE_CAMERA -> {
                    val uriList: List<Uri>? = getMultipleExternalCaptureUri()
                    val pictureTakenUriList: ArrayList<String?> = arrayListOf()
                    ExternalCaptureMode.ExternalMultipleImageCaptureMode(
                        uriList
                    ) { event: ExternalCaptureMode.ImageCaptureEvent, uriIndex: Int ->
                        Log.d(TAG, "onMultipleImageCapture, event: $event")
                        if (uriList == null) {
                            when (event) {
                                is ExternalCaptureMode.ImageCaptureEvent.ImageSaved ->
                                    pictureTakenUriList.add(event.savedUri.toString())
                                is ExternalCaptureMode.ImageCaptureEvent.ImageCaptureError ->
                                    pictureTakenUriList.add(event.exception.toString())
                            }
                            val resultIntent = Intent()
                            resultIntent.putStringArrayListExtra(
                                MediaStore.EXTRA_OUTPUT,
                                pictureTakenUriList
                            )
                            setResult(RESULT_OK, resultIntent)
                        } else if (uriIndex == uriList.size - 1) {
                            setResult(RESULT_OK, Intent())
                            Log.d(TAG, "onMultipleImageCapture, finish()")
                            finish()
                        }
                    }
                }

                else -> {
                    Log.w(TAG, "Ignoring external intent with unknown action.")
                    getStandardMode()
                }
            }
        } ?: getStandardMode()
    }

    companion object {
        private const val KEY_DEBUG_MODE = "KEY_DEBUG_MODE"
        const val KEY_DEBUG_SINGLE_LENS_MODE = "KEY_DEBUG_SINGLE_LENS_MODE"
    }
}

/**
 * Determines whether the Theme should be in dark, light, or follow system theme
 */
@Composable
private fun isInDarkMode(uiState: MainActivityUiState): Boolean = when (uiState) {
    Loading -> isSystemInDarkTheme()
    is Success -> when (uiState.cameraAppSettings.darkMode) {
        DarkMode.DARK -> true
        DarkMode.LIGHT -> false
        DarkMode.SYSTEM -> isSystemInDarkTheme()
    }
}

@RequiresApi(Build.VERSION_CODES.O)
private fun Int.toColorModeString(): String {
    return when (this) {
        ActivityInfo.COLOR_MODE_DEFAULT -> "COLOR_MODE_DEFAULT"
        ActivityInfo.COLOR_MODE_HDR -> "COLOR_MODE_HDR"
        ActivityInfo.COLOR_MODE_WIDE_COLOR_GAMUT -> "COLOR_MODE_WIDE_COLOR_GAMUT"
        else -> "<Unknown>"
    }
}

/**
 * Open the app settings when necessary. I.e. to enable permissions that have been denied by a user
 */
private fun Activity.openAppSettings() {
    Intent(
        Settings.ACTION_APPLICATION_DETAILS_SETTINGS,
        Uri.fromParts("package", packageName, null)
    ).also(::startActivity)
}<|MERGE_RESOLUTION|>--- conflicted
+++ resolved
@@ -60,12 +60,9 @@
 import com.google.jetpackcamera.MainActivityUiState.Success
 import com.google.jetpackcamera.core.common.traceFirstFrameMainActivity
 import com.google.jetpackcamera.settings.model.DarkMode
-<<<<<<< HEAD
 import com.google.jetpackcamera.settings.model.ExternalCaptureMode
-=======
 import com.google.jetpackcamera.settings.model.DebugSettings
 import com.google.jetpackcamera.settings.model.LensFacing
->>>>>>> 9136331e
 import com.google.jetpackcamera.ui.JcaApp
 import com.google.jetpackcamera.ui.theme.JetpackCameraTheme
 import dagger.hilt.android.AndroidEntryPoint
@@ -140,13 +137,8 @@
                             color = MaterialTheme.colorScheme.background
                         ) {
                             JcaApp(
-<<<<<<< HEAD
                                 externalCaptureMode = getPreviewMode(),
-                                isDebugMode = isDebugMode,
-=======
-                                previewMode = getPreviewMode(),
                                 debugSettings = debugSettings,
->>>>>>> 9136331e
                                 openAppSettings = ::openAppSettings,
                                 onRequestWindowColorMode = { colorMode ->
                                     // Window color mode APIs require API level 26+
