/*
 * Copyright (C) 2023 The Android Open Source Project
 *
 * Licensed under the Apache License, Version 2.0 (the "License");
 * you may not use this file except in compliance with the License.
 * You may obtain a copy of the License at
 *
 *      http://www.apache.org/licenses/LICENSE-2.0
 *
 * Unless required by applicable law or agreed to in writing, software
 * distributed under the License is distributed on an "AS IS" BASIS,
 * WITHOUT WARRANTIES OR CONDITIONS OF ANY KIND, either express or implied.
 * See the License for the specific language governing permissions and
 * limitations under the License.
 */
package com.google.jetpackcamera

import android.os.Bundle
import androidx.activity.ComponentActivity
import androidx.activity.compose.setContent
import androidx.activity.viewModels
import androidx.compose.foundation.background
import androidx.compose.foundation.isSystemInDarkTheme
import androidx.compose.foundation.layout.Arrangement
import androidx.compose.foundation.layout.Column
import androidx.compose.foundation.layout.fillMaxSize
import androidx.compose.foundation.layout.size
import androidx.compose.material3.CircularProgressIndicator
import androidx.compose.material3.MaterialTheme
import androidx.compose.material3.Surface
import androidx.compose.material3.Text
import androidx.compose.runtime.Composable
import androidx.compose.runtime.getValue
import androidx.compose.runtime.mutableStateOf
import androidx.compose.runtime.setValue
import androidx.compose.ui.Alignment
import androidx.compose.ui.Modifier
import androidx.compose.ui.graphics.Color
import androidx.compose.ui.res.stringResource
import androidx.compose.ui.unit.dp
import androidx.lifecycle.Lifecycle
import androidx.lifecycle.lifecycleScope
import androidx.lifecycle.repeatOnLifecycle
import com.google.jetpackcamera.MainActivityUiState.Loading
import com.google.jetpackcamera.MainActivityUiState.Success
import com.google.jetpackcamera.settings.model.DarkMode
import com.google.jetpackcamera.ui.JcaApp
import com.google.jetpackcamera.ui.theme.JetpackCameraTheme
import dagger.hilt.android.AndroidEntryPoint
import kotlinx.coroutines.flow.collect
import kotlinx.coroutines.flow.onEach
import kotlinx.coroutines.launch

/**
 * Activity for the JetpackCameraApp.
 */
@AndroidEntryPoint
class MainActivity : ComponentActivity() {
    private val viewModel: MainActivityViewModel by viewModels()

    override fun onCreate(savedInstanceState: Bundle?) {
        super.onCreate(savedInstanceState)
        var uiState: MainActivityUiState by mutableStateOf(Loading)

        lifecycleScope.launch {
            lifecycle.repeatOnLifecycle(Lifecycle.State.STARTED) {
                viewModel.uiState
                    .onEach {
                        uiState = it
                    }
                    .collect()
            }
        }
        setContent {
            when (uiState) {
                Loading -> {
                    Column(
                        modifier = Modifier
                            .fillMaxSize()
                            .background(Color.Black),
                        verticalArrangement = Arrangement.Center,
                        horizontalAlignment = Alignment.CenterHorizontally
                    ) {
                        CircularProgressIndicator(modifier = Modifier.size(50.dp))
                        Text(text = stringResource(R.string.jca_loading), color = Color.White)
                    }
                }

                is Success -> {
                    // TODO(kimblebee@): add app setting to enable/disable dynamic color
                    JetpackCameraTheme(
                        darkTheme = isInDarkMode(uiState = uiState),
                        dynamicColor = false
                    ) {
                        Surface(
                            modifier = Modifier.fillMaxSize(),
                            color = MaterialTheme.colorScheme.background
                        ) {
                            JcaApp()
                        }
                    }
                }
            }
        }
    }
}

/**
 * Determines whether the Theme should be in dark, light, or follow system theme
 */
@Composable
<<<<<<< HEAD
private fun isInDarkMode(uiState: MainActivityUiState): Boolean =
    when (uiState) {
        Loading -> isSystemInDarkTheme()
        is Success -> when (uiState.cameraAppSettings.darkMode) {
            DarkMode.DARK -> true
            DarkMode.LIGHT -> false
            DarkMode.SYSTEM -> isSystemInDarkTheme()
        }
=======
private fun isInDarkMode(uiState: MainActivityUiState): Boolean = when (uiState) {
    Loading -> isSystemInDarkTheme()
    is Success -> when (uiState.cameraAppSettings.darkMode) {
        DarkModeStatus.DARK -> true
        DarkModeStatus.LIGHT -> false
        DarkModeStatus.SYSTEM -> isSystemInDarkTheme()
>>>>>>> 0b40831c
    }
}<|MERGE_RESOLUTION|>--- conflicted
+++ resolved
@@ -109,7 +109,6 @@
  * Determines whether the Theme should be in dark, light, or follow system theme
  */
 @Composable
-<<<<<<< HEAD
 private fun isInDarkMode(uiState: MainActivityUiState): Boolean =
     when (uiState) {
         Loading -> isSystemInDarkTheme()
@@ -118,13 +117,4 @@
             DarkMode.LIGHT -> false
             DarkMode.SYSTEM -> isSystemInDarkTheme()
         }
-=======
-private fun isInDarkMode(uiState: MainActivityUiState): Boolean = when (uiState) {
-    Loading -> isSystemInDarkTheme()
-    is Success -> when (uiState.cameraAppSettings.darkMode) {
-        DarkModeStatus.DARK -> true
-        DarkModeStatus.LIGHT -> false
-        DarkModeStatus.SYSTEM -> isSystemInDarkTheme()
->>>>>>> 0b40831c
-    }
-}+    }