--- conflicted
+++ resolved
@@ -23,22 +23,7 @@
 import androidx.compose.material3.MaterialTheme
 import androidx.compose.material3.Surface
 import androidx.compose.ui.Modifier
-<<<<<<< HEAD
-import androidx.compose.ui.unit.dp
-import androidx.navigation.NavHostController
-import androidx.navigation.compose.NavHost
-import androidx.navigation.compose.composable
-import androidx.navigation.compose.rememberNavController
-import com.google.accompanist.permissions.ExperimentalPermissionsApi
-import com.google.accompanist.permissions.PermissionState
-import com.google.accompanist.permissions.isGranted
-import com.google.accompanist.permissions.rememberPermissionState
-import com.google.accompanist.permissions.shouldShowRationale
-import com.google.jetpackcamera.feature.preview.PreviewScreen
-import com.google.jetpackcamera.settings.SettingsScreen
-=======
 import com.google.jetpackcamera.ui.JcaApp
->>>>>>> 67dbbb87
 import com.google.jetpackcamera.ui.theme.JetpackCameraTheme
 import dagger.hilt.android.AndroidEntryPoint
 
@@ -56,39 +41,13 @@
                     modifier = Modifier.fillMaxSize(),
                     color = MaterialTheme.colorScheme.background
                 ) {
-<<<<<<< HEAD
-                    val permissionState =
-                        rememberPermissionState(permission = Manifest.permission.CAMERA)
-                    permissionStateFlow = MutableStateFlow(permissionState)
-
-                    if (permissionState.status.isGranted) {
-                        JetpackCameraNavHost(modifier = Modifier.fillMaxSize())
-                    } else {
-                        CameraPermission(permissionState)
-                    }
+                    JcaApp()
                 }
             }
         }
     }
 }
 
-@OptIn(ExperimentalPermissionsApi::class)
-@Composable
-private fun CameraPermission(cameraPermissionState: PermissionState) {
-    Column {
-        val textToShow = if (cameraPermissionState.status.shouldShowRationale) {
-            "The camera is important for this app. Please grant the permission."
-        } else {
-            "Camera not available"
-        }
-
-        Text(textToShow)
-        Spacer(modifier = Modifier.height(8.dp))
-        Button(onClick = { cameraPermissionState.launchPermissionRequest() }) {
-            Text("Request permission")
-        }
-    }
-}
 
 @Composable
 fun JetpackCameraNavHost(
@@ -103,12 +62,4 @@
         }
         composable("settings") { SettingsScreen() }
     }
-}
-=======
-                    JcaApp()
-                }
-            }
-        }
-    }
-}
->>>>>>> 67dbbb87
+}