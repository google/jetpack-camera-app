/*
 * Copyright (C) 2023 The Android Open Source Project
 *
 * Licensed under the Apache License, Version 2.0 (the "License");
 * you may not use this file except in compliance with the License.
 * You may obtain a copy of the License at
 *
 *      http://www.apache.org/licenses/LICENSE-2.0
 *
 * Unless required by applicable law or agreed to in writing, software
 * distributed under the License is distributed on an "AS IS" BASIS,
 * WITHOUT WARRANTIES OR CONDITIONS OF ANY KIND, either express or implied.
 * See the License for the specific language governing permissions and
 * limitations under the License.
 */
package com.google.jetpackcamera

import android.app.Activity
import android.content.Intent
import android.content.pm.ActivityInfo
import android.hardware.Camera
import android.net.Uri
import android.os.Build
import android.os.Bundle
import android.provider.MediaStore
import android.provider.Settings
import android.util.Log
import androidx.activity.ComponentActivity
import androidx.activity.compose.setContent
import androidx.activity.viewModels
import androidx.annotation.RequiresApi
import androidx.compose.foundation.background
import androidx.compose.foundation.isSystemInDarkTheme
import androidx.compose.foundation.layout.Arrangement
import androidx.compose.foundation.layout.Column
import androidx.compose.foundation.layout.fillMaxSize
import androidx.compose.foundation.layout.size
import androidx.compose.material3.CircularProgressIndicator
import androidx.compose.material3.MaterialTheme
import androidx.compose.material3.Surface
import androidx.compose.material3.Text
import androidx.compose.runtime.Composable
import androidx.compose.runtime.getValue
import androidx.compose.runtime.mutableStateOf
import androidx.compose.runtime.remember
import androidx.compose.runtime.setValue
import androidx.compose.ui.Alignment
import androidx.compose.ui.ExperimentalComposeUiApi
import androidx.compose.ui.Modifier
import androidx.compose.ui.graphics.Color
import androidx.compose.ui.res.stringResource
import androidx.compose.ui.semantics.semantics
import androidx.compose.ui.semantics.testTagsAsResourceId
import androidx.compose.ui.unit.dp
import androidx.lifecycle.Lifecycle
import androidx.lifecycle.lifecycleScope
import androidx.lifecycle.repeatOnLifecycle
import com.google.jetpackcamera.MainActivityUiState.Loading
import com.google.jetpackcamera.MainActivityUiState.Success
import com.google.jetpackcamera.feature.preview.PreviewMode
import com.google.jetpackcamera.feature.preview.PreviewViewModel
import com.google.jetpackcamera.settings.model.DarkMode
import com.google.jetpackcamera.ui.JcaApp
import com.google.jetpackcamera.ui.theme.JetpackCameraTheme
import dagger.hilt.android.AndroidEntryPoint
import kotlinx.coroutines.flow.collect
import kotlinx.coroutines.flow.onEach
import kotlinx.coroutines.launch

private const val TAG = "MainActivity"

/**
 * Activity for the JetpackCameraApp.
 */
@AndroidEntryPoint
class MainActivity : ComponentActivity() {
    private val viewModel: MainActivityViewModel by viewModels()

    @RequiresApi(Build.VERSION_CODES.M)
    @OptIn(ExperimentalComposeUiApi::class)
    override fun onCreate(savedInstanceState: Bundle?) {
        super.onCreate(savedInstanceState)
        var uiState: MainActivityUiState by mutableStateOf(Loading)

        lifecycleScope.launch {
            lifecycle.repeatOnLifecycle(Lifecycle.State.STARTED) {
                viewModel.uiState
                    .onEach {
                        uiState = it
                    }
                    .collect()
            }
        }
        setContent {
            when (uiState) {
                Loading -> {
                    Column(
                        modifier = Modifier
                            .fillMaxSize()
                            .background(Color.Black),
                        verticalArrangement = Arrangement.Center,
                        horizontalAlignment = Alignment.CenterHorizontally
                    ) {
                        CircularProgressIndicator(modifier = Modifier.size(50.dp))
                        Text(text = stringResource(R.string.jca_loading), color = Color.White)
                    }
                }

                is Success -> {
                    val previewMode = remember { getPreviewMode() }
                    // TODO(kimblebee@): add app setting to enable/disable dynamic color
                    JetpackCameraTheme(
                        darkTheme = isInDarkMode(uiState = uiState),
                        dynamicColor = false
                    ) {
                        Surface(
                            modifier = Modifier
                                .fillMaxSize()
                                .semantics {
                                    testTagsAsResourceId = true
                                },
                            color = MaterialTheme.colorScheme.background
                        ) {
                            JcaApp(
<<<<<<< HEAD
                                previewMode = previewMode,
                                onRequestWindowColorMode = ::setWindowColorMode
=======
                                previewMode = getPreviewMode(),
                                openAppSettings = ::openAppSettings,
                                onRequestWindowColorMode = { colorMode ->
                                    // Window color mode APIs require API level 26+
                                    if (Build.VERSION.SDK_INT >= Build.VERSION_CODES.O) {
                                        Log.d(
                                            TAG,
                                            "Setting window color mode to:" +
                                                " ${colorMode.toColorModeString()}"
                                        )
                                        window?.colorMode = colorMode
                                    }
                                }
>>>>>>> 53e6484f
                            )
                        }
                    }
                }
            }
        }
    }

    private fun getPreviewMode(): PreviewMode {
        if (intent == null || MediaStore.ACTION_IMAGE_CAPTURE != intent.action) {
            return PreviewMode.StandardMode { event ->
                if (event is PreviewViewModel.ImageCaptureEvent.ImageSaved) {
                    val intent = Intent(Camera.ACTION_NEW_PICTURE)
                    intent.setData(event.savedUri)
                    sendBroadcast(intent)
                }
            }
        } else {
            var uri = if (intent.extras == null ||
                !intent.extras!!.containsKey(MediaStore.EXTRA_OUTPUT)
            ) {
                null
            } else if (Build.VERSION.SDK_INT >= Build.VERSION_CODES.TIRAMISU) {
                intent.extras!!.getParcelable(
                    MediaStore.EXTRA_OUTPUT,
                    Uri::class.java
                )
            } else {
                @Suppress("DEPRECATION")
                intent.extras!!.getParcelable(MediaStore.EXTRA_OUTPUT)
            }
            if (uri == null && intent.clipData != null && intent.clipData!!.itemCount != 0) {
                uri = intent.clipData!!.getItemAt(0).uri
            }
            return PreviewMode.ExternalImageCaptureMode(uri) { event ->
                if (event is PreviewViewModel.ImageCaptureEvent.ImageSaved) {
                    setResult(RESULT_OK)
                    finish()
                }
            }
        }
    }

    private fun setWindowColorMode(colorMode: Int) {
        // Window color mode APIs require API level 26+
        if (Build.VERSION.SDK_INT >= Build.VERSION_CODES.O) {
            Log.d(
                TAG,
                "Setting window color mode to:" +
                    " ${colorMode.toColorModeString()}"
            )
            window?.colorMode = colorMode
        }
    }
}

/**
 * Determines whether the Theme should be in dark, light, or follow system theme
 */
@Composable
private fun isInDarkMode(uiState: MainActivityUiState): Boolean = when (uiState) {
    Loading -> isSystemInDarkTheme()
    is Success -> when (uiState.cameraAppSettings.darkMode) {
        DarkMode.DARK -> true
        DarkMode.LIGHT -> false
        DarkMode.SYSTEM -> isSystemInDarkTheme()
    }
}

@RequiresApi(Build.VERSION_CODES.O)
private fun Int.toColorModeString(): String {
    return when (this) {
        ActivityInfo.COLOR_MODE_DEFAULT -> "COLOR_MODE_DEFAULT"
        ActivityInfo.COLOR_MODE_HDR -> "COLOR_MODE_HDR"
        ActivityInfo.COLOR_MODE_WIDE_COLOR_GAMUT -> "COLOR_MODE_WIDE_COLOR_GAMUT"
        else -> "<Unknown>"
    }
}

/**
 * Open the app settings when necessary. I.e. to enable permissions that have been denied by a user
 */
private fun Activity.openAppSettings() {
    Intent(
        Settings.ACTION_APPLICATION_DETAILS_SETTINGS,
        Uri.fromParts("package", packageName, null)
    ).also(::startActivity)
}<|MERGE_RESOLUTION|>--- conflicted
+++ resolved
@@ -122,24 +122,9 @@
                             color = MaterialTheme.colorScheme.background
                         ) {
                             JcaApp(
-<<<<<<< HEAD
                                 previewMode = previewMode,
+                                openAppSettings = ::openAppSettings,
                                 onRequestWindowColorMode = ::setWindowColorMode
-=======
-                                previewMode = getPreviewMode(),
-                                openAppSettings = ::openAppSettings,
-                                onRequestWindowColorMode = { colorMode ->
-                                    // Window color mode APIs require API level 26+
-                                    if (Build.VERSION.SDK_INT >= Build.VERSION_CODES.O) {
-                                        Log.d(
-                                            TAG,
-                                            "Setting window color mode to:" +
-                                                " ${colorMode.toColorModeString()}"
-                                        )
-                                        window?.colorMode = colorMode
-                                    }
-                                }
->>>>>>> 53e6484f
                             )
                         }
                     }
