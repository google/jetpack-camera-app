/*
 * Copyright (C) 2023 The Android Open Source Project
 *
 * Licensed under the Apache License, Version 2.0 (the "License");
 * you may not use this file except in compliance with the License.
 * You may obtain a copy of the License at
 *
 *      http://www.apache.org/licenses/LICENSE-2.0
 *
 * Unless required by applicable law or agreed to in writing, software
 * distributed under the License is distributed on an "AS IS" BASIS,
 * WITHOUT WARRANTIES OR CONDITIONS OF ANY KIND, either express or implied.
 * See the License for the specific language governing permissions and
 * limitations under the License.
 */
package com.google.jetpackcamera.ui

import androidx.activity.compose.rememberLauncherForActivityResult
import androidx.activity.result.contract.ActivityResultContracts
import androidx.compose.foundation.background
import androidx.compose.foundation.clickable
import androidx.compose.foundation.layout.Arrangement
import androidx.compose.foundation.layout.Box
import androidx.compose.foundation.layout.Column
import androidx.compose.foundation.layout.IntrinsicSize
import androidx.compose.foundation.layout.Spacer
import androidx.compose.foundation.layout.fillMaxHeight
import androidx.compose.foundation.layout.fillMaxSize
import androidx.compose.foundation.layout.fillMaxWidth
import androidx.compose.foundation.layout.height
import androidx.compose.foundation.layout.padding
import androidx.compose.foundation.layout.size
import androidx.compose.material3.Button
import androidx.compose.material3.ButtonDefaults
import androidx.compose.material3.Icon
import androidx.compose.material3.MaterialTheme
import androidx.compose.material3.Text
import androidx.compose.runtime.Composable
import androidx.compose.ui.Alignment
import androidx.compose.ui.Modifier
import androidx.compose.ui.graphics.Color
import androidx.compose.ui.graphics.painter.Painter
import androidx.compose.ui.res.stringResource
import androidx.compose.ui.text.font.FontWeight
import androidx.compose.ui.text.style.TextAlign
import androidx.compose.ui.unit.dp
import com.google.accompanist.permissions.ExperimentalPermissionsApi
import com.google.accompanist.permissions.PermissionState
import com.google.accompanist.permissions.rememberPermissionState
import com.google.accompanist.permissions.shouldShowRationale
import com.google.jetpackcamera.R

/**
 * Permission prompts screen.
 * Camera permission will always prompt when disabled, and the app cannot be used otherwise
 * if optional settings have not yet been declined by the user, then they will be prompted as well
 */
@OptIn(ExperimentalPermissionsApi::class)
@Composable
fun PermissionsScreen(
    modifier: Modifier = Modifier,
    permissionEnums: Set<PermissionEnum>,
    openAppSettings: () -> Unit
) {
    val permissionsViewModel =
        PermissionsViewModel(
            permissionEnums = permissionEnums
        )

    if (!permissionsViewModel.visiblePermissionDialogQueue.isEmpty()) {
        val permissionEnum = permissionsViewModel.visiblePermissionDialogQueue.first()
        val currentPermissionState =
            rememberPermissionState(permission = permissionEnum.getPermission())

        val permissionLauncher = rememberLauncherForActivityResult(
            contract = ActivityResultContracts.RequestPermission(),
            onResult = { permissionGranted ->
                if (permissionGranted) {
                    // remove from list
                    permissionsViewModel.dismissPermission()
                } else if (permissionEnum.isOptional()) {
                    permissionsViewModel.dismissPermission()
                }
            }
        )

        PermissionTemplate(
            modifier = modifier,
            permissionEnum = permissionEnum,
            permissionState = currentPermissionState,
            onSkipPermission = when (permissionEnum) {
                // todo: a prettier navigation to app settings.
                PermissionEnum.CAMERA -> null
                // todo: skip permission button functionality. currently need to go through the prompt to skip
                else -> null // permissionsViewModel::dismissPermission
            },
            onRequestPermission = { permissionLauncher.launch(permissionEnum.getPermission()) },
            onOpenAppSettings = openAppSettings
        )
    }
}

/**
 * Template for a permission Screen page that uses a [permissionEnum]
 */
@OptIn(ExperimentalPermissionsApi::class)
@Composable
<<<<<<< HEAD
fun PermissionTemplate(
    modifier: Modifier = Modifier,
    permissionEnum: PermissionEnum,
    permissionState: PermissionState,
    onRequestPermission: () -> Unit,
    onSkipPermission: (() -> Unit)? = null,
    onOpenAppSettings: () -> Unit
) {
=======
fun CameraPermission(cameraPermissionState: PermissionState, modifier: Modifier = Modifier) {
>>>>>>> 9f201926
    PermissionTemplate(
        modifier = modifier,
        onRequestPermission = {
            // if declined by user, must navigate to system app settings to enable permission
            // todo: open a dialog that tells user they must go to device's app settings to enable permissions
            if (permissionState.status.shouldShowRationale) {
                onOpenAppSettings()
            } else {
                onRequestPermission()
            }
        },
        onSkipPermission = onSkipPermission,
        painter = permissionEnum.getPainter(),
        iconAccessibilityText = stringResource(permissionEnum.getIconAccessiblityTextResId()),
        title = stringResource(permissionEnum.getPermissionTitleResId()),
        bodyText = stringResource(id = permissionEnum.getPermissionBodyTextResId()),
        requestButtonText = stringResource(id = R.string.request_permission)
    )
}

/**
 * Template for a Permission Screen page
 */
@Composable
fun PermissionTemplate(
<<<<<<< HEAD
    modifier: Modifier = Modifier,
    onRequestPermission: () -> Unit,
    onSkipPermission: (() -> Unit)? = null,
=======
    permissionState: PermissionState,
>>>>>>> 9f201926
    painter: Painter,
    iconAccessibilityText: String,
    title: String,
    bodyText: String,
    requestButtonText: String,
    modifier: Modifier = Modifier,
    onSkipPermission: (() -> Unit)? = null
) {
    Column(
        modifier = modifier.background(MaterialTheme.colorScheme.primary),
        verticalArrangement = Arrangement.Bottom
    ) {
        // permission image / top half
        PermissionImage(
            modifier = Modifier
                .height(IntrinsicSize.Min)
                .align(Alignment.CenterHorizontally),
            painter = painter,
            accessibilityText = iconAccessibilityText
        )
        Spacer(modifier = Modifier.fillMaxHeight(.1f))
        // bottom half
        Column(
            modifier = Modifier
                .align(Alignment.CenterHorizontally)
        ) {
            // text section
            PermissionText(title = title, bodyText = bodyText)
            Spacer(modifier = Modifier.fillMaxHeight(.1f))
            // permission button section
            PermissionButtonSection(
                modifier = Modifier
                    .fillMaxWidth()
                    .align(Alignment.CenterHorizontally)
                    .height(IntrinsicSize.Min),
                requestButtonText = requestButtonText,
                onRequestPermission = onRequestPermission,
                onSkipPermission = onSkipPermission
            )
        }
        Spacer(modifier = Modifier.fillMaxHeight(.2f))
    }
}

/*
Permission UI Subcomponents
 */
@Composable
fun PermissionImage(painter: Painter, accessibilityText: String, modifier: Modifier = Modifier) {
    Box(modifier = modifier) {
        Icon(
            modifier = Modifier
                .size(300.dp)
                .align(Alignment.BottomCenter),
            painter = painter,
            tint = MaterialTheme.colorScheme.onPrimary,
            contentDescription = accessibilityText
        )
    }
}

@Composable
fun PermissionButtonSection(
<<<<<<< HEAD
    modifier: Modifier = Modifier,
    onRequestPermission: () -> Unit,
=======
    permissionState: PermissionState,
>>>>>>> 9f201926
    requestButtonText: String,
    modifier: Modifier = Modifier,
    onSkipPermission: (() -> Unit)?
) {
    Box(modifier = modifier) {
        // permission buttons
        Column(
            modifier = Modifier
                .align(Alignment.Center)
        ) {
            PermissionButton(
                onRequestPermission = { onRequestPermission() },
                requestButtonText = requestButtonText
            )
            Spacer(modifier = Modifier.height(20.dp))
            if (onSkipPermission != null) {
                Text(
                    modifier = Modifier
                        .align(Alignment.CenterHorizontally)
                        .clickable { onSkipPermission() },
                    text = "Maybe Later",
                    textAlign = TextAlign.Center,
                    color = MaterialTheme.colorScheme.inversePrimary
                )
            }
        }
    }
}

@Composable
fun PermissionButton(
<<<<<<< HEAD
    modifier: Modifier = Modifier,
    onRequestPermission: () -> Unit,
    requestButtonText: String
=======
    permissionState: PermissionState,
    requestButtonText: String,
    modifier: Modifier = Modifier
>>>>>>> 9f201926
) {
    Button(
        modifier = modifier,
        colors = ButtonDefaults.buttonColors(
            containerColor = MaterialTheme.colorScheme.primaryContainer,
            contentColor = MaterialTheme.colorScheme.onPrimaryContainer
        ),
        onClick = { onRequestPermission() }
    ) {
        Text(
            modifier = Modifier.padding(10.dp),
            style = MaterialTheme.typography.titleLarge,
            fontWeight = FontWeight.SemiBold,
            text = requestButtonText
        )
    }
}

@Composable
fun PermissionText(title: String, bodyText: String, modifier: Modifier = Modifier) {
    Box(
        modifier = modifier
            .height(IntrinsicSize.Min)
    ) {
        Column(
            modifier = Modifier
                .fillMaxSize()
                .align(Alignment.Center)
        ) {
            // permission title

            PermissionTitleText(
                modifier = Modifier
                    .align(Alignment.CenterHorizontally),
                text = title,
                color = MaterialTheme.colorScheme.onPrimary
            )
            Spacer(modifier = Modifier.height(10.dp))
            // permission body text
            PermissionBodyText(
                modifier = Modifier
                    .align(Alignment.CenterHorizontally)
                    .padding(horizontal = 50.dp),
                text = bodyText,
                color = MaterialTheme.colorScheme.onPrimary
            )
        }
    }
}

@Composable
fun PermissionTitleText(text: String, color: Color, modifier: Modifier = Modifier) {
    Text(
        modifier = modifier,
        color = color,
        text = text,
        style = MaterialTheme.typography.titleLarge,
        fontWeight = FontWeight.Bold
    )
}

@Composable
fun PermissionBodyText(text: String, color: Color, modifier: Modifier = Modifier) {
    Text(
        modifier = modifier,
        color = color,
        text = text,
        style = MaterialTheme.typography.bodyLarge,
        textAlign = TextAlign.Center
    )
}<|MERGE_RESOLUTION|>--- conflicted
+++ resolved
@@ -105,7 +105,6 @@
  */
 @OptIn(ExperimentalPermissionsApi::class)
 @Composable
-<<<<<<< HEAD
 fun PermissionTemplate(
     modifier: Modifier = Modifier,
     permissionEnum: PermissionEnum,
@@ -114,9 +113,6 @@
     onSkipPermission: (() -> Unit)? = null,
     onOpenAppSettings: () -> Unit
 ) {
-=======
-fun CameraPermission(cameraPermissionState: PermissionState, modifier: Modifier = Modifier) {
->>>>>>> 9f201926
     PermissionTemplate(
         modifier = modifier,
         onRequestPermission = {
@@ -142,20 +138,14 @@
  */
 @Composable
 fun PermissionTemplate(
-<<<<<<< HEAD
     modifier: Modifier = Modifier,
     onRequestPermission: () -> Unit,
     onSkipPermission: (() -> Unit)? = null,
-=======
-    permissionState: PermissionState,
->>>>>>> 9f201926
     painter: Painter,
     iconAccessibilityText: String,
     title: String,
     bodyText: String,
-    requestButtonText: String,
-    modifier: Modifier = Modifier,
-    onSkipPermission: (() -> Unit)? = null
+    requestButtonText: String
 ) {
     Column(
         modifier = modifier.background(MaterialTheme.colorScheme.primary),
@@ -197,7 +187,7 @@
 Permission UI Subcomponents
  */
 @Composable
-fun PermissionImage(painter: Painter, accessibilityText: String, modifier: Modifier = Modifier) {
+fun PermissionImage(modifier: Modifier = Modifier, painter: Painter, accessibilityText: String) {
     Box(modifier = modifier) {
         Icon(
             modifier = Modifier
@@ -212,14 +202,9 @@
 
 @Composable
 fun PermissionButtonSection(
-<<<<<<< HEAD
     modifier: Modifier = Modifier,
     onRequestPermission: () -> Unit,
-=======
-    permissionState: PermissionState,
->>>>>>> 9f201926
     requestButtonText: String,
-    modifier: Modifier = Modifier,
     onSkipPermission: (() -> Unit)?
 ) {
     Box(modifier = modifier) {
@@ -249,15 +234,9 @@
 
 @Composable
 fun PermissionButton(
-<<<<<<< HEAD
     modifier: Modifier = Modifier,
     onRequestPermission: () -> Unit,
     requestButtonText: String
-=======
-    permissionState: PermissionState,
-    requestButtonText: String,
-    modifier: Modifier = Modifier
->>>>>>> 9f201926
 ) {
     Button(
         modifier = modifier,
@@ -277,7 +256,7 @@
 }
 
 @Composable
-fun PermissionText(title: String, bodyText: String, modifier: Modifier = Modifier) {
+fun PermissionText(modifier: Modifier = Modifier, title: String, bodyText: String) {
     Box(
         modifier = modifier
             .height(IntrinsicSize.Min)
@@ -309,7 +288,7 @@
 }
 
 @Composable
-fun PermissionTitleText(text: String, color: Color, modifier: Modifier = Modifier) {
+fun PermissionTitleText(modifier: Modifier = Modifier, text: String, color: Color) {
     Text(
         modifier = modifier,
         color = color,
@@ -320,7 +299,7 @@
 }
 
 @Composable
-fun PermissionBodyText(text: String, color: Color, modifier: Modifier = Modifier) {
+fun PermissionBodyText(modifier: Modifier = Modifier, text: String, color: Color) {
     Text(
         modifier = modifier,
         color = color,
