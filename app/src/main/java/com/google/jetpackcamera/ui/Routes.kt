/*
 * Copyright (C) 2025 The Android Open Source Project
 *
 * Licensed under the Apache License, Version 2.0 (the "License");
 * you may not use this file except in compliance with the License.
 * You may obtain a copy of the License at
 *
 *      http://www.apache.org/licenses/LICENSE-2.0
 *
 * Unless required by applicable law or agreed to in writing, software
 * distributed under the License is distributed on an "AS IS" BASIS,
 * WITHOUT WARRANTIES OR CONDITIONS OF ANY KIND, either express or implied.
 * See the License for the specific language governing permissions and
 * limitations under the License.
 */
package com.google.jetpackcamera.ui

object Routes {
<<<<<<< HEAD
=======
    const val PREVIEW_NAV_ARG_CAPTURE_URIS = "captureUris"
    const val PREVIEW_ROUTE = "preview"
    const val PREVIEW_ROUTE_WITH_CAPTURE_URIS =
        "preview?$PREVIEW_NAV_ARG_CAPTURE_URIS={$PREVIEW_NAV_ARG_CAPTURE_URIS}"
>>>>>>> 4c0a7d6b
    const val SETTINGS_ROUTE = "settings"
    const val PERMISSIONS_ROUTE = "permissions"
    const val POST_CAPTURE_ROUTE = "postCapture"
}<|MERGE_RESOLUTION|>--- conflicted
+++ resolved
@@ -1,5 +1,5 @@
 /*
- * Copyright (C) 2025 The Android Open Source Project
+ * Copyright (C) 2023 The Android Open Source Project
  *
  * Licensed under the Apache License, Version 2.0 (the "License");
  * you may not use this file except in compliance with the License.
@@ -16,13 +16,6 @@
 package com.google.jetpackcamera.ui
 
 object Routes {
-<<<<<<< HEAD
-=======
-    const val PREVIEW_NAV_ARG_CAPTURE_URIS = "captureUris"
-    const val PREVIEW_ROUTE = "preview"
-    const val PREVIEW_ROUTE_WITH_CAPTURE_URIS =
-        "preview?$PREVIEW_NAV_ARG_CAPTURE_URIS={$PREVIEW_NAV_ARG_CAPTURE_URIS}"
->>>>>>> 4c0a7d6b
     const val SETTINGS_ROUTE = "settings"
     const val PERMISSIONS_ROUTE = "permissions"
     const val POST_CAPTURE_ROUTE = "postCapture"
