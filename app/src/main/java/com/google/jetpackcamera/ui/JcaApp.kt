/*
 * Copyright (C) 2023 The Android Open Source Project
 *
 * Licensed under the Apache License, Version 2.0 (the "License");
 * you may not use this file except in compliance with the License.
 * You may obtain a copy of the License at
 *
 *      http://www.apache.org/licenses/LICENSE-2.0
 *
 * Unless required by applicable law or agreed to in writing, software
 * distributed under the License is distributed on an "AS IS" BASIS,
 * WITHOUT WARRANTIES OR CONDITIONS OF ANY KIND, either express or implied.
 * See the License for the specific language governing permissions and
 * limitations under the License.
 */
package com.google.jetpackcamera.ui

<<<<<<< HEAD
=======
import android.Manifest
>>>>>>> 0289b98b
import android.net.Uri
import android.os.Build
import androidx.compose.animation.AnimatedContentTransitionScope
import androidx.compose.animation.core.EaseIn
import androidx.compose.animation.core.EaseOut
import androidx.compose.animation.core.LinearEasing
import androidx.compose.animation.core.tween
import androidx.compose.animation.fadeIn
import androidx.compose.runtime.Composable
import androidx.compose.ui.Modifier
import androidx.navigation.NavHostController
import androidx.navigation.NavType
import androidx.navigation.compose.NavHost
import androidx.navigation.compose.composable
import androidx.navigation.compose.rememberNavController
import androidx.navigation.navArgument
import com.google.accompanist.permissions.ExperimentalPermissionsApi
import com.google.jetpackcamera.BuildConfig
import com.google.jetpackcamera.feature.postcapture.PostCaptureScreen
<<<<<<< HEAD
import com.google.jetpackcamera.feature.preview.navigation.navigateToPreview
import com.google.jetpackcamera.feature.preview.navigation.popUpToPreview
import com.google.jetpackcamera.feature.preview.navigation.previewScreen
=======
import com.google.jetpackcamera.feature.preview.PreviewScreen
>>>>>>> 0289b98b
import com.google.jetpackcamera.model.CaptureEvent
import com.google.jetpackcamera.model.DebugSettings
import com.google.jetpackcamera.model.ExternalCaptureMode
import com.google.jetpackcamera.permissions.PermissionsScreen
import com.google.jetpackcamera.settings.SettingsScreen
import com.google.jetpackcamera.settings.VersionInfoHolder
import com.google.jetpackcamera.ui.Routes.PERMISSIONS_ROUTE
import com.google.jetpackcamera.ui.Routes.POST_CAPTURE_ROUTE
<<<<<<< HEAD
=======
import com.google.jetpackcamera.ui.Routes.PREVIEW_NAV_ARG_CAPTURE_URIS
import com.google.jetpackcamera.ui.Routes.PREVIEW_ROUTE
import com.google.jetpackcamera.ui.Routes.PREVIEW_ROUTE_WITH_CAPTURE_URIS
>>>>>>> 0289b98b
import com.google.jetpackcamera.ui.Routes.SETTINGS_ROUTE

@Composable
fun JcaApp(
    externalCaptureMode: ExternalCaptureMode,
    captureUris: List<Uri>,
    debugSettings: DebugSettings,
    onRequestWindowColorMode: (Int) -> Unit,
    onFirstFrameCaptureCompleted: () -> Unit,
<<<<<<< HEAD
    openAppSettings: () -> Unit,
=======
>>>>>>> 0289b98b
    onCaptureEvent: (CaptureEvent) -> Unit,
    modifier: Modifier = Modifier
) {
    JetpackCameraNavHost(
        modifier = modifier,
        externalCaptureMode = externalCaptureMode,
        captureUris = captureUris,
        debugSettings = debugSettings,
        onOpenAppSettings = openAppSettings,
        onRequestWindowColorMode = onRequestWindowColorMode,
        onFirstFrameCaptureCompleted = onFirstFrameCaptureCompleted,
        onCaptureEvent = onCaptureEvent
    )
}

@OptIn(ExperimentalPermissionsApi::class)
@Composable
private fun JetpackCameraNavHost(
    modifier: Modifier = Modifier,
    externalCaptureMode: ExternalCaptureMode,
    captureUris: List<Uri>,
    debugSettings: DebugSettings,
    onOpenAppSettings: () -> Unit,
    onRequestWindowColorMode: (Int) -> Unit,
    onFirstFrameCaptureCompleted: () -> Unit,
    onCaptureEvent: (CaptureEvent) -> Unit,
    navController: NavHostController = rememberNavController()
) {
    NavHost(
        navController = navController,
        startDestination = PERMISSIONS_ROUTE,
        modifier = modifier
    ) {
        composable(PERMISSIONS_ROUTE) {
            PermissionsScreen(
                shouldRequestReadWriteStoragePermission = externalCaptureMode ==
                    ExternalCaptureMode.Standard &&
                    Build.VERSION.SDK_INT <= Build.VERSION_CODES.P,
                shouldRequestAudioPermission = externalCaptureMode == ExternalCaptureMode.Standard,
                onAllPermissionsGranted = {
                    // Pop off the permissions screen
                    navController.navigateToPreview {
                        popUpTo(PERMISSIONS_ROUTE) {
                            inclusive = true
                        }
                    }
                },
                openAppSettings = onOpenAppSettings
            )
        }

<<<<<<< HEAD
        previewScreen(
            externalCaptureMode = externalCaptureMode,
            captureUris = captureUris,
            debugSettings = debugSettings,
            onRequestWindowColorMode = onRequestWindowColorMode,
            onFirstFrameCaptureCompleted = onFirstFrameCaptureCompleted,
            onNavigateToSettings = { navController.navigate(SETTINGS_ROUTE) },
            onNavigateToPostCapture = { navController.navigate(POST_CAPTURE_ROUTE) },
            onNavigateToPermissions = {
                navController.navigate(PERMISSIONS_ROUTE) {
                    popUpToPreview()
                }
            },
            onCaptureEvent = onCaptureEvent
        )

=======
        composable(
            route = PREVIEW_ROUTE_WITH_CAPTURE_URIS,
            arguments = listOf(
                navArgument(name = PREVIEW_NAV_ARG_CAPTURE_URIS) {
                    type = NavType.StringListType
                    defaultValue = captureUris.map { it.toString() }
                }
            ),
            enterTransition = { fadeIn() }
        ) {
            val permissionStates = rememberMultiplePermissionsState(
                permissions =
                buildList {
                    add(Manifest.permission.CAMERA)
                    add(Manifest.permission.RECORD_AUDIO)
                    if (Build.VERSION.SDK_INT <= Build.VERSION_CODES.P) {
                        add(Manifest.permission.WRITE_EXTERNAL_STORAGE)
                        add(Manifest.permission.READ_EXTERNAL_STORAGE)
                    }
                }
            )
            // Automatically navigate to permissions screen when camera permission revoked
            LaunchedEffect(key1 = permissionStates.permissions[0].status) {
                if (!permissionStates.permissions[0].status.isGranted) {
                    // Pop off the preview screen
                    navController.navigate(PERMISSIONS_ROUTE) {
                        popUpTo(PREVIEW_ROUTE) {
                            inclusive = true
                        }
                    }
                }
            }
            PreviewScreen(
                onNavigateToSettings = { navController.navigate(SETTINGS_ROUTE) },
                onNavigateToPostCapture = { navController.navigate(POST_CAPTURE_ROUTE) },
                onRequestWindowColorMode = onRequestWindowColorMode,
                onFirstFrameCaptureCompleted = onFirstFrameCaptureCompleted,
                externalCaptureMode = externalCaptureMode,
                debugSettings = debugSettings,
                onCaptureEvent = onCaptureEvent
            )
        }
>>>>>>> 0289b98b
        composable(
            route = SETTINGS_ROUTE,
            enterTransition = {
                fadeIn(
                    animationSpec = tween(easing = LinearEasing)
                ) + slideIntoContainer(
                    animationSpec = tween(easing = EaseIn),
                    towards = AnimatedContentTransitionScope.SlideDirection.Start
                )
            },
            exitTransition = {
                slideOutOfContainer(
                    animationSpec = tween(easing = EaseOut),
                    towards = AnimatedContentTransitionScope.SlideDirection.End
                )
            }
        ) {
            SettingsScreen(
                versionInfo = VersionInfoHolder(
                    versionName = BuildConfig.VERSION_NAME,
                    buildType = BuildConfig.BUILD_TYPE
                ),
                onNavigateBack = { navController.popBackStack() }
            )
        }

        composable(
            POST_CAPTURE_ROUTE
        ) {
            PostCaptureScreen()
        }
    }
}<|MERGE_RESOLUTION|>--- conflicted
+++ resolved
@@ -15,10 +15,6 @@
  */
 package com.google.jetpackcamera.ui
 
-<<<<<<< HEAD
-=======
-import android.Manifest
->>>>>>> 0289b98b
 import android.net.Uri
 import android.os.Build
 import androidx.compose.animation.AnimatedContentTransitionScope
@@ -30,21 +26,15 @@
 import androidx.compose.runtime.Composable
 import androidx.compose.ui.Modifier
 import androidx.navigation.NavHostController
-import androidx.navigation.NavType
 import androidx.navigation.compose.NavHost
 import androidx.navigation.compose.composable
 import androidx.navigation.compose.rememberNavController
-import androidx.navigation.navArgument
 import com.google.accompanist.permissions.ExperimentalPermissionsApi
 import com.google.jetpackcamera.BuildConfig
 import com.google.jetpackcamera.feature.postcapture.PostCaptureScreen
-<<<<<<< HEAD
 import com.google.jetpackcamera.feature.preview.navigation.navigateToPreview
 import com.google.jetpackcamera.feature.preview.navigation.popUpToPreview
 import com.google.jetpackcamera.feature.preview.navigation.previewScreen
-=======
-import com.google.jetpackcamera.feature.preview.PreviewScreen
->>>>>>> 0289b98b
 import com.google.jetpackcamera.model.CaptureEvent
 import com.google.jetpackcamera.model.DebugSettings
 import com.google.jetpackcamera.model.ExternalCaptureMode
@@ -53,12 +43,6 @@
 import com.google.jetpackcamera.settings.VersionInfoHolder
 import com.google.jetpackcamera.ui.Routes.PERMISSIONS_ROUTE
 import com.google.jetpackcamera.ui.Routes.POST_CAPTURE_ROUTE
-<<<<<<< HEAD
-=======
-import com.google.jetpackcamera.ui.Routes.PREVIEW_NAV_ARG_CAPTURE_URIS
-import com.google.jetpackcamera.ui.Routes.PREVIEW_ROUTE
-import com.google.jetpackcamera.ui.Routes.PREVIEW_ROUTE_WITH_CAPTURE_URIS
->>>>>>> 0289b98b
 import com.google.jetpackcamera.ui.Routes.SETTINGS_ROUTE
 
 @Composable
@@ -68,10 +52,7 @@
     debugSettings: DebugSettings,
     onRequestWindowColorMode: (Int) -> Unit,
     onFirstFrameCaptureCompleted: () -> Unit,
-<<<<<<< HEAD
     openAppSettings: () -> Unit,
-=======
->>>>>>> 0289b98b
     onCaptureEvent: (CaptureEvent) -> Unit,
     modifier: Modifier = Modifier
 ) {
@@ -123,7 +104,6 @@
             )
         }
 
-<<<<<<< HEAD
         previewScreen(
             externalCaptureMode = externalCaptureMode,
             captureUris = captureUris,
@@ -139,51 +119,6 @@
             },
             onCaptureEvent = onCaptureEvent
         )
-
-=======
-        composable(
-            route = PREVIEW_ROUTE_WITH_CAPTURE_URIS,
-            arguments = listOf(
-                navArgument(name = PREVIEW_NAV_ARG_CAPTURE_URIS) {
-                    type = NavType.StringListType
-                    defaultValue = captureUris.map { it.toString() }
-                }
-            ),
-            enterTransition = { fadeIn() }
-        ) {
-            val permissionStates = rememberMultiplePermissionsState(
-                permissions =
-                buildList {
-                    add(Manifest.permission.CAMERA)
-                    add(Manifest.permission.RECORD_AUDIO)
-                    if (Build.VERSION.SDK_INT <= Build.VERSION_CODES.P) {
-                        add(Manifest.permission.WRITE_EXTERNAL_STORAGE)
-                        add(Manifest.permission.READ_EXTERNAL_STORAGE)
-                    }
-                }
-            )
-            // Automatically navigate to permissions screen when camera permission revoked
-            LaunchedEffect(key1 = permissionStates.permissions[0].status) {
-                if (!permissionStates.permissions[0].status.isGranted) {
-                    // Pop off the preview screen
-                    navController.navigate(PERMISSIONS_ROUTE) {
-                        popUpTo(PREVIEW_ROUTE) {
-                            inclusive = true
-                        }
-                    }
-                }
-            }
-            PreviewScreen(
-                onNavigateToSettings = { navController.navigate(SETTINGS_ROUTE) },
-                onNavigateToPostCapture = { navController.navigate(POST_CAPTURE_ROUTE) },
-                onRequestWindowColorMode = onRequestWindowColorMode,
-                onFirstFrameCaptureCompleted = onFirstFrameCaptureCompleted,
-                externalCaptureMode = externalCaptureMode,
-                debugSettings = debugSettings,
-                onCaptureEvent = onCaptureEvent
-            )
-        }
->>>>>>> 0289b98b
         composable(
             route = SETTINGS_ROUTE,
             enterTransition = {
