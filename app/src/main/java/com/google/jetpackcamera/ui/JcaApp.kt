--- conflicted
+++ resolved
@@ -16,17 +16,12 @@
 package com.google.jetpackcamera.ui
 
 import android.Manifest
-<<<<<<< HEAD
-import android.os.Build
-import androidx.annotation.RequiresApi
-=======
 import androidx.compose.animation.AnimatedContentTransitionScope
 import androidx.compose.animation.core.EaseIn
 import androidx.compose.animation.core.EaseOut
 import androidx.compose.animation.core.LinearEasing
 import androidx.compose.animation.core.tween
 import androidx.compose.animation.fadeIn
->>>>>>> 8f64cd25
 import androidx.compose.runtime.Composable
 import androidx.compose.runtime.LaunchedEffect
 import androidx.compose.ui.Modifier
@@ -47,7 +42,6 @@
 import com.google.jetpackcamera.ui.Routes.PREVIEW_ROUTE
 import com.google.jetpackcamera.ui.Routes.SETTINGS_ROUTE
 
-@RequiresApi(Build.VERSION_CODES.TIRAMISU)
 @Composable
 fun JcaApp(
     openAppSettings: () -> Unit,
@@ -68,7 +62,6 @@
     )
 }
 
-@RequiresApi(Build.VERSION_CODES.TIRAMISU)
 @OptIn(ExperimentalPermissionsApi::class)
 @Composable
 private fun JetpackCameraNavHost(
@@ -100,33 +93,16 @@
             )
         }
 
-<<<<<<< HEAD
-        composable(PREVIEW_ROUTE) {
-            val mediaPermissions = listOf(
-                Manifest.permission.READ_MEDIA_IMAGES,
-                Manifest.permission.READ_MEDIA_VIDEO,
-                Manifest.permission.READ_MEDIA_AUDIO
-=======
         composable(route = PREVIEW_ROUTE, enterTransition = { fadeIn() }) {
             val permissionStates = rememberMultiplePermissionsState(
                 permissions = listOf(
                     Manifest.permission.CAMERA,
                     Manifest.permission.RECORD_AUDIO
                 )
->>>>>>> 8f64cd25
             )
-
-            val allPermissions = listOf(
-                Manifest.permission.CAMERA,
-                Manifest.permission.RECORD_AUDIO
-            ) + mediaPermissions
-
-            val permissionStates = rememberMultiplePermissionsState(permissions = allPermissions)
-
-
             // Automatically navigate to permissions screen when camera permission revoked
-            LaunchedEffect( key1 = permissionStates.permissions) {
-                if (permissionStates.permissions.any { it.status.isGranted.not() }) {
+            LaunchedEffect(key1 = permissionStates.permissions[0].status) {
+                if (!permissionStates.permissions[0].status.isGranted) {
                     // Pop off the preview screen
                     navController.navigate(PERMISSIONS_ROUTE) {
                         popUpTo(PREVIEW_ROUTE) {
