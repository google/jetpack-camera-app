--- conflicted
+++ resolved
@@ -39,11 +39,8 @@
 import com.google.jetpackcamera.permissions.PermissionsScreen
 import com.google.jetpackcamera.settings.SettingsScreen
 import com.google.jetpackcamera.settings.VersionInfoHolder
-<<<<<<< HEAD
 import com.google.jetpackcamera.settings.model.ExternalCaptureMode
-=======
 import com.google.jetpackcamera.settings.model.DebugSettings
->>>>>>> 9136331e
 import com.google.jetpackcamera.ui.Routes.PERMISSIONS_ROUTE
 import com.google.jetpackcamera.ui.Routes.POST_CAPTURE_ROUTE
 import com.google.jetpackcamera.ui.Routes.PREVIEW_ROUTE
@@ -60,13 +57,8 @@
     onFirstFrameCaptureCompleted: () -> Unit
 ) {
     JetpackCameraNavHost(
-<<<<<<< HEAD
         externalCaptureMode = externalCaptureMode,
-        isDebugMode = isDebugMode,
-=======
-        previewMode = previewMode,
         debugSettings = debugSettings,
->>>>>>> 9136331e
         onOpenAppSettings = openAppSettings,
         onRequestWindowColorMode = onRequestWindowColorMode,
         onFirstFrameCaptureCompleted = onFirstFrameCaptureCompleted,
@@ -78,13 +70,8 @@
 @Composable
 private fun JetpackCameraNavHost(
     modifier: Modifier = Modifier,
-<<<<<<< HEAD
     externalCaptureMode: ExternalCaptureMode,
-    isDebugMode: Boolean,
-=======
-    previewMode: PreviewMode,
     debugSettings: DebugSettings,
->>>>>>> 9136331e
     onOpenAppSettings: () -> Unit,
     onRequestWindowColorMode: (Int) -> Unit,
     onFirstFrameCaptureCompleted: () -> Unit,
@@ -142,13 +129,8 @@
                 onNavigateToPostCapture = { navController.navigate(POST_CAPTURE_ROUTE) },
                 onRequestWindowColorMode = onRequestWindowColorMode,
                 onFirstFrameCaptureCompleted = onFirstFrameCaptureCompleted,
-<<<<<<< HEAD
                 externalCaptureMode = externalCaptureMode,
-                isDebugMode = isDebugMode
-=======
-                previewMode = previewMode,
                 debugSettings = debugSettings
->>>>>>> 9136331e
             )
         }
         composable(
