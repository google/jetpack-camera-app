/*
 * Copyright (C) 2023 The Android Open Source Project
 *
 * Licensed under the Apache License, Version 2.0 (the "License");
 * you may not use this file except in compliance with the License.
 * You may obtain a copy of the License at
 *
 *      http://www.apache.org/licenses/LICENSE-2.0
 *
 * Unless required by applicable law or agreed to in writing, software
 * distributed under the License is distributed on an "AS IS" BASIS,
 * WITHOUT WARRANTIES OR CONDITIONS OF ANY KIND, either express or implied.
 * See the License for the specific language governing permissions and
 * limitations under the License.
 */
package com.google.jetpackcamera.ui

import android.Manifest
import androidx.compose.foundation.layout.fillMaxSize
import androidx.compose.runtime.Composable
import androidx.compose.ui.Modifier
import androidx.navigation.NavHostController
import androidx.navigation.compose.NavHost
import androidx.navigation.compose.composable
import androidx.navigation.compose.rememberNavController
import com.google.accompanist.permissions.ExperimentalPermissionsApi
import com.google.accompanist.permissions.MultiplePermissionsState
import com.google.accompanist.permissions.isGranted
import com.google.accompanist.permissions.rememberMultiplePermissionsState
import com.google.accompanist.permissions.rememberPermissionState
import com.google.accompanist.permissions.shouldShowRationale
import com.google.jetpackcamera.BuildConfig
import com.google.jetpackcamera.feature.preview.PreviewMode
import com.google.jetpackcamera.feature.preview.PreviewScreen
import com.google.jetpackcamera.feature.preview.PreviewViewModel
import com.google.jetpackcamera.settings.SettingsScreen
import com.google.jetpackcamera.settings.VersionInfoHolder
import com.google.jetpackcamera.ui.Routes.PREVIEW_ROUTE
import com.google.jetpackcamera.ui.Routes.SETTINGS_ROUTE

@OptIn(ExperimentalPermissionsApi::class)
@Composable
fun JcaApp(
<<<<<<< HEAD
    onPreviewViewModel: (PreviewViewModel) -> Unit,
    openAppSettings: () -> Unit,
=======
>>>>>>> 9f201926
    /*TODO(b/306236646): remove after still capture*/
    previewMode: PreviewMode,
    onPreviewViewModel: (PreviewViewModel) -> Unit,
    onRequestWindowColorMode: (Int) -> Unit,
    modifier: Modifier = Modifier
) {
    val cameraPermissionState = rememberPermissionState(permission = Manifest.permission.CAMERA)
    val permissionStates = rememberMultiplePermissionsState(
        permissions = listOf(
            Manifest.permission.CAMERA,
            Manifest.permission.RECORD_AUDIO
        )
    )

    // should show rationale means a setting has been viewed and denied
    if (cameraPermissionState.status.isGranted && (
            permissionStates.allPermissionsGranted ||
                permissionStates.shouldShowRationale
            )
    ) {
        JetpackCameraNavHost(
            onPreviewViewModel = onPreviewViewModel,
            previewMode = previewMode,
            onRequestWindowColorMode = onRequestWindowColorMode,
            modifier = modifier
        )
    } else {
<<<<<<< HEAD
        // you'll have the option to go through camera and all other optional permissions
        PermissionsScreen(
            modifier = Modifier.fillMaxSize(),
            permissionEnums = getUnGrantedPermissions(permissionStates),
            openAppSettings = openAppSettings
=======
        CameraPermission(
            modifier = modifier.fillMaxSize(),
            cameraPermissionState = permissionState
>>>>>>> 9f201926
        )
    }
}

@OptIn(ExperimentalPermissionsApi::class)
private fun getUnGrantedPermissions(
    permissionStates: MultiplePermissionsState
): MutableSet<PermissionEnum> {
    val unGrantedPermissions = mutableSetOf<PermissionEnum>()
    for (permission in permissionStates.permissions) {
        // camera is always required
        if (!permission.status.isGranted && permission.permission == Manifest.permission.CAMERA) {
            unGrantedPermissions.add(PermissionEnum.CAMERA)
        }
        // audio is optional
        else if (!permission.status.shouldShowRationale && permission.permission ==
            Manifest.permission.RECORD_AUDIO
        ) {
            unGrantedPermissions.add(PermissionEnum.RECORD_AUDIO)
        }
    }
    return unGrantedPermissions
}

@Composable
private fun JetpackCameraNavHost(
    previewMode: PreviewMode,
    onPreviewViewModel: (PreviewViewModel) -> Unit,
    onRequestWindowColorMode: (Int) -> Unit,
    modifier: Modifier = Modifier,
    navController: NavHostController = rememberNavController()
) {
    NavHost(navController = navController, startDestination = PREVIEW_ROUTE, modifier = modifier) {
        composable(PREVIEW_ROUTE) {
            PreviewScreen(
                onPreviewViewModel = onPreviewViewModel,
                onNavigateToSettings = { navController.navigate(SETTINGS_ROUTE) },
                onRequestWindowColorMode = onRequestWindowColorMode,
                previewMode = previewMode
            )
        }
        composable(SETTINGS_ROUTE) {
            SettingsScreen(
                versionInfo = VersionInfoHolder(
                    versionName = BuildConfig.VERSION_NAME,
                    buildType = BuildConfig.BUILD_TYPE
                ),
                onNavigateBack = { navController.popBackStack() }
            )
        }
    }
}<|MERGE_RESOLUTION|>--- conflicted
+++ resolved
@@ -41,11 +41,7 @@
 @OptIn(ExperimentalPermissionsApi::class)
 @Composable
 fun JcaApp(
-<<<<<<< HEAD
-    onPreviewViewModel: (PreviewViewModel) -> Unit,
     openAppSettings: () -> Unit,
-=======
->>>>>>> 9f201926
     /*TODO(b/306236646): remove after still capture*/
     previewMode: PreviewMode,
     onPreviewViewModel: (PreviewViewModel) -> Unit,
@@ -73,17 +69,11 @@
             modifier = modifier
         )
     } else {
-<<<<<<< HEAD
         // you'll have the option to go through camera and all other optional permissions
         PermissionsScreen(
-            modifier = Modifier.fillMaxSize(),
+            modifier = modifier.fillMaxSize(),
             permissionEnums = getUnGrantedPermissions(permissionStates),
             openAppSettings = openAppSettings
-=======
-        CameraPermission(
-            modifier = modifier.fillMaxSize(),
-            cameraPermissionState = permissionState
->>>>>>> 9f201926
         )
     }
 }
