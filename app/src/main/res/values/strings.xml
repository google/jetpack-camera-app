<?xml version="1.0" encoding="utf-8"?><!--
  ~ Copyright (C) 2023 The Android Open Source Project
  ~
  ~ Licensed under the Apache License, Version 2.0 (the "License");
  ~ you may not use this file except in compliance with the License.
  ~ You may obtain a copy of the License at
  ~
  ~      http://www.apache.org/licenses/LICENSE-2.0
  ~
  ~ Unless required by applicable law or agreed to in writing, software
  ~ distributed under the License is distributed on an "AS IS" BASIS,
  ~ WITHOUT WARRANTIES OR CONDITIONS OF ANY KIND, either express or implied.
  ~ See the License for the specific language governing permissions and
  ~ limitations under the License.
  -->
<resources>
    <string name="app_name">Jetpack Camera</string>
<<<<<<< HEAD
    <string name="camera_permission_screen_title">Enable Camera</string>
    <string name="camera_permission_required_rationale">Please provide permission to access to the camera. It is necessary for this app to function.</string>
    <string name="camera_permission_accessibility_text">A symbol representing a camera</string>
    <string name="request_permission">Allow Access</string>
=======
    <string name="jca_loading">Loading App…</string>
    <string name="camera_permission_required_rationale">The camera is important for this app. Please grant the permission.</string>
    <string name="camera_not_available">Camera not available</string>
    <string name="request_permission">Request permission</string>
>>>>>>> 0b40831c
</resources><|MERGE_RESOLUTION|>--- conflicted
+++ resolved
@@ -1,4 +1,5 @@
-<?xml version="1.0" encoding="utf-8"?><!--
+<?xml version="1.0" encoding="utf-8"?>
+<!--
   ~ Copyright (C) 2023 The Android Open Source Project
   ~
   ~ Licensed under the Apache License, Version 2.0 (the "License");
@@ -15,15 +16,10 @@
   -->
 <resources>
     <string name="app_name">Jetpack Camera</string>
-<<<<<<< HEAD
     <string name="camera_permission_screen_title">Enable Camera</string>
     <string name="camera_permission_required_rationale">Please provide permission to access to the camera. It is necessary for this app to function.</string>
     <string name="camera_permission_accessibility_text">A symbol representing a camera</string>
     <string name="request_permission">Allow Access</string>
-=======
     <string name="jca_loading">Loading App…</string>
-    <string name="camera_permission_required_rationale">The camera is important for this app. Please grant the permission.</string>
     <string name="camera_not_available">Camera not available</string>
-    <string name="request_permission">Request permission</string>
->>>>>>> 0b40831c
 </resources>