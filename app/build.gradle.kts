--- conflicted
+++ resolved
@@ -30,12 +30,7 @@
         minSdk = libs.versions.minSdk.get().toInt()
         targetSdk = libs.versions.targetSdk.get().toInt()
         versionCode = 1
-<<<<<<< HEAD
         versionName = "1.0.0-RC01"
-
-=======
-        versionName = "0.1.0"
->>>>>>> 17c50b55
         testInstrumentationRunner = "androidx.test.runner.AndroidJUnitRunner"
     }
 
