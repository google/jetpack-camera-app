--- conflicted
+++ resolved
@@ -165,14 +165,12 @@
     implementation(project(":feature:permissions"))
     // benchmark
     implementation(libs.androidx.profileinstaller)
-<<<<<<< HEAD
 
     // Desugaring
     coreLibraryDesugaring(libs.desugar.jdk.libs)
-=======
+
     // capture components
     implementation(project(":ui:components:capture"))
->>>>>>> c99c8f40
 }
 
 // Allow references to generated code
