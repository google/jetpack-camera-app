/*
 * Copyright (C) 2023 The Android Open Source Project
 *
 * Licensed under the Apache License, Version 2.0 (the "License");
 * you may not use this file except in compliance with the License.
 * You may obtain a copy of the License at
 *
 *      http://www.apache.org/licenses/LICENSE-2.0
 *
 * Unless required by applicable law or agreed to in writing, software
 * distributed under the License is distributed on an "AS IS" BASIS,
 * WITHOUT WARRANTIES OR CONDITIONS OF ANY KIND, either express or implied.
 * See the License for the specific language governing permissions and
 * limitations under the License.
 */

plugins {
    alias(libs.plugins.android.application)
    alias(libs.plugins.kotlin.android)
    alias(libs.plugins.kotlin.kapt)
    alias(libs.plugins.dagger.hilt.android)
}

android {
    compileSdk = libs.versions.compileSdk.get().toInt()
    namespace = "com.google.jetpackcamera"

    defaultConfig {
        applicationId = "com.google.jetpackcamera"
        minSdk = libs.versions.minSdk.get().toInt()
        targetSdk = libs.versions.targetSdk.get().toInt()
        versionCode = 1
        versionName = "0.1.0"
        testInstrumentationRunner = "androidx.test.runner.AndroidJUnitRunner"
    }

    buildTypes {
<<<<<<< HEAD
        getByName("debug") {
            signingConfig = signingConfigs.getByName("debug")
        }
        release {
=======
        getByName("release") {
>>>>>>> 2057fa02
            isMinifyEnabled = true
            proguardFiles(getDefaultProguardFile("proguard-android-optimize.txt"))
        }
        create("benchmark") {
            initWith(buildTypes.getByName("release"))
            signingConfig = signingConfigs.getByName("debug")
            matchingFallbacks += listOf("release")
        }
    }
    compileOptions {
        sourceCompatibility = JavaVersion.VERSION_17
        targetCompatibility = JavaVersion.VERSION_17
    }
    kotlin {
        jvmToolchain(17)
    }
    buildFeatures {
        buildConfig = true
        compose = true
    }
    composeOptions {
        kotlinCompilerExtensionVersion = libs.versions.composeCompiler.get()
    }
    packaging {
        resources {
            excludes += "/META-INF/{AL2.0,LGPL2.1}"
        }
    }
    @Suppress("UnstableApiUsage")
    testOptions {
        managedDevices {
            localDevices {
                create("pixel2Api28") {
                    device = "Pixel 2"
                    apiLevel = 28
                }
                create("pixel8Api34") {
                    device = "Pixel 8"
                    apiLevel = 34
                    systemImageSource = "aosp_atd"
                }
            }
        }
    }

    kotlinOptions {
        freeCompilerArgs += "-Xcontext-receivers"
    }
}

dependencies {
    // Compose
    val composeBom = platform(libs.compose.bom)
    implementation(composeBom)
    androidTestImplementation(composeBom)

    // Compose - Material Design 3
    implementation(libs.compose.material3)
    implementation(libs.compose.material.icons.extended)

    // Compose - Android Studio Preview support
    implementation(libs.compose.ui.tooling.preview)
    debugImplementation(libs.compose.ui.tooling)

    // Compose - Integration with ViewModels
    implementation(libs.androidx.lifecycle.viewmodel.compose)
    implementation(libs.androidx.lifecycle.runtime.compose)

    // Compose - Integration with Activities
    implementation(libs.androidx.activity.compose)

    // Compose - Testing
    androidTestImplementation(libs.compose.junit)

    // Testing
    testImplementation(libs.junit)
    androidTestImplementation(libs.androidx.junit)
    androidTestImplementation(libs.androidx.espresso.core)
    androidTestImplementation(libs.androidx.rules)
    androidTestImplementation(libs.androidx.uiautomator)
    androidTestImplementation(libs.truth)

    implementation(libs.androidx.core.ktx)
    implementation(libs.androidx.lifecycle.runtime.compose)

    // Hilt
    implementation(libs.dagger.hilt.android)
    kapt(libs.dagger.hilt.compiler)

    // Accompanist - Permissions
    implementation(libs.accompanist.permissions)

    // Jetpack Navigation
    implementation(libs.androidx.navigation.compose)

    // Access Settings data
    implementation(project(":data:settings"))

    // Camera Preview
    implementation(project(":feature:preview"))
    // Only needed as androidTestImplementation for now since we only need it for string resources
    androidTestImplementation(project(":feature:quicksettings"))

    // Settings Screen
    implementation(project(":feature:settings"))

    // benchmark
    implementation(libs.androidx.profileinstaller)

}

// Allow references to generated code
kapt {
    correctErrorTypes = true
}<|MERGE_RESOLUTION|>--- conflicted
+++ resolved
@@ -35,14 +35,10 @@
     }
 
     buildTypes {
-<<<<<<< HEAD
         getByName("debug") {
             signingConfig = signingConfigs.getByName("debug")
         }
-        release {
-=======
         getByName("release") {
->>>>>>> 2057fa02
             isMinifyEnabled = true
             proguardFiles(getDefaultProguardFile("proguard-android-optimize.txt"))
         }
