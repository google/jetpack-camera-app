/*
 * Copyright (C) 2024 The Android Open Source Project
 *
 * Licensed under the Apache License, Version 2.0 (the "License");
 * you may not use this file except in compliance with the License.
 * You may obtain a copy of the License at
 *
 *      http://www.apache.org/licenses/LICENSE-2.0
 *
 * Unless required by applicable law or agreed to in writing, software
 * distributed under the License is distributed on an "AS IS" BASIS,
 * WITHOUT WARRANTIES OR CONDITIONS OF ANY KIND, either express or implied.
 * See the License for the specific language governing permissions and
 * limitations under the License.
 */
package com.google.jetpackcamera.core.camera

import android.Manifest
import android.content.ContentValues
import android.content.Context
import android.content.pm.PackageManager
import android.hardware.camera2.CameraCaptureSession
import android.hardware.camera2.CaptureRequest
import android.hardware.camera2.CaptureResult
import android.hardware.camera2.TotalCaptureResult
import android.net.Uri
import android.os.Build
import android.os.SystemClock
import android.provider.MediaStore
import android.util.Log
import android.util.Range
import androidx.annotation.OptIn
import androidx.camera.camera2.interop.Camera2CameraInfo
import androidx.camera.camera2.interop.Camera2Interop
import androidx.camera.camera2.interop.ExperimentalCamera2Interop
import androidx.camera.core.Camera
import androidx.camera.core.CameraControl
import androidx.camera.core.CameraEffect
import androidx.camera.core.CameraInfo
import androidx.camera.core.CameraSelector
import androidx.camera.core.ExperimentalImageCaptureOutputFormat
import androidx.camera.core.FocusMeteringAction
import androidx.camera.core.ImageCapture
import androidx.camera.core.Preview
import androidx.camera.core.SurfaceOrientedMeteringPointFactory
import androidx.camera.core.TorchState
import androidx.camera.core.UseCaseGroup
import androidx.camera.core.ViewPort
import androidx.camera.core.resolutionselector.AspectRatioStrategy
import androidx.camera.core.resolutionselector.ResolutionSelector
import androidx.camera.video.FileDescriptorOutputOptions
import androidx.camera.video.FileOutputOptions
import androidx.camera.video.MediaStoreOutputOptions
import androidx.camera.video.PendingRecording
import androidx.camera.video.Recorder
import androidx.camera.video.Recording
import androidx.camera.video.VideoCapture
import androidx.camera.video.VideoRecordEvent
import androidx.camera.video.VideoRecordEvent.Finalize.ERROR_DURATION_LIMIT_REACHED
import androidx.camera.video.VideoRecordEvent.Finalize.ERROR_NONE
import androidx.concurrent.futures.await
import androidx.core.content.ContextCompat
import androidx.core.content.ContextCompat.checkSelfPermission
import androidx.lifecycle.asFlow
import com.google.jetpackcamera.core.camera.effects.SingleSurfaceForcingEffect
import com.google.jetpackcamera.settings.model.AspectRatio
import com.google.jetpackcamera.settings.model.CaptureMode
import com.google.jetpackcamera.settings.model.DeviceRotation
import com.google.jetpackcamera.settings.model.DynamicRange
import com.google.jetpackcamera.settings.model.FlashMode
import com.google.jetpackcamera.settings.model.ImageOutputFormat
import com.google.jetpackcamera.settings.model.LensFacing
import com.google.jetpackcamera.settings.model.StabilizationMode
import java.io.File
import java.util.Date
import java.util.concurrent.Executor
import kotlin.coroutines.ContinuationInterceptor
import kotlin.math.abs
import kotlin.time.Duration.Companion.milliseconds
import kotlinx.atomicfu.atomic
import kotlinx.coroutines.CoroutineDispatcher
import kotlinx.coroutines.asExecutor
import kotlinx.coroutines.channels.Channel
import kotlinx.coroutines.coroutineScope
import kotlinx.coroutines.currentCoroutineContext
import kotlinx.coroutines.flow.StateFlow
import kotlinx.coroutines.flow.collectLatest
import kotlinx.coroutines.flow.distinctUntilChanged
import kotlinx.coroutines.flow.filterNotNull
import kotlinx.coroutines.flow.first
import kotlinx.coroutines.flow.map
import kotlinx.coroutines.flow.onCompletion
import kotlinx.coroutines.flow.update
import kotlinx.coroutines.launch

private const val TAG = "CameraSession"

context(CameraSessionContext)
internal suspend fun runSingleCameraSession(
    sessionSettings: PerpetualSessionSettings.SingleCamera,
    useCaseMode: CameraUseCase.UseCaseMode,
    // TODO(tm): ImageCapture should go through an event channel like VideoCapture
    onImageCaptureCreated: (ImageCapture) -> Unit = {}
) = coroutineScope {
    val initialTransientSettings = transientSettings
        .filterNotNull()
        .first()
    val lensFacing = initialTransientSettings.cameraInfo.appLensFacing
    Log.d(TAG, "Starting new single camera session for $lensFacing")

<<<<<<< HEAD
    val videoCaptureUseCase = if (useCaseMode != CameraUseCase.UseCaseMode.IMAGE_ONLY) {
        createVideoUseCase(
            initialTransientSettings.cameraInfo,
            sessionSettings.aspectRatio,
            sessionSettings.targetFrameRate,
            sessionSettings.stabilizationMode,
            sessionSettings.dynamicRange,
            backgroundDispatcher
        )
    } else {
        null
    }

    transientSettings.filterNotNull().distinctUntilChanged { old, new ->
        old.cameraInfo != new.cameraInfo
    }.collectLatest {
        cameraProvider.unbindAll()
        val useCaseGroup = createUseCaseGroup(
            cameraInfo = initialTransientSettings.cameraInfo,
            videoCaptureUseCase = videoCaptureUseCase,
            initialTransientSettings = initialTransientSettings,
            stabilizationMode = sessionSettings.stabilizationMode,
            aspectRatio = sessionSettings.aspectRatio,
            dynamicRange = sessionSettings.dynamicRange,
            imageFormat = sessionSettings.imageFormat,
            useCaseMode = useCaseMode,
            effect = when (sessionSettings.captureMode) {
                CaptureMode.SINGLE_STREAM -> SingleSurfaceForcingEffect(this@coroutineScope)
                CaptureMode.MULTI_STREAM -> null
            }
        ).apply {
            getImageCapture()?.let(onImageCaptureCreated)
        }

        cameraProvider.runWith(
            initialTransientSettings.cameraInfo.cameraSelector,
            useCaseGroup
        ) { camera ->
            Log.d(TAG, "Camera session started")

            launch {
                processFocusMeteringEvents(camera.cameraControl)
            }

            launch {
                processVideoControlEvents(
                    camera,
                    useCaseGroup.getVideoCapture(),
                    captureTypeSuffix = when (sessionSettings.captureMode) {
                        CaptureMode.MULTI_STREAM -> "MultiStream"
                        CaptureMode.SINGLE_STREAM -> "SingleStream"
                    }
                )
            }

            launch {
=======
    val videoCaptureUseCase = when (useCaseMode) {
        CameraUseCase.UseCaseMode.STANDARD, CameraUseCase.UseCaseMode.VIDEO_ONLY ->
            createVideoUseCase(
                initialTransientSettings.cameraInfo,
                sessionSettings.aspectRatio,
                sessionSettings.targetFrameRate,
                sessionSettings.stabilizationMode,
                sessionSettings.dynamicRange,
                backgroundDispatcher
            )

        else -> {
            null
        }
    }

    launch {
        processVideoControlEvents(
            videoCaptureUseCase,
            captureTypeSuffix = when (sessionSettings.captureMode) {
                CaptureMode.MULTI_STREAM -> "MultiStream"
                CaptureMode.SINGLE_STREAM -> "SingleStream"
            }
        )
    }

    transientSettings.filterNotNull().distinctUntilChanged { old, new ->
        old.cameraInfo.lensFacing == new.cameraInfo.lensFacing
    }.collectLatest { currentTransientSettings ->
        cameraProvider.unbindAll()
        val useCaseGroup = createUseCaseGroup(
            cameraInfo = currentTransientSettings.cameraInfo,
            videoCaptureUseCase = videoCaptureUseCase,
            initialTransientSettings = currentTransientSettings,
            stabilizationMode = sessionSettings.stabilizationMode,
            aspectRatio = sessionSettings.aspectRatio,
            dynamicRange = sessionSettings.dynamicRange,
            imageFormat = sessionSettings.imageFormat,
            useCaseMode = useCaseMode,
            effect = when (sessionSettings.captureMode) {
                CaptureMode.SINGLE_STREAM -> SingleSurfaceForcingEffect(this@coroutineScope)
                CaptureMode.MULTI_STREAM -> null
            }
        ).apply {
            getImageCapture()?.let(onImageCaptureCreated)
        }

        cameraProvider.runWith(
            currentTransientSettings.cameraInfo.cameraSelector,
            useCaseGroup
        ) { camera ->
            Log.d(TAG, "Camera session started")
            // process torch while video is recording
            launch {
                // only collect when starting or stopping recording
                currentCameraState
                    .distinctUntilChanged { old, new ->
                        (old.videoRecordingState is VideoRecordingState.Active) ==
                            (new.videoRecordingState is VideoRecordingState.Active) ||
                            (old.videoRecordingState is VideoRecordingState.Inactive) ==
                            (new.videoRecordingState is VideoRecordingState.Inactive)
                    }
                    .onCompletion {
                        // cancels the torch if it is on whenever we get a new camera
                        if (currentCameraState.value.torchEnabled) {
                            camera.cameraControl.enableTorch(false).await()
                        }
                    }
                    .collectLatest {
                        toggleTorch(camera, currentTransientSettings.flashMode)
                    }
            }

            launch {
                processFocusMeteringEvents(camera.cameraControl)
            }

            launch {
>>>>>>> 64f89d83
                camera.cameraInfo.torchState.asFlow().collectLatest { torchState ->
                    currentCameraState.update { old ->
                        old.copy(torchEnabled = torchState == TorchState.ON)
                    }
                }
            }
<<<<<<< HEAD

            applyDeviceRotation(initialTransientSettings.deviceRotation, useCaseGroup)
            processTransientSettingEvents(
                camera,
                useCaseGroup,
                initialTransientSettings,
                transientSettings
            )
=======

            applyDeviceRotation(currentTransientSettings.deviceRotation, useCaseGroup)
            processTransientSettingEvents(
                camera,
                useCaseGroup,
                currentTransientSettings,
                transientSettings
            )
        }
    }
}

context(CameraSessionContext)
suspend fun toggleTorch(camera: Camera, flashMode: FlashMode) {
    val isFrontCameraSelector =
        camera.cameraInfo.cameraSelector == CameraSelector.DEFAULT_FRONT_CAMERA

    if (flashMode == FlashMode.ON) {
        if (!isFrontCameraSelector) {
            camera.cameraControl.enableTorch(true).await()
        } else {
            Log.d(TAG, "Unable to enable torch for front camera.")
>>>>>>> 64f89d83
        }
    }
}

context(CameraSessionContext)
internal suspend fun processTransientSettingEvents(
    camera: Camera,
    useCaseGroup: UseCaseGroup,
    initialTransientSettings: TransientSessionSettings,
    transientSettings: StateFlow<TransientSessionSettings?>
) {
    var prevTransientSettings = initialTransientSettings
    transientSettings.filterNotNull().collectLatest { newTransientSettings ->
        // Apply camera zoom
        if (prevTransientSettings.zoomScale != newTransientSettings.zoomScale) {
            camera.cameraInfo.zoomState.value?.let { zoomState ->
                val finalScale =
                    (zoomState.zoomRatio * newTransientSettings.zoomScale).coerceIn(
                        zoomState.minZoomRatio,
                        zoomState.maxZoomRatio
                    )
                camera.cameraControl.setZoomRatio(finalScale)
                currentCameraState.update { old ->
                    old.copy(zoomScale = finalScale)
                }
            }
        }
        // todo(kc): Enable torch toggle while recording in progress
        if (currentCameraState.value.videoRecordingState is VideoRecordingState.Active) {
            toggleTorch(camera, newTransientSettings.flashMode)
        }

        // apply camera torch mode to image capture
        useCaseGroup.getImageCapture()?.let { imageCapture ->
            if (prevTransientSettings.flashMode != newTransientSettings.flashMode) {
                setFlashModeInternal(
                    imageCapture = imageCapture,
                    flashMode = newTransientSettings.flashMode,
                    isFrontFacing = camera.cameraInfo.appLensFacing == LensFacing.FRONT
                )
            }
        }

        if (prevTransientSettings.deviceRotation
            != newTransientSettings.deviceRotation
        ) {
            Log.d(
                TAG,
                "Updating device rotation from " +
                    "${prevTransientSettings.deviceRotation} -> " +
                    "${newTransientSettings.deviceRotation}"
            )
            applyDeviceRotation(newTransientSettings.deviceRotation, useCaseGroup)
        }

        prevTransientSettings = newTransientSettings
    }
}

internal fun applyDeviceRotation(deviceRotation: DeviceRotation, useCaseGroup: UseCaseGroup) {
    val targetRotation = deviceRotation.toUiSurfaceRotation()
    useCaseGroup.useCases.forEach {
        when (it) {
            is Preview -> {
                // Preview's target rotation should not be updated with device rotation.
                // Instead, preview rotation should match the display rotation.
                // When Preview is created, it is initialized with the display rotation.
                // This will need to be updated separately if the display rotation is not
                // locked. Currently the app is locked to portrait orientation.
            }

            is ImageCapture -> {
                it.targetRotation = targetRotation
            }

            is VideoCapture<*> -> {
                it.targetRotation = targetRotation
            }
        }
    }
}

context(CameraSessionContext)
internal fun createUseCaseGroup(
    cameraInfo: CameraInfo,
    initialTransientSettings: TransientSessionSettings,
    stabilizationMode: StabilizationMode,
    aspectRatio: AspectRatio,
    videoCaptureUseCase: VideoCapture<Recorder>?,
    dynamicRange: DynamicRange,
    imageFormat: ImageOutputFormat,
    useCaseMode: CameraUseCase.UseCaseMode,
    effect: CameraEffect? = null
): UseCaseGroup {
    val previewUseCase =
        createPreviewUseCase(
            cameraInfo,
            aspectRatio,
            stabilizationMode
        )
    val imageCaptureUseCase = if (useCaseMode != CameraUseCase.UseCaseMode.VIDEO_ONLY) {
        createImageUseCase(cameraInfo, aspectRatio, dynamicRange, imageFormat)
    } else {
        null
    }

    imageCaptureUseCase?.let {
        setFlashModeInternal(
            imageCapture = imageCaptureUseCase,
            flashMode = initialTransientSettings.flashMode,
            isFrontFacing = cameraInfo.appLensFacing == LensFacing.FRONT
        )
    }

    return UseCaseGroup.Builder().apply {
        Log.d(
            TAG,
            "Setting initial device rotation to ${initialTransientSettings.deviceRotation}"
        )
        setViewPort(
            ViewPort.Builder(
                aspectRatio.ratio,
                // Initialize rotation to Preview's rotation, which comes from Display rotation
                previewUseCase.targetRotation
            ).build()
        )
        addUseCase(previewUseCase)
        imageCaptureUseCase?.let {
            if (dynamicRange == DynamicRange.SDR ||
                imageFormat == ImageOutputFormat.JPEG_ULTRA_HDR
            ) {
                addUseCase(imageCaptureUseCase)
            }
        }

        // Not to bind VideoCapture when Ultra HDR is enabled to keep the app design simple.
        videoCaptureUseCase?.let {
            if (imageFormat == ImageOutputFormat.JPEG) {
                addUseCase(videoCaptureUseCase)
            }
        }

        effect?.let { addEffect(it) }
    }.build()
}

@OptIn(ExperimentalImageCaptureOutputFormat::class)
private fun createImageUseCase(
    cameraInfo: CameraInfo,
    aspectRatio: AspectRatio,
    dynamicRange: DynamicRange,
    imageFormat: ImageOutputFormat
): ImageCapture {
    val builder = ImageCapture.Builder()
    builder.setResolutionSelector(
        getResolutionSelector(cameraInfo.sensorLandscapeRatio, aspectRatio)
    )
    if (dynamicRange != DynamicRange.SDR && imageFormat == ImageOutputFormat.JPEG_ULTRA_HDR
    ) {
        builder.setOutputFormat(ImageCapture.OUTPUT_FORMAT_JPEG_ULTRA_HDR)
    }
    return builder.build()
}

internal fun createVideoUseCase(
    cameraInfo: CameraInfo,
    aspectRatio: AspectRatio,
    targetFrameRate: Int,
    stabilizationMode: StabilizationMode,
    dynamicRange: DynamicRange,
    backgroundDispatcher: CoroutineDispatcher
): VideoCapture<Recorder> {
    val sensorLandscapeRatio = cameraInfo.sensorLandscapeRatio
    val recorder = Recorder.Builder()
        .setAspectRatio(
            getAspectRatioForUseCase(sensorLandscapeRatio, aspectRatio)
        )
        .setExecutor(backgroundDispatcher.asExecutor()).build()
    return VideoCapture.Builder(recorder).apply {
        // set video stabilization
        if (stabilizationMode == StabilizationMode.HIGH_QUALITY) {
            setVideoStabilizationEnabled(true)
        }
        // set target fps
        if (targetFrameRate != TARGET_FPS_AUTO) {
            setTargetFrameRate(Range(targetFrameRate, targetFrameRate))
        }

        setDynamicRange(dynamicRange.toCXDynamicRange())
    }.build()
}

private fun getAspectRatioForUseCase(sensorLandscapeRatio: Float, aspectRatio: AspectRatio): Int =
    when (aspectRatio) {
        AspectRatio.THREE_FOUR -> androidx.camera.core.AspectRatio.RATIO_4_3
        AspectRatio.NINE_SIXTEEN -> androidx.camera.core.AspectRatio.RATIO_16_9
        else -> {
            // Choose the aspect ratio which maximizes FOV by being closest to the sensor ratio
            if (
                abs(sensorLandscapeRatio - AspectRatio.NINE_SIXTEEN.landscapeRatio.toFloat()) <
                abs(sensorLandscapeRatio - AspectRatio.THREE_FOUR.landscapeRatio.toFloat())
            ) {
                androidx.camera.core.AspectRatio.RATIO_16_9
            } else {
                androidx.camera.core.AspectRatio.RATIO_4_3
            }
        }
    }

context(CameraSessionContext)
private fun createPreviewUseCase(
    cameraInfo: CameraInfo,
    aspectRatio: AspectRatio,
    stabilizationMode: StabilizationMode
): Preview = Preview.Builder().apply {
    updateCameraStateWithCaptureResults(targetCameraInfo = cameraInfo)

    // set preview stabilization
    if (stabilizationMode == StabilizationMode.ON) {
        setPreviewStabilizationEnabled(true)
    }

    setResolutionSelector(
        getResolutionSelector(cameraInfo.sensorLandscapeRatio, aspectRatio)
    )
}.build()
    .apply {
        setSurfaceProvider { surfaceRequest ->
            surfaceRequests.update { surfaceRequest }
        }
    }

private fun getResolutionSelector(
    sensorLandscapeRatio: Float,
    aspectRatio: AspectRatio
): ResolutionSelector {
    val aspectRatioStrategy = when (aspectRatio) {
        AspectRatio.THREE_FOUR -> AspectRatioStrategy.RATIO_4_3_FALLBACK_AUTO_STRATEGY
        AspectRatio.NINE_SIXTEEN -> AspectRatioStrategy.RATIO_16_9_FALLBACK_AUTO_STRATEGY
        else -> {
            // Choose the resolution selector strategy which maximizes FOV by being closest
            // to the sensor aspect ratio
            if (
                abs(sensorLandscapeRatio - AspectRatio.NINE_SIXTEEN.landscapeRatio.toFloat()) <
                abs(sensorLandscapeRatio - AspectRatio.THREE_FOUR.landscapeRatio.toFloat())
            ) {
                AspectRatioStrategy.RATIO_16_9_FALLBACK_AUTO_STRATEGY
            } else {
                AspectRatioStrategy.RATIO_4_3_FALLBACK_AUTO_STRATEGY
            }
        }
    }
    return ResolutionSelector.Builder().setAspectRatioStrategy(aspectRatioStrategy).build()
}

context(CameraSessionContext)
private fun setFlashModeInternal(
    imageCapture: ImageCapture,
    flashMode: FlashMode,
    isFrontFacing: Boolean
) {
    val isScreenFlashRequired =
        isFrontFacing && (flashMode == FlashMode.ON || flashMode == FlashMode.AUTO)

    if (isScreenFlashRequired) {
        imageCapture.screenFlash = object : ImageCapture.ScreenFlash {
            override fun apply(
                expirationTimeMillis: Long,
                listener: ImageCapture.ScreenFlashListener
            ) {
                Log.d(TAG, "ImageCapture.ScreenFlash: apply")
                screenFlashEvents.trySend(
                    CameraUseCase.ScreenFlashEvent(CameraUseCase.ScreenFlashEvent.Type.APPLY_UI) {
                        listener.onCompleted()
                    }
                )
            }

            override fun clear() {
                Log.d(TAG, "ImageCapture.ScreenFlash: clear")
                screenFlashEvents.trySend(
                    CameraUseCase.ScreenFlashEvent(CameraUseCase.ScreenFlashEvent.Type.CLEAR_UI) {}
                )
            }
        }
    }

    imageCapture.flashMode = when (flashMode) {
        FlashMode.OFF -> ImageCapture.FLASH_MODE_OFF // 2

        FlashMode.ON -> if (isScreenFlashRequired) {
            ImageCapture.FLASH_MODE_SCREEN // 3
        } else {
            ImageCapture.FLASH_MODE_ON // 1
        }

        FlashMode.AUTO -> if (isScreenFlashRequired) {
            ImageCapture.FLASH_MODE_SCREEN // 3
        } else {
            ImageCapture.FLASH_MODE_AUTO // 0
        }

        FlashMode.LOW_LIGHT_BOOST -> ImageCapture.FLASH_MODE_OFF // 2
    }
    Log.d(TAG, "Set flash mode to: ${imageCapture.flashMode}")
}

private fun getPendingRecording(
    context: Context,
    videoCaptureUseCase: VideoCapture<Recorder>,
    maxDurationMillis: Long,
    captureTypeSuffix: String,
    videoCaptureUri: Uri?,
    shouldUseUri: Boolean,
    onVideoRecord: (CameraUseCase.OnVideoRecordEvent) -> Unit
): PendingRecording? {
    Log.d(TAG, "getPendingRecording")

    return if (shouldUseUri) {
        if (Build.VERSION.SDK_INT >= Build.VERSION_CODES.O) {
            try {
                videoCaptureUseCase.output.prepareRecording(
                    context,
                    FileDescriptorOutputOptions.Builder(
                        context.applicationContext.contentResolver.openFileDescriptor(
                            videoCaptureUri!!,
                            "rw"
                        )!!
                    ).build()
                )
            } catch (e: Exception) {
                onVideoRecord(
                    CameraUseCase.OnVideoRecordEvent.OnVideoRecordError(e)
                )
                null
            }
        } else {
            if (videoCaptureUri?.scheme == "file") {
                val fileOutputOptions = FileOutputOptions.Builder(
                    File(videoCaptureUri.path!!)
                ).build()
                videoCaptureUseCase.output.prepareRecording(context, fileOutputOptions)
            } else {
                onVideoRecord(
                    CameraUseCase.OnVideoRecordEvent.OnVideoRecordError(
                        RuntimeException("Uri scheme not supported.")
                    )
                )
                null
            }
        }
    } else {
        val name = "JCA-recording-${Date()}-$captureTypeSuffix.mp4"
        val contentValues =
            ContentValues().apply {
                put(MediaStore.Video.Media.DISPLAY_NAME, name)
            }
        val mediaStoreOutput =
            MediaStoreOutputOptions.Builder(
                context.contentResolver,
                MediaStore.Video.Media.EXTERNAL_CONTENT_URI
            )
                .setDurationLimitMillis(maxDurationMillis)
                .setContentValues(contentValues)
                .build()
        videoCaptureUseCase.output.prepareRecording(context, mediaStoreOutput)
    }
}

context(CameraSessionContext)
private suspend fun startVideoRecordingInternal(
    initialMuted: Boolean,
    context: Context,
    pendingRecord: PendingRecording,
    maxDurationMillis: Long,
    onVideoRecord: (CameraUseCase.OnVideoRecordEvent) -> Unit
): Recording {
    Log.d(TAG, "recordVideo")
    // todo(b/336886716): default setting to enable or disable audio when permission is granted

    // ok. there is a difference between MUTING and ENABLING audio
    // audio must be enabled in order to be muted
    // if the video recording isn't started with audio enabled, you will not be able to un-mute it
    // the toggle should only affect whether or not the audio is muted.
    // the permission will determine whether or not the audio is enabled.
    val audioEnabled = checkSelfPermission(
        context,
        Manifest.permission.RECORD_AUDIO
    ) == PackageManager.PERMISSION_GRANTED

    pendingRecord.apply {
        if (audioEnabled) {
            withAudioEnabled()
        }
    }
        .asPersistentRecording()

    val callbackExecutor: Executor =
        (
            currentCoroutineContext()[ContinuationInterceptor] as?
                CoroutineDispatcher
            )?.asExecutor() ?: ContextCompat.getMainExecutor(context)
    return pendingRecord.start(callbackExecutor) { onVideoRecordEvent ->
        Log.d(TAG, onVideoRecordEvent.toString())
        when (onVideoRecordEvent) {
            is VideoRecordEvent.Start -> {
                currentCameraState.update { old ->
                    old.copy(
                        videoRecordingState = VideoRecordingState.Active.Recording(
                            audioAmplitude = onVideoRecordEvent.recordingStats.audioStats
                                .audioAmplitude,
                            maxDurationMillis = maxDurationMillis,
                            elapsedTimeNanos = onVideoRecordEvent.recordingStats
                                .recordedDurationNanos
                        )
                    )
                }
            }

            is VideoRecordEvent.Pause -> {
                currentCameraState.update { old ->
                    old.copy(
                        videoRecordingState = VideoRecordingState.Active.Paused(
                            audioAmplitude = onVideoRecordEvent.recordingStats.audioStats
                                .audioAmplitude,
                            maxDurationMillis = maxDurationMillis,
                            elapsedTimeNanos = onVideoRecordEvent.recordingStats
                                .recordedDurationNanos
                        )
                    )
                }
            }

            is VideoRecordEvent.Resume -> {
                currentCameraState.update { old ->
                    old.copy(
                        videoRecordingState = VideoRecordingState.Active.Recording(
                            audioAmplitude = onVideoRecordEvent.recordingStats.audioStats
                                .audioAmplitude,
                            maxDurationMillis = maxDurationMillis,
                            elapsedTimeNanos = onVideoRecordEvent.recordingStats
                                .recordedDurationNanos
                        )
                    )
                }
            }

            is VideoRecordEvent.Status -> {
                currentCameraState.update { old ->
                    // don't want to change state from paused to recording if status changes while paused
                    if (old.videoRecordingState is VideoRecordingState.Active.Paused) {
                        old.copy(
                            videoRecordingState = VideoRecordingState.Active.Paused(
                                audioAmplitude = onVideoRecordEvent.recordingStats.audioStats
                                    .audioAmplitude,
                                maxDurationMillis = maxDurationMillis,
                                elapsedTimeNanos = onVideoRecordEvent.recordingStats
                                    .recordedDurationNanos
                            )
                        )
                    } else {
                        old.copy(
                            videoRecordingState = VideoRecordingState.Active.Recording(
                                audioAmplitude = onVideoRecordEvent.recordingStats.audioStats
                                    .audioAmplitude,
                                maxDurationMillis = maxDurationMillis,
                                elapsedTimeNanos = onVideoRecordEvent.recordingStats
                                    .recordedDurationNanos
                            )
                        )
                    }
                }
            }

            is VideoRecordEvent.Finalize -> {
                when (onVideoRecordEvent.error) {
                    ERROR_NONE -> {
                        // update recording state to inactive with the final values of the recording.
                        currentCameraState.update { old ->
                            old.copy(
                                videoRecordingState = VideoRecordingState.Inactive(
                                    finalElapsedTimeNanos = onVideoRecordEvent.recordingStats
                                        .recordedDurationNanos
                                )
                            )
                        }
                        onVideoRecord(
                            CameraUseCase.OnVideoRecordEvent.OnVideoRecorded(
                                onVideoRecordEvent.outputResults.outputUri
                            )
                        )
                    }

                    ERROR_DURATION_LIMIT_REACHED -> {
                        currentCameraState.update { old ->
                            old.copy(
                                videoRecordingState = VideoRecordingState.Inactive(
                                    finalElapsedTimeNanos = maxDurationMillis.milliseconds
                                        .inWholeNanoseconds
                                )
                            )
                        }

                        onVideoRecord(
                            CameraUseCase.OnVideoRecordEvent.OnVideoRecorded(
                                onVideoRecordEvent.outputResults.outputUri
                            )
                        )
                    }

                    else -> {
                        onVideoRecord(
                            CameraUseCase.OnVideoRecordEvent.OnVideoRecordError(
                                onVideoRecordEvent.cause
                            )
                        )
                    }
                }
            }
        }
    }.apply {
        mute(initialMuted)
    }
}

context(CameraSessionContext)
private suspend fun runVideoRecording(
    // camera: Camera,
    videoCapture: VideoCapture<Recorder>,
    captureTypeSuffix: String,
    context: Context,
    maxDurationMillis: Long,
    transientSettings: StateFlow<TransientSessionSettings?>,
    videoCaptureUri: Uri?,
    videoControlEvents: Channel<VideoCaptureControlEvent>,
    shouldUseUri: Boolean,
    onVideoRecord: (CameraUseCase.OnVideoRecordEvent) -> Unit
) = coroutineScope {
    var currentSettings = transientSettings.filterNotNull().first()

    getPendingRecording(
        context,
        videoCapture,
        maxDurationMillis,
        captureTypeSuffix,
        videoCaptureUri,
        shouldUseUri,
        onVideoRecord
    )?.let {
        startVideoRecordingInternal(
            initialMuted = currentSettings.isAudioMuted,
            context = context,
            pendingRecord = it,
            maxDurationMillis = maxDurationMillis,
            onVideoRecord = onVideoRecord
        ).use { recording ->
            val recordingSettingsUpdater = launch {
                fun TransientSessionSettings.isFlashModeOn() = flashMode == FlashMode.ON

                transientSettings.filterNotNull()
                    .onCompletion {
                        // Could do some fancier tracking of whether the torch was enabled before
                        // calling this.
                        // camera.cameraControl.enableTorch(false)
                    }
                    .collectLatest { newTransientSettings ->
                        if (currentSettings.isAudioMuted != newTransientSettings.isAudioMuted) {
                            recording.mute(newTransientSettings.isAudioMuted)
                        }
                        if (currentSettings.isFlashModeOn() !=
                            newTransientSettings.isFlashModeOn()
                        ) {
                            currentSettings = newTransientSettings
                        }
                    }
            }
            for (event in videoControlEvents) {
                when (event) {
                    is VideoCaptureControlEvent.StartRecordingEvent ->
                        throw IllegalStateException("A recording is already in progress")

                    VideoCaptureControlEvent.StopRecordingEvent -> {
                        recordingSettingsUpdater.cancel()
                        break
                    }

                    VideoCaptureControlEvent.PauseRecordingEvent -> recording.pause()
                    VideoCaptureControlEvent.ResumeRecordingEvent -> recording.resume()
                }
            }
        }
    }
}

context(CameraSessionContext)
internal suspend fun processFocusMeteringEvents(cameraControl: CameraControl) {
    surfaceRequests.map { surfaceRequest ->
        surfaceRequest?.resolution?.run {
            Log.d(
                TAG,
                "Waiting to process focus points for surface with resolution: " +
                    "$width x $height"
            )
            SurfaceOrientedMeteringPointFactory(width.toFloat(), height.toFloat())
        }
    }.collectLatest { meteringPointFactory ->
        for (event in focusMeteringEvents) {
            meteringPointFactory?.apply {
                Log.d(TAG, "tapToFocus, processing event: $event")
                val meteringPoint = createPoint(event.x, event.y)
                val action = FocusMeteringAction.Builder(meteringPoint).build()
                cameraControl.startFocusAndMetering(action)
            } ?: run {
                Log.w(TAG, "Ignoring event due to no SurfaceRequest: $event")
            }
        }
    }
}

context(CameraSessionContext)
internal suspend fun processVideoControlEvents(
    // camera: Camera,
    videoCapture: VideoCapture<Recorder>?,
    captureTypeSuffix: String
) = coroutineScope {
    for (event in videoCaptureControlEvents) {
        when (event) {
            is VideoCaptureControlEvent.StartRecordingEvent -> {
                if (videoCapture == null) {
                    throw RuntimeException(
                        "Attempted video recording with null videoCapture"
                    )
                }
                runVideoRecording(
                    // camera,
                    videoCapture,
                    captureTypeSuffix,
                    context,
                    event.maxVideoDuration,
                    transientSettings,
                    event.videoCaptureUri,
                    videoCaptureControlEvents,
                    event.shouldUseUri,
                    event.onVideoRecord
                )
            }

            else -> {}
        }
    }
}

/**
 * Applies a CaptureCallback to the provided image capture builder
 */
context(CameraSessionContext)
@OptIn(ExperimentalCamera2Interop::class)
private fun Preview.Builder.updateCameraStateWithCaptureResults(
    targetCameraInfo: CameraInfo
): Preview.Builder {
    val isFirstFrameTimestampUpdated = atomic(false)
    val targetCameraLogicalId = Camera2CameraInfo.from(targetCameraInfo).cameraId
    Camera2Interop.Extender(this).setSessionCaptureCallback(
        object : CameraCaptureSession.CaptureCallback() {
            override fun onCaptureCompleted(
                session: CameraCaptureSession,
                request: CaptureRequest,
                result: TotalCaptureResult
            ) {
                super.onCaptureCompleted(session, request, result)
                val logicalCameraId = session.device.id
                if (logicalCameraId != targetCameraLogicalId) return
                try {
                    val physicalCameraId = if (Build.VERSION.SDK_INT >= Build.VERSION_CODES.Q) {
                        result.get(CaptureResult.LOGICAL_MULTI_CAMERA_ACTIVE_PHYSICAL_ID)
                    } else {
                        null
                    }
                    currentCameraState.update { old ->
                        if (old.debugInfo.logicalCameraId != logicalCameraId ||
                            old.debugInfo.physicalCameraId != physicalCameraId
                        ) {
                            old.copy(
                                debugInfo = DebugInfo(logicalCameraId, physicalCameraId)
                            )
                        } else {
                            old
                        }
                    }
                    if (!isFirstFrameTimestampUpdated.value) {
                        currentCameraState.update { old ->
                            old.copy(
                                sessionFirstFrameTimestamp = SystemClock.elapsedRealtimeNanos()
                            )
                        }
                        isFirstFrameTimestampUpdated.value = true
                    }
                    // Publish stabilization state
                    publishStabilizationMode(result)
                } catch (_: Exception) {
                }
            }
        }
    )
    return this
}

context(CameraSessionContext)
private fun publishStabilizationMode(result: TotalCaptureResult) {
    val nativeStabilizationMode = result.get(CaptureResult.CONTROL_VIDEO_STABILIZATION_MODE)
    val stabilizationMode = when (nativeStabilizationMode) {
        CaptureResult.CONTROL_VIDEO_STABILIZATION_MODE_PREVIEW_STABILIZATION ->
            StabilizationMode.ON

        CaptureResult.CONTROL_VIDEO_STABILIZATION_MODE_ON -> StabilizationMode.HIGH_QUALITY
        else -> StabilizationMode.OFF
    }

    currentCameraState.update { old ->
        if (old.stabilizationMode != stabilizationMode) {
            old.copy(stabilizationMode = stabilizationMode)
        } else {
            old
        }
    }
}<|MERGE_RESOLUTION|>--- conflicted
+++ resolved
@@ -89,7 +89,6 @@
 import kotlinx.coroutines.flow.filterNotNull
 import kotlinx.coroutines.flow.first
 import kotlinx.coroutines.flow.map
-import kotlinx.coroutines.flow.onCompletion
 import kotlinx.coroutines.flow.update
 import kotlinx.coroutines.launch
 
@@ -108,64 +107,6 @@
     val lensFacing = initialTransientSettings.cameraInfo.appLensFacing
     Log.d(TAG, "Starting new single camera session for $lensFacing")
 
-<<<<<<< HEAD
-    val videoCaptureUseCase = if (useCaseMode != CameraUseCase.UseCaseMode.IMAGE_ONLY) {
-        createVideoUseCase(
-            initialTransientSettings.cameraInfo,
-            sessionSettings.aspectRatio,
-            sessionSettings.targetFrameRate,
-            sessionSettings.stabilizationMode,
-            sessionSettings.dynamicRange,
-            backgroundDispatcher
-        )
-    } else {
-        null
-    }
-
-    transientSettings.filterNotNull().distinctUntilChanged { old, new ->
-        old.cameraInfo != new.cameraInfo
-    }.collectLatest {
-        cameraProvider.unbindAll()
-        val useCaseGroup = createUseCaseGroup(
-            cameraInfo = initialTransientSettings.cameraInfo,
-            videoCaptureUseCase = videoCaptureUseCase,
-            initialTransientSettings = initialTransientSettings,
-            stabilizationMode = sessionSettings.stabilizationMode,
-            aspectRatio = sessionSettings.aspectRatio,
-            dynamicRange = sessionSettings.dynamicRange,
-            imageFormat = sessionSettings.imageFormat,
-            useCaseMode = useCaseMode,
-            effect = when (sessionSettings.captureMode) {
-                CaptureMode.SINGLE_STREAM -> SingleSurfaceForcingEffect(this@coroutineScope)
-                CaptureMode.MULTI_STREAM -> null
-            }
-        ).apply {
-            getImageCapture()?.let(onImageCaptureCreated)
-        }
-
-        cameraProvider.runWith(
-            initialTransientSettings.cameraInfo.cameraSelector,
-            useCaseGroup
-        ) { camera ->
-            Log.d(TAG, "Camera session started")
-
-            launch {
-                processFocusMeteringEvents(camera.cameraControl)
-            }
-
-            launch {
-                processVideoControlEvents(
-                    camera,
-                    useCaseGroup.getVideoCapture(),
-                    captureTypeSuffix = when (sessionSettings.captureMode) {
-                        CaptureMode.MULTI_STREAM -> "MultiStream"
-                        CaptureMode.SINGLE_STREAM -> "SingleStream"
-                    }
-                )
-            }
-
-            launch {
-=======
     val videoCaptureUseCase = when (useCaseMode) {
         CameraUseCase.UseCaseMode.STANDARD, CameraUseCase.UseCaseMode.VIDEO_ONLY ->
             createVideoUseCase(
@@ -228,14 +169,15 @@
                             (old.videoRecordingState is VideoRecordingState.Inactive) ==
                             (new.videoRecordingState is VideoRecordingState.Inactive)
                     }
-                    .onCompletion {
-                        // cancels the torch if it is on whenever we get a new camera
-                        if (currentCameraState.value.torchEnabled) {
-                            camera.cameraControl.enableTorch(false).await()
+                    .collectLatest {
+                        // todo(): How should we handle torch on Auto FlashMode?
+                        if (it.videoRecordingState is VideoRecordingState.Active &&
+                            currentTransientSettings.flashMode == FlashMode.ON
+                        ) {
+                            toggleTorch(camera, true)
+                        } else {
+                            toggleTorch(camera, false)
                         }
-                    }
-                    .collectLatest {
-                        toggleTorch(camera, currentTransientSettings.flashMode)
                     }
             }
 
@@ -244,23 +186,12 @@
             }
 
             launch {
->>>>>>> 64f89d83
                 camera.cameraInfo.torchState.asFlow().collectLatest { torchState ->
                     currentCameraState.update { old ->
                         old.copy(torchEnabled = torchState == TorchState.ON)
                     }
                 }
             }
-<<<<<<< HEAD
-
-            applyDeviceRotation(initialTransientSettings.deviceRotation, useCaseGroup)
-            processTransientSettingEvents(
-                camera,
-                useCaseGroup,
-                initialTransientSettings,
-                transientSettings
-            )
-=======
 
             applyDeviceRotation(currentTransientSettings.deviceRotation, useCaseGroup)
             processTransientSettingEvents(
@@ -274,17 +205,23 @@
 }
 
 context(CameraSessionContext)
-suspend fun toggleTorch(camera: Camera, flashMode: FlashMode) {
+/**
+ * enables torch for the provided camera based on the current flash settings
+ */
+suspend fun toggleTorch(camera: Camera, isActive: Boolean) {
     val isFrontCameraSelector =
         camera.cameraInfo.cameraSelector == CameraSelector.DEFAULT_FRONT_CAMERA
 
-    if (flashMode == FlashMode.ON) {
+    try {
         if (!isFrontCameraSelector) {
-            camera.cameraControl.enableTorch(true).await()
-        } else {
-            Log.d(TAG, "Unable to enable torch for front camera.")
->>>>>>> 64f89d83
-        }
+            if (isActive) {
+                camera.cameraControl.enableTorch(true).await()
+            } else {
+                camera.cameraControl.enableTorch(false).await()
+            }
+        }
+    } catch (e: Exception) {
+        Log.d(TAG, e.stackTraceToString())
     }
 }
 
@@ -312,8 +249,10 @@
             }
         }
         // todo(kc): Enable torch toggle while recording in progress
-        if (currentCameraState.value.videoRecordingState is VideoRecordingState.Active) {
-            toggleTorch(camera, newTransientSettings.flashMode)
+        if (currentCameraState.value.videoRecordingState is VideoRecordingState.Active &&
+            newTransientSettings.flashMode == FlashMode.ON
+        ) {
+            toggleTorch(camera, true)
         }
 
         // apply camera torch mode to image capture
@@ -844,11 +783,6 @@
                 fun TransientSessionSettings.isFlashModeOn() = flashMode == FlashMode.ON
 
                 transientSettings.filterNotNull()
-                    .onCompletion {
-                        // Could do some fancier tracking of whether the torch was enabled before
-                        // calling this.
-                        // camera.cameraControl.enableTorch(false)
-                    }
                     .collectLatest { newTransientSettings ->
                         if (currentSettings.isAudioMuted != newTransientSettings.isAudioMuted) {
                             recording.mute(newTransientSettings.isAudioMuted)
