/*
 * Copyright (C) 2024 The Android Open Source Project
 *
 * Licensed under the Apache License, Version 2.0 (the "License");
 * you may not use this file except in compliance with the License.
 * You may obtain a copy of the License at
 *
 *      http://www.apache.org/licenses/LICENSE-2.0
 *
 * Unless required by applicable law or agreed to in writing, software
 * distributed under the License is distributed on an "AS IS" BASIS,
 * WITHOUT WARRANTIES OR CONDITIONS OF ANY KIND, either express or implied.
 * See the License for the specific language governing permissions and
 * limitations under the License.
 */
package com.google.jetpackcamera.core.camera

import android.Manifest
import android.content.ContentValues
import android.content.Context
import android.content.pm.PackageManager
import android.hardware.camera2.CameraCaptureSession
import android.hardware.camera2.CaptureRequest
import android.hardware.camera2.CaptureResult
import android.hardware.camera2.TotalCaptureResult
import android.net.Uri
import android.os.Build
import android.os.SystemClock
import android.provider.MediaStore
import android.util.Log
import android.util.Range
import androidx.annotation.OptIn
import androidx.camera.camera2.interop.Camera2CameraInfo
import androidx.camera.camera2.interop.Camera2Interop
import androidx.camera.camera2.interop.ExperimentalCamera2Interop
import androidx.camera.core.Camera
import androidx.camera.core.CameraControl
import androidx.camera.core.CameraEffect
import androidx.camera.core.CameraInfo
import androidx.camera.core.ExperimentalImageCaptureOutputFormat
import androidx.camera.core.FocusMeteringAction
import androidx.camera.core.ImageCapture
import androidx.camera.core.Preview
import androidx.camera.core.SurfaceOrientedMeteringPointFactory
import androidx.camera.core.TorchState
import androidx.camera.core.UseCaseGroup
import androidx.camera.core.ViewPort
import androidx.camera.core.resolutionselector.AspectRatioStrategy
import androidx.camera.core.resolutionselector.ResolutionSelector
import androidx.camera.video.FileDescriptorOutputOptions
import androidx.camera.video.FileOutputOptions
import androidx.camera.video.MediaStoreOutputOptions
import androidx.camera.video.PendingRecording
import androidx.camera.video.Recorder
import androidx.camera.video.Recording
import androidx.camera.video.VideoCapture
import androidx.camera.video.VideoRecordEvent
import androidx.camera.video.VideoRecordEvent.Finalize.ERROR_DURATION_LIMIT_REACHED
import androidx.camera.video.VideoRecordEvent.Finalize.ERROR_NONE
import androidx.core.content.ContextCompat
import androidx.core.content.ContextCompat.checkSelfPermission
import androidx.lifecycle.asFlow
import com.google.jetpackcamera.core.camera.effects.SingleSurfaceForcingEffect
import com.google.jetpackcamera.settings.model.AspectRatio
import com.google.jetpackcamera.settings.model.CaptureMode
import com.google.jetpackcamera.settings.model.DeviceRotation
import com.google.jetpackcamera.settings.model.DynamicRange
import com.google.jetpackcamera.settings.model.FlashMode
import com.google.jetpackcamera.settings.model.ImageOutputFormat
import com.google.jetpackcamera.settings.model.LensFacing
import com.google.jetpackcamera.settings.model.StabilizationMode
import java.io.File
import java.util.Date
import java.util.concurrent.Executor
import kotlin.coroutines.ContinuationInterceptor
import kotlin.math.abs
import kotlin.time.Duration.Companion.milliseconds
import kotlinx.atomicfu.atomic
import kotlinx.coroutines.CoroutineDispatcher
import kotlinx.coroutines.asExecutor
import kotlinx.coroutines.channels.Channel
import kotlinx.coroutines.coroutineScope
import kotlinx.coroutines.currentCoroutineContext
import kotlinx.coroutines.flow.StateFlow
import kotlinx.coroutines.flow.collectLatest
import kotlinx.coroutines.flow.filterNotNull
import kotlinx.coroutines.flow.first
import kotlinx.coroutines.flow.map
import kotlinx.coroutines.flow.onCompletion
import kotlinx.coroutines.flow.update
import kotlinx.coroutines.launch

private const val TAG = "CameraSession"

context(CameraSessionContext)
internal suspend fun runSingleCameraSession(
    sessionSettings: PerpetualSessionSettings.SingleCamera,
    useCaseMode: CameraUseCase.UseCaseMode,
    // TODO(tm): ImageCapture should go through an event channel like VideoCapture
    onImageCaptureCreated: (ImageCapture) -> Unit = {}
) = coroutineScope {
    val lensFacing = sessionSettings.cameraInfo.appLensFacing
    Log.d(TAG, "Starting new single camera session for $lensFacing")

    val initialTransientSettings = transientSettings
        .filterNotNull()
        .first()

    val useCaseGroup = createUseCaseGroup(
        cameraInfo = sessionSettings.cameraInfo,
        initialTransientSettings = initialTransientSettings,
        stabilizationMode = sessionSettings.stabilizationMode,
        aspectRatio = sessionSettings.aspectRatio,
        targetFrameRate = sessionSettings.targetFrameRate,
        dynamicRange = sessionSettings.dynamicRange,
        imageFormat = sessionSettings.imageFormat,
        useCaseMode = useCaseMode,
        effect = when (sessionSettings.captureMode) {
            CaptureMode.SINGLE_STREAM -> SingleSurfaceForcingEffect(this@coroutineScope)
            CaptureMode.MULTI_STREAM -> null
        }
    ).apply {
        getImageCapture()?.let(onImageCaptureCreated)
    }

    cameraProvider.runWith(sessionSettings.cameraInfo.cameraSelector, useCaseGroup) { camera ->
        Log.d(TAG, "Camera session started")

        launch {
            processFocusMeteringEvents(camera.cameraControl)
        }

        launch {
            processVideoControlEvents(
                camera,
                useCaseGroup.getVideoCapture(),
                captureTypeSuffix = when (sessionSettings.captureMode) {
                    CaptureMode.MULTI_STREAM -> "MultiStream"
                    CaptureMode.SINGLE_STREAM -> "SingleStream"
                }
            )
        }

        launch {
            camera.cameraInfo.torchState.asFlow().collectLatest { torchState ->
                currentCameraState.update { old ->
                    old.copy(torchEnabled = torchState == TorchState.ON)
                }
            }
        }

        applyDeviceRotation(initialTransientSettings.deviceRotation, useCaseGroup)
        processTransientSettingEvents(
            camera,
            useCaseGroup,
            initialTransientSettings,
            transientSettings
        )
    }
}

context(CameraSessionContext)
internal suspend fun processTransientSettingEvents(
    camera: Camera,
    useCaseGroup: UseCaseGroup,
    initialTransientSettings: TransientSessionSettings,
    transientSettings: StateFlow<TransientSessionSettings?>
) {
    var prevTransientSettings = initialTransientSettings
    transientSettings.filterNotNull().collectLatest { newTransientSettings ->
        // Apply camera control settings
        if (prevTransientSettings.zoomScale != newTransientSettings.zoomScale) {
            camera.cameraInfo.zoomState.value?.let { zoomState ->
                val finalScale =
                    (zoomState.zoomRatio * newTransientSettings.zoomScale).coerceIn(
                        zoomState.minZoomRatio,
                        zoomState.maxZoomRatio
                    )
                camera.cameraControl.setZoomRatio(finalScale)
                currentCameraState.update { old ->
                    old.copy(zoomScale = finalScale)
                }
            }
        }

        useCaseGroup.getImageCapture()?.let { imageCapture ->
            if (prevTransientSettings.flashMode != newTransientSettings.flashMode) {
                setFlashModeInternal(
                    imageCapture = imageCapture,
                    flashMode = newTransientSettings.flashMode,
                    isFrontFacing = camera.cameraInfo.appLensFacing == LensFacing.FRONT
                )
            }
        }

        if (prevTransientSettings.deviceRotation
            != newTransientSettings.deviceRotation
        ) {
            Log.d(
                TAG,
                "Updating device rotation from " +
                    "${prevTransientSettings.deviceRotation} -> " +
                    "${newTransientSettings.deviceRotation}"
            )
            applyDeviceRotation(newTransientSettings.deviceRotation, useCaseGroup)
        }

        prevTransientSettings = newTransientSettings
    }
}

internal fun applyDeviceRotation(deviceRotation: DeviceRotation, useCaseGroup: UseCaseGroup) {
    val targetRotation = deviceRotation.toUiSurfaceRotation()
    useCaseGroup.useCases.forEach {
        when (it) {
            is Preview -> {
                // Preview's target rotation should not be updated with device rotation.
                // Instead, preview rotation should match the display rotation.
                // When Preview is created, it is initialized with the display rotation.
                // This will need to be updated separately if the display rotation is not
                // locked. Currently the app is locked to portrait orientation.
            }

            is ImageCapture -> {
                it.targetRotation = targetRotation
            }

            is VideoCapture<*> -> {
                it.targetRotation = targetRotation
            }
        }
    }
}

context(CameraSessionContext)
internal fun createUseCaseGroup(
    cameraInfo: CameraInfo,
    initialTransientSettings: TransientSessionSettings,
    stabilizationMode: StabilizationMode,
    aspectRatio: AspectRatio,
    targetFrameRate: Int,
    dynamicRange: DynamicRange,
    imageFormat: ImageOutputFormat,
    useCaseMode: CameraUseCase.UseCaseMode,
    effect: CameraEffect? = null
): UseCaseGroup {
    val previewUseCase =
        createPreviewUseCase(
            cameraInfo,
            aspectRatio,
            stabilizationMode
        )
    val imageCaptureUseCase = if (useCaseMode != CameraUseCase.UseCaseMode.VIDEO_ONLY) {
        createImageUseCase(cameraInfo, aspectRatio, dynamicRange, imageFormat)
    } else {
        null
    }
    val videoCaptureUseCase = if (useCaseMode != CameraUseCase.UseCaseMode.IMAGE_ONLY) {
        createVideoUseCase(
            cameraInfo,
            aspectRatio,
            targetFrameRate,
            stabilizationMode,
            dynamicRange,
            backgroundDispatcher
        )
    } else {
        null
    }

    imageCaptureUseCase?.let {
        setFlashModeInternal(
            imageCapture = imageCaptureUseCase,
            flashMode = initialTransientSettings.flashMode,
            isFrontFacing = cameraInfo.appLensFacing == LensFacing.FRONT
        )
    }

    return UseCaseGroup.Builder().apply {
        Log.d(
            TAG,
            "Setting initial device rotation to ${initialTransientSettings.deviceRotation}"
        )
        setViewPort(
            ViewPort.Builder(
                aspectRatio.ratio,
                // Initialize rotation to Preview's rotation, which comes from Display rotation
                previewUseCase.targetRotation
            ).build()
        )
        addUseCase(previewUseCase)
        imageCaptureUseCase?.let {
            if (dynamicRange == DynamicRange.SDR ||
                imageFormat == ImageOutputFormat.JPEG_ULTRA_HDR
            ) {
                addUseCase(imageCaptureUseCase)
            }
        }

        // Not to bind VideoCapture when Ultra HDR is enabled to keep the app design simple.
        videoCaptureUseCase?.let {
            if (imageFormat == ImageOutputFormat.JPEG) {
                addUseCase(videoCaptureUseCase)
            }
        }

        effect?.let { addEffect(it) }
    }.build()
}

@OptIn(ExperimentalImageCaptureOutputFormat::class)
private fun createImageUseCase(
    cameraInfo: CameraInfo,
    aspectRatio: AspectRatio,
    dynamicRange: DynamicRange,
    imageFormat: ImageOutputFormat
): ImageCapture {
    val builder = ImageCapture.Builder()
    builder.setResolutionSelector(
        getResolutionSelector(cameraInfo.sensorLandscapeRatio, aspectRatio)
    )
    if (dynamicRange != DynamicRange.SDR && imageFormat == ImageOutputFormat.JPEG_ULTRA_HDR
    ) {
        builder.setOutputFormat(ImageCapture.OUTPUT_FORMAT_JPEG_ULTRA_HDR)
    }
    return builder.build()
}

private fun createVideoUseCase(
    cameraInfo: CameraInfo,
    aspectRatio: AspectRatio,
    targetFrameRate: Int,
    stabilizationMode: StabilizationMode,
    dynamicRange: DynamicRange,
    backgroundDispatcher: CoroutineDispatcher
): VideoCapture<Recorder> {
    val sensorLandscapeRatio = cameraInfo.sensorLandscapeRatio
    val recorder = Recorder.Builder()
        .setAspectRatio(
            getAspectRatioForUseCase(sensorLandscapeRatio, aspectRatio)
        )
        .setExecutor(backgroundDispatcher.asExecutor()).build()
    return VideoCapture.Builder(recorder).apply {
        // set video stabilization
        if (stabilizationMode == StabilizationMode.HIGH_QUALITY) {
            setVideoStabilizationEnabled(true)
        }
        // set target fps
        if (targetFrameRate != TARGET_FPS_AUTO) {
            setTargetFrameRate(Range(targetFrameRate, targetFrameRate))
        }

        setDynamicRange(dynamicRange.toCXDynamicRange())
    }.build()
}

private fun getAspectRatioForUseCase(sensorLandscapeRatio: Float, aspectRatio: AspectRatio): Int {
    return when (aspectRatio) {
        AspectRatio.THREE_FOUR -> androidx.camera.core.AspectRatio.RATIO_4_3
        AspectRatio.NINE_SIXTEEN -> androidx.camera.core.AspectRatio.RATIO_16_9
        else -> {
            // Choose the aspect ratio which maximizes FOV by being closest to the sensor ratio
            if (
                abs(sensorLandscapeRatio - AspectRatio.NINE_SIXTEEN.landscapeRatio.toFloat()) <
                abs(sensorLandscapeRatio - AspectRatio.THREE_FOUR.landscapeRatio.toFloat())
            ) {
                androidx.camera.core.AspectRatio.RATIO_16_9
            } else {
                androidx.camera.core.AspectRatio.RATIO_4_3
            }
        }
    }
}

context(CameraSessionContext)
private fun createPreviewUseCase(
    cameraInfo: CameraInfo,
    aspectRatio: AspectRatio,
    stabilizationMode: StabilizationMode
): Preview = Preview.Builder().apply {
    updateCameraStateWithCaptureResults(targetCameraInfo = cameraInfo)

    // set preview stabilization
    if (stabilizationMode == StabilizationMode.ON) {
        setPreviewStabilizationEnabled(true)
    }

    setResolutionSelector(
        getResolutionSelector(cameraInfo.sensorLandscapeRatio, aspectRatio)
    )
}.build()
    .apply {
        setSurfaceProvider { surfaceRequest ->
            surfaceRequests.update { surfaceRequest }
        }
    }

private fun getResolutionSelector(
    sensorLandscapeRatio: Float,
    aspectRatio: AspectRatio
): ResolutionSelector {
    val aspectRatioStrategy = when (aspectRatio) {
        AspectRatio.THREE_FOUR -> AspectRatioStrategy.RATIO_4_3_FALLBACK_AUTO_STRATEGY
        AspectRatio.NINE_SIXTEEN -> AspectRatioStrategy.RATIO_16_9_FALLBACK_AUTO_STRATEGY
        else -> {
            // Choose the resolution selector strategy which maximizes FOV by being closest
            // to the sensor aspect ratio
            if (
                abs(sensorLandscapeRatio - AspectRatio.NINE_SIXTEEN.landscapeRatio.toFloat()) <
                abs(sensorLandscapeRatio - AspectRatio.THREE_FOUR.landscapeRatio.toFloat())
            ) {
                AspectRatioStrategy.RATIO_16_9_FALLBACK_AUTO_STRATEGY
            } else {
                AspectRatioStrategy.RATIO_4_3_FALLBACK_AUTO_STRATEGY
            }
        }
    }
    return ResolutionSelector.Builder().setAspectRatioStrategy(aspectRatioStrategy).build()
}

context(CameraSessionContext)
private fun setFlashModeInternal(
    imageCapture: ImageCapture,
    flashMode: FlashMode,
    isFrontFacing: Boolean
) {
    val isScreenFlashRequired =
        isFrontFacing && (flashMode == FlashMode.ON || flashMode == FlashMode.AUTO)

    if (isScreenFlashRequired) {
        imageCapture.screenFlash = object : ImageCapture.ScreenFlash {
            override fun apply(
                expirationTimeMillis: Long,
                listener: ImageCapture.ScreenFlashListener
            ) {
                Log.d(TAG, "ImageCapture.ScreenFlash: apply")
                screenFlashEvents.trySend(
                    CameraUseCase.ScreenFlashEvent(CameraUseCase.ScreenFlashEvent.Type.APPLY_UI) {
                        listener.onCompleted()
                    }
                )
            }

            override fun clear() {
                Log.d(TAG, "ImageCapture.ScreenFlash: clear")
                screenFlashEvents.trySend(
                    CameraUseCase.ScreenFlashEvent(CameraUseCase.ScreenFlashEvent.Type.CLEAR_UI) {}
                )
            }
        }
    }

    imageCapture.flashMode = when (flashMode) {
        FlashMode.OFF -> ImageCapture.FLASH_MODE_OFF // 2

        FlashMode.ON -> if (isScreenFlashRequired) {
            ImageCapture.FLASH_MODE_SCREEN // 3
        } else {
            ImageCapture.FLASH_MODE_ON // 1
        }

        FlashMode.AUTO -> if (isScreenFlashRequired) {
            ImageCapture.FLASH_MODE_SCREEN // 3
        } else {
            ImageCapture.FLASH_MODE_AUTO // 0
        }

        FlashMode.LOW_LIGHT_BOOST -> ImageCapture.FLASH_MODE_OFF // 2
    }
    Log.d(TAG, "Set flash mode to: ${imageCapture.flashMode}")
}

private fun getPendingRecording(
    context: Context,
    videoCaptureUseCase: VideoCapture<Recorder>,
    maxDurationMillis: Long,
    captureTypeSuffix: String,
    videoCaptureUri: Uri?,
    shouldUseUri: Boolean,
    onVideoRecord: (CameraUseCase.OnVideoRecordEvent) -> Unit
): PendingRecording? {
    Log.d(TAG, "getPendingRecording")

    return if (shouldUseUri) {
        if (Build.VERSION.SDK_INT >= Build.VERSION_CODES.O) {
            try {
                videoCaptureUseCase.output.prepareRecording(
                    context,
                    FileDescriptorOutputOptions.Builder(
                        context.applicationContext.contentResolver.openFileDescriptor(
                            videoCaptureUri!!,
                            "rw"
                        )!!
                    ).build()
                )
            } catch (e: Exception) {
                onVideoRecord(
                    CameraUseCase.OnVideoRecordEvent.OnVideoRecordError(e)
                )
                null
            }
        } else {
            if (videoCaptureUri?.scheme == "file") {
                val fileOutputOptions = FileOutputOptions.Builder(
                    File(videoCaptureUri.path!!)
                ).build()
                videoCaptureUseCase.output.prepareRecording(context, fileOutputOptions)
            } else {
                onVideoRecord(
                    CameraUseCase.OnVideoRecordEvent.OnVideoRecordError(
                        RuntimeException("Uri scheme not supported.")
                    )
                )
                null
            }
        }
    } else {
        val name = "JCA-recording-${Date()}-$captureTypeSuffix.mp4"
        val contentValues =
            ContentValues().apply {
                put(MediaStore.Video.Media.DISPLAY_NAME, name)
            }
        val mediaStoreOutput =
            MediaStoreOutputOptions.Builder(
                context.contentResolver,
                MediaStore.Video.Media.EXTERNAL_CONTENT_URI
            )
                .setDurationLimitMillis(maxDurationMillis)
                .setContentValues(contentValues)
                .build()
        videoCaptureUseCase.output.prepareRecording(context, mediaStoreOutput)
    }
}

context(CameraSessionContext)
private suspend fun startVideoRecordingInternal(
    initialMuted: Boolean,
    context: Context,
    pendingRecord: PendingRecording,
    maxDurationMillis: Long,
    onVideoRecord: (CameraUseCase.OnVideoRecordEvent) -> Unit
): Recording {
    Log.d(TAG, "recordVideo")
    // todo(b/336886716): default setting to enable or disable audio when permission is granted

    // ok. there is a difference between MUTING and ENABLING audio
    // audio must be enabled in order to be muted
    // if the video recording isnt started with audio enabled, you will not be able to unmute it
    // the toggle should only affect whether or not the audio is muted.
    // the permission will determine whether or not the audio is enabled.
    val audioEnabled = checkSelfPermission(
        context,
        Manifest.permission.RECORD_AUDIO
    ) == PackageManager.PERMISSION_GRANTED

    pendingRecord.apply {
        if (audioEnabled) {
            withAudioEnabled()
        }
    }

    val callbackExecutor: Executor =
        (
            currentCoroutineContext()[ContinuationInterceptor] as?
                CoroutineDispatcher
            )?.asExecutor() ?: ContextCompat.getMainExecutor(context)
    return pendingRecord.start(callbackExecutor) { onVideoRecordEvent ->
        Log.d(TAG, onVideoRecordEvent.toString())
        when (onVideoRecordEvent) {
            is VideoRecordEvent.Start -> {
                currentCameraState.update { old ->
                    old.copy(
                        videoRecordingState = VideoRecordingState.Active.Recording(
                            audioAmplitude = onVideoRecordEvent.recordingStats.audioStats
                                .audioAmplitude,
                            maxDurationMillis = maxDurationMillis,
                            elapsedTimeNanos = onVideoRecordEvent.recordingStats
                                .recordedDurationNanos
                        )
                    )
                }
            }

            is VideoRecordEvent.Pause -> {
                currentCameraState.update { old ->
                    old.copy(
                        videoRecordingState = VideoRecordingState.Active.Paused(
                            audioAmplitude = onVideoRecordEvent.recordingStats.audioStats
                                .audioAmplitude,
                            maxDurationMillis = maxDurationMillis,
                            elapsedTimeNanos = onVideoRecordEvent.recordingStats
                                .recordedDurationNanos
                        )
                    )
                }
            }

            is VideoRecordEvent.Resume -> {
                currentCameraState.update { old ->
                    old.copy(
                        videoRecordingState = VideoRecordingState.Active.Recording(
                            audioAmplitude = onVideoRecordEvent.recordingStats.audioStats
                                .audioAmplitude,
                            maxDurationMillis = maxDurationMillis,
                            elapsedTimeNanos = onVideoRecordEvent.recordingStats
                                .recordedDurationNanos
                        )
                    )
                }
            }

            is VideoRecordEvent.Status -> {
                currentCameraState.update { old ->
                    // don't want to change state from paused to recording if status changes while paused
                    if (old.videoRecordingState is VideoRecordingState.Active.Paused) {
                        old.copy(
                            videoRecordingState = VideoRecordingState.Active.Paused(
                                audioAmplitude = onVideoRecordEvent.recordingStats.audioStats
                                    .audioAmplitude,
                                maxDurationMillis = maxDurationMillis,
                                elapsedTimeNanos = onVideoRecordEvent.recordingStats
                                    .recordedDurationNanos
                            )
                        )
                    } else {
                        old.copy(
                            videoRecordingState = VideoRecordingState.Active.Recording(
                                audioAmplitude = onVideoRecordEvent.recordingStats.audioStats
                                    .audioAmplitude,
                                maxDurationMillis = maxDurationMillis,
                                elapsedTimeNanos = onVideoRecordEvent.recordingStats
                                    .recordedDurationNanos
                            )
                        )
                    }
                }
            }

            is VideoRecordEvent.Finalize -> {
                when (onVideoRecordEvent.error) {
                    ERROR_NONE -> {
                        // update recording state to inactive with the final values of the recording.
                        currentCameraState.update { old ->
                            old.copy(
                                videoRecordingState = VideoRecordingState.Inactive(
                                    finalElapsedTimeNanos = onVideoRecordEvent.recordingStats
                                        .recordedDurationNanos
                                )
                            )
                        }
                        onVideoRecord(
                            CameraUseCase.OnVideoRecordEvent.OnVideoRecorded(
                                onVideoRecordEvent.outputResults.outputUri
                            )
                        )
                    }

                    ERROR_DURATION_LIMIT_REACHED -> {
                        currentCameraState.update { old ->
                            old.copy(
                                videoRecordingState = VideoRecordingState.Inactive(
                                    finalElapsedTimeNanos = maxDurationMillis.milliseconds
                                        .inWholeNanoseconds
                                )
                            )
                        }

                        onVideoRecord(
                            CameraUseCase.OnVideoRecordEvent.OnVideoRecorded(
                                onVideoRecordEvent.outputResults.outputUri
                            )
                        )
                    }

                    else -> {
                        onVideoRecord(
                            CameraUseCase.OnVideoRecordEvent.OnVideoRecordError(
                                onVideoRecordEvent.cause
                            )
                        )
                    }
                }
            }
        }
    }.apply {
        mute(initialMuted)
    }
}

context(CameraSessionContext)
private suspend fun runVideoRecording(
    camera: Camera,
    videoCapture: VideoCapture<Recorder>,
    captureTypeSuffix: String,
    context: Context,
    maxDurationMillis: Long,
    transientSettings: StateFlow<TransientSessionSettings?>,
    videoCaptureUri: Uri?,
    videoControlEvents: Channel<VideoCaptureControlEvent>,
    shouldUseUri: Boolean,
    onVideoRecord: (CameraUseCase.OnVideoRecordEvent) -> Unit
) = coroutineScope {
    var currentSettings = transientSettings.filterNotNull().first()

    getPendingRecording(
        context,
        videoCapture,
        maxDurationMillis,
        captureTypeSuffix,
        videoCaptureUri,
        shouldUseUri,
        onVideoRecord
    )?.let {
        startVideoRecordingInternal(
            initialMuted = currentSettings.isAudioMuted,
            context = context,
            pendingRecord = it,
            maxDurationMillis = maxDurationMillis,
            onVideoRecord = onVideoRecord
        ).use { recording ->
<<<<<<< HEAD

            fun TransientSessionSettings.isFlashModeOn() = flashMode == FlashMode.ON
            val isFrontFacing = camera.cameraInfo.appLensFacing == LensFacing.FRONT

            var torchOn = false
            fun setTorchOn(newTorchOn: Boolean) {
                if (newTorchOn != torchOn) {
                    camera.cameraControl.enableTorch(newTorchOn)
                    torchOn = newTorchOn
=======
            val recordingSettingsUpdater = launch {
                fun TransientSessionSettings.isFlashModeOn() = flashMode == FlashMode.ON
                val isFrontCameraSelector =
                    camera.cameraInfo.cameraSelector == CameraSelector.DEFAULT_FRONT_CAMERA

                if (currentSettings.isFlashModeOn()) {
                    if (!isFrontCameraSelector) {
                        camera.cameraControl.enableTorch(true).await()
                    } else {
                        Log.d(TAG, "Unable to enable torch for front camera.")
                    }
>>>>>>> d4c90fc8
                }

<<<<<<< HEAD
            if (currentSettings.isFlashModeOn() && !isFrontFacing) {
                setTorchOn(true)
            }

            transientSettings.filterNotNull()
                .onCompletion {
                    setTorchOn(false)
                }
                .collectLatest { newTransientSettings ->
                    if (currentSettings.audioMuted != newTransientSettings.audioMuted) {
                        recording.mute(newTransientSettings.audioMuted)
                    }
                    if (currentSettings.isFlashModeOn() != newTransientSettings.isFlashModeOn()) {
                        setTorchOn(newTransientSettings.isFlashModeOn())
=======
                transientSettings.filterNotNull()
                    .onCompletion {
                        // Could do some fancier tracking of whether the torch was enabled before
                        // calling this.
                        camera.cameraControl.enableTorch(false)
                    }
                    .collectLatest { newTransientSettings ->
                        if (currentSettings.isAudioMuted != newTransientSettings.isAudioMuted) {
                            recording.mute(newTransientSettings.isAudioMuted)
                        }
                        if (currentSettings.isFlashModeOn() !=
                            newTransientSettings.isFlashModeOn()
                        ) {
                            if (!isFrontCameraSelector) {
                                camera.cameraControl
                                    .enableTorch(newTransientSettings.isFlashModeOn())
                            } else {
                                Log.d(TAG, "Unable to update torch for front camera.")
                            }
                        }
                        currentSettings = newTransientSettings
>>>>>>> d4c90fc8
                    }
            }
            for (event in videoControlEvents) {
                when (event) {
                    is VideoCaptureControlEvent.StartRecordingEvent ->
                        throw IllegalStateException("A recording is already in progress")

                    VideoCaptureControlEvent.StopRecordingEvent -> {
                        recordingSettingsUpdater.cancel()
                        break
                    }

                    VideoCaptureControlEvent.PauseRecordingEvent -> recording.pause()
                    VideoCaptureControlEvent.ResumeRecordingEvent -> recording.resume()
                }
            }
        }
    }
}

context(CameraSessionContext)
internal suspend fun processFocusMeteringEvents(cameraControl: CameraControl) {
    surfaceRequests.map { surfaceRequest ->
        surfaceRequest?.resolution?.run {
            Log.d(
                TAG,
                "Waiting to process focus points for surface with resolution: " +
                    "$width x $height"
            )
            SurfaceOrientedMeteringPointFactory(width.toFloat(), height.toFloat())
        }
    }.collectLatest { meteringPointFactory ->
        for (event in focusMeteringEvents) {
            meteringPointFactory?.apply {
                Log.d(TAG, "tapToFocus, processing event: $event")
                val meteringPoint = createPoint(event.x, event.y)
                val action = FocusMeteringAction.Builder(meteringPoint).build()
                cameraControl.startFocusAndMetering(action)
            } ?: run {
                Log.w(TAG, "Ignoring event due to no SurfaceRequest: $event")
            }
        }
    }
}

context(CameraSessionContext)
internal suspend fun processVideoControlEvents(
    camera: Camera,
    videoCapture: VideoCapture<Recorder>?,
    captureTypeSuffix: String
) = coroutineScope {
    for (event in videoCaptureControlEvents) {
        when (event) {
            is VideoCaptureControlEvent.StartRecordingEvent -> {
                if (videoCapture == null) {
                    throw RuntimeException(
                        "Attempted video recording with null videoCapture"
                    )
                }
                runVideoRecording(
                    camera,
                    videoCapture,
                    captureTypeSuffix,
                    context,
                    event.maxVideoDuration,
                    transientSettings,
                    event.videoCaptureUri,
                    videoCaptureControlEvents,
                    event.shouldUseUri,
                    event.onVideoRecord
                )
            }

            else -> {}
        }
    }
}

/**
 * Applies a CaptureCallback to the provided image capture builder
 */
context(CameraSessionContext)
@OptIn(ExperimentalCamera2Interop::class)
private fun Preview.Builder.updateCameraStateWithCaptureResults(
    targetCameraInfo: CameraInfo
): Preview.Builder {
    val isFirstFrameTimestampUpdated = atomic(false)
    val targetCameraLogicalId = Camera2CameraInfo.from(targetCameraInfo).cameraId
    Camera2Interop.Extender(this).setSessionCaptureCallback(
        object : CameraCaptureSession.CaptureCallback() {
            override fun onCaptureCompleted(
                session: CameraCaptureSession,
                request: CaptureRequest,
                result: TotalCaptureResult
            ) {
                super.onCaptureCompleted(session, request, result)
                val logicalCameraId = session.device.id
                if (logicalCameraId != targetCameraLogicalId) return
                try {
                    val physicalCameraId = if (Build.VERSION.SDK_INT >= Build.VERSION_CODES.Q) {
                        result.get(CaptureResult.LOGICAL_MULTI_CAMERA_ACTIVE_PHYSICAL_ID)
                    } else {
                        null
                    }
                    currentCameraState.update { old ->
                        if (old.debugInfo.logicalCameraId != logicalCameraId ||
                            old.debugInfo.physicalCameraId != physicalCameraId
                        ) {
                            old.copy(debugInfo = DebugInfo(logicalCameraId, physicalCameraId))
                        } else {
                            old
                        }
                    }
                    if (!isFirstFrameTimestampUpdated.value) {
                        currentCameraState.update { old ->
                            old.copy(
                                sessionFirstFrameTimestamp = SystemClock.elapsedRealtimeNanos()
                            )
                        }
                        isFirstFrameTimestampUpdated.value = true
                    }
                    // Publish stabilization state
                    publishStabilizationMode(result)
                } catch (_: Exception) {
                }
            }
        }
    )
    return this
}

context(CameraSessionContext)
private fun publishStabilizationMode(result: TotalCaptureResult) {
    val nativeStabilizationMode = result.get(CaptureResult.CONTROL_VIDEO_STABILIZATION_MODE)
    val stabilizationMode = when (nativeStabilizationMode) {
        CaptureResult.CONTROL_VIDEO_STABILIZATION_MODE_PREVIEW_STABILIZATION ->
            StabilizationMode.ON

        CaptureResult.CONTROL_VIDEO_STABILIZATION_MODE_ON -> StabilizationMode.HIGH_QUALITY
        else -> StabilizationMode.OFF
    }

    currentCameraState.update { old ->
        if (old.stabilizationMode != stabilizationMode) {
            old.copy(stabilizationMode = stabilizationMode)
        } else {
            old
        }
    }
}<|MERGE_RESOLUTION|>--- conflicted
+++ resolved
@@ -718,52 +718,25 @@
             maxDurationMillis = maxDurationMillis,
             onVideoRecord = onVideoRecord
         ).use { recording ->
-<<<<<<< HEAD
-
-            fun TransientSessionSettings.isFlashModeOn() = flashMode == FlashMode.ON
-            val isFrontFacing = camera.cameraInfo.appLensFacing == LensFacing.FRONT
-
-            var torchOn = false
-            fun setTorchOn(newTorchOn: Boolean) {
-                if (newTorchOn != torchOn) {
-                    camera.cameraControl.enableTorch(newTorchOn)
-                    torchOn = newTorchOn
-=======
             val recordingSettingsUpdater = launch {
                 fun TransientSessionSettings.isFlashModeOn() = flashMode == FlashMode.ON
-                val isFrontCameraSelector =
-                    camera.cameraInfo.cameraSelector == CameraSelector.DEFAULT_FRONT_CAMERA
-
-                if (currentSettings.isFlashModeOn()) {
-                    if (!isFrontCameraSelector) {
-                        camera.cameraControl.enableTorch(true).await()
-                    } else {
-                        Log.d(TAG, "Unable to enable torch for front camera.")
-                    }
->>>>>>> d4c90fc8
-                }
-
-<<<<<<< HEAD
-            if (currentSettings.isFlashModeOn() && !isFrontFacing) {
-                setTorchOn(true)
-            }
-
-            transientSettings.filterNotNull()
-                .onCompletion {
-                    setTorchOn(false)
-                }
-                .collectLatest { newTransientSettings ->
-                    if (currentSettings.audioMuted != newTransientSettings.audioMuted) {
-                        recording.mute(newTransientSettings.audioMuted)
-                    }
-                    if (currentSettings.isFlashModeOn() != newTransientSettings.isFlashModeOn()) {
-                        setTorchOn(newTransientSettings.isFlashModeOn())
-=======
+                val isFrontFacing = camera.cameraInfo.appLensFacing == LensFacing.FRONT
+
+                var torchOn = false
+                fun setTorchOn(newTorchOn: Boolean) {
+                    if (newTorchOn != torchOn) {
+                        camera.cameraControl.enableTorch(newTorchOn)
+                        torchOn = newTorchOn
+                    }
+                }
+
+                if (currentSettings.isFlashModeOn() && !isFrontFacing) {
+                    setTorchOn(true)
+                }
+
                 transientSettings.filterNotNull()
                     .onCompletion {
-                        // Could do some fancier tracking of whether the torch was enabled before
-                        // calling this.
-                        camera.cameraControl.enableTorch(false)
+                        setTorchOn(false)
                     }
                     .collectLatest { newTransientSettings ->
                         if (currentSettings.isAudioMuted != newTransientSettings.isAudioMuted) {
@@ -772,17 +745,12 @@
                         if (currentSettings.isFlashModeOn() !=
                             newTransientSettings.isFlashModeOn()
                         ) {
-                            if (!isFrontCameraSelector) {
-                                camera.cameraControl
-                                    .enableTorch(newTransientSettings.isFlashModeOn())
-                            } else {
-                                Log.d(TAG, "Unable to update torch for front camera.")
-                            }
+                            setTorchOn(newTransientSettings.isFlashModeOn())
                         }
                         currentSettings = newTransientSettings
->>>>>>> d4c90fc8
-                    }
-            }
+                    }
+            }
+
             for (event in videoControlEvents) {
                 when (event) {
                     is VideoCaptureControlEvent.StartRecordingEvent ->
