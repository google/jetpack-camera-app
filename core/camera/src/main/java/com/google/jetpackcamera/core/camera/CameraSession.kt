/*
 * Copyright (C) 2024 The Android Open Source Project
 *
 * Licensed under the Apache License, Version 2.0 (the "License");
 * you may not use this file except in compliance with the License.
 * You may obtain a copy of the License at
 *
 *      http://www.apache.org/licenses/LICENSE-2.0
 *
 * Unless required by applicable law or agreed to in writing, software
 * distributed under the License is distributed on an "AS IS" BASIS,
 * WITHOUT WARRANTIES OR CONDITIONS OF ANY KIND, either express or implied.
 * See the License for the specific language governing permissions and
 * limitations under the License.
 */
package com.google.jetpackcamera.core.camera

import android.Manifest
import android.content.ContentValues
import android.content.Context
import android.content.pm.PackageManager
import android.graphics.Rect
import android.hardware.camera2.CameraCaptureSession
import android.hardware.camera2.CameraMetadata
import android.hardware.camera2.CaptureRequest
import android.hardware.camera2.CaptureResult
import android.hardware.camera2.TotalCaptureResult
import android.net.Uri
import android.os.Build
import android.os.SystemClock
import android.provider.MediaStore
import android.util.Log
import android.util.Range
import android.util.Size
import androidx.annotation.OptIn
import androidx.annotation.RequiresApi
import androidx.camera.camera2.interop.Camera2CameraControl
import androidx.camera.camera2.interop.Camera2CameraInfo
import androidx.camera.camera2.interop.Camera2Interop
import androidx.camera.camera2.interop.CaptureRequestOptions
import androidx.camera.camera2.interop.ExperimentalCamera2Interop
import androidx.camera.core.Camera
import androidx.camera.core.CameraControl
import androidx.camera.core.CameraEffect
import androidx.camera.core.CameraInfo
import androidx.camera.core.FocusMeteringAction
import androidx.camera.core.ImageCapture
import androidx.camera.core.Preview
import androidx.camera.core.SurfaceOrientedMeteringPointFactory
import androidx.camera.core.TorchState
import androidx.camera.core.UseCaseGroup
import androidx.camera.core.ViewPort
import androidx.camera.core.resolutionselector.AspectRatioStrategy
import androidx.camera.core.resolutionselector.ResolutionSelector
import androidx.camera.video.FallbackStrategy
import androidx.camera.video.FileDescriptorOutputOptions
import androidx.camera.video.FileOutputOptions
import androidx.camera.video.MediaStoreOutputOptions
import androidx.camera.video.PendingRecording
import androidx.camera.video.QualitySelector
import androidx.camera.video.Recorder
import androidx.camera.video.Recording
import androidx.camera.video.VideoCapture
import androidx.camera.video.VideoRecordEvent
import androidx.camera.video.VideoRecordEvent.Finalize.ERROR_DURATION_LIMIT_REACHED
import androidx.camera.video.VideoRecordEvent.Finalize.ERROR_NONE
import androidx.core.content.ContextCompat
import androidx.core.content.ContextCompat.checkSelfPermission
import androidx.lifecycle.asFlow
<<<<<<< HEAD
import com.google.android.gms.cameralowlight.LowLightBoost
import com.google.android.gms.cameralowlight.LowLightBoostSession
import com.google.jetpackcamera.core.camera.effects.LowLightBoostEffect
import com.google.jetpackcamera.core.camera.effects.LowLightBoostSessionContainer
=======
import com.google.jetpackcamera.core.camera.CameraCoreUtil.getDefaultMediaSaveLocation
>>>>>>> c99c8f40
import com.google.jetpackcamera.core.camera.effects.SingleSurfaceForcingEffect
import com.google.jetpackcamera.settings.model.AspectRatio
import com.google.jetpackcamera.settings.model.CaptureMode
import com.google.jetpackcamera.settings.model.DeviceRotation
import com.google.jetpackcamera.settings.model.DynamicRange
import com.google.jetpackcamera.settings.model.FlashMode
import com.google.jetpackcamera.settings.model.ImageOutputFormat
import com.google.jetpackcamera.settings.model.LensFacing
import com.google.jetpackcamera.settings.model.LowLightBoostAvailability
import com.google.jetpackcamera.settings.model.LowLightBoostPriority
import com.google.jetpackcamera.settings.model.LowLightBoostState
import com.google.jetpackcamera.settings.model.StabilizationMode
import com.google.jetpackcamera.settings.model.StreamConfig
import com.google.jetpackcamera.settings.model.TestPattern
import com.google.jetpackcamera.settings.model.VideoQuality
import com.google.jetpackcamera.settings.model.VideoQuality.FHD
import com.google.jetpackcamera.settings.model.VideoQuality.HD
import com.google.jetpackcamera.settings.model.VideoQuality.SD
import com.google.jetpackcamera.settings.model.VideoQuality.UHD
import java.io.File
import java.util.Date
import java.util.concurrent.Executor
import kotlin.coroutines.ContinuationInterceptor
import kotlin.math.abs
import kotlin.time.Duration.Companion.milliseconds
import kotlinx.atomicfu.atomic
import kotlinx.coroutines.CoroutineDispatcher
import kotlinx.coroutines.asExecutor
import kotlinx.coroutines.channels.Channel
import kotlinx.coroutines.coroutineScope
import kotlinx.coroutines.currentCoroutineContext
import kotlinx.coroutines.flow.StateFlow
import kotlinx.coroutines.flow.asStateFlow
import kotlinx.coroutines.flow.collectLatest
import kotlinx.coroutines.flow.combine
import kotlinx.coroutines.flow.distinctUntilChanged
import kotlinx.coroutines.flow.filterNotNull
import kotlinx.coroutines.flow.first
import kotlinx.coroutines.flow.map
import kotlinx.coroutines.flow.onCompletion
import kotlinx.coroutines.flow.transform
import kotlinx.coroutines.flow.update
import kotlinx.coroutines.launch

private const val TAG = "CameraSession"
private val QUALITY_RANGE_MAP = mapOf(
    UHD to Range.create(2160, 4319),
    FHD to Range.create(1080, 1439),
    HD to Range.create(720, 1079),
    SD to Range.create(241, 719)
)

lateinit var lowLightBoostSessionContainer: LowLightBoostSessionContainer

context(CameraSessionContext)
@ExperimentalCamera2Interop
@RequiresApi(Build.VERSION_CODES.R)
internal suspend fun runSingleCameraSession(
    sessionSettings: PerpetualSessionSettings.SingleCamera,
    // TODO(tm): ImageCapture should go through an event channel like VideoCapture
    onImageCaptureCreated: (ImageCapture) -> Unit = {}
) = coroutineScope {
    Log.d(TAG, "Starting new single camera session")
    val initialCameraSelector = transientSettings.filterNotNull().first()
        .primaryLensFacing.toCameraSelector()

    lowLightBoostSessionContainer = LowLightBoostSessionContainer()

    // only create video use case in standard or video_only
    val videoCaptureUseCase = when (sessionSettings.captureMode) {
        CaptureMode.STANDARD, CaptureMode.VIDEO_ONLY ->
            createVideoUseCase(
                cameraProvider.getCameraInfo(initialCameraSelector),
                sessionSettings.aspectRatio,
                sessionSettings.targetFrameRate,
                sessionSettings.stabilizationMode,
                sessionSettings.dynamicRange,
                sessionSettings.videoQuality,
                backgroundDispatcher
            )
        else -> {
            null
        }
    }

    launch {
        processVideoControlEvents(
            videoCaptureUseCase,
            captureTypeSuffix = when (sessionSettings.streamConfig) {
                StreamConfig.MULTI_STREAM -> "MultiStream"
                StreamConfig.SINGLE_STREAM -> "SingleStream"
            }
        )
    }

    transientSettings
        .filterNotNull()
        .distinctUntilChanged { old, new ->
            (old.primaryLensFacing == new.primaryLensFacing &&
                    !((old.flashMode == FlashMode.LOW_LIGHT_BOOST) xor (new.flashMode == FlashMode.LOW_LIGHT_BOOST)))
        }
        .collectLatest { currentTransientSettings ->
            cameraProvider.unbindAll()
            val currentCameraSelector = currentTransientSettings.primaryLensFacing
                .toCameraSelector()
            val cameraInfo = cameraProvider.getCameraInfo(currentCameraSelector)
            val camera2Info = Camera2CameraInfo.from(cameraInfo)
            val cameraId = camera2Info.cameraId
            val lowLightBoostAvailability = cameraInfo.getLowLightBoostAvailablity(context)

            val cameraEffects = mutableListOf<CameraEffect>()
            if (currentTransientSettings.flashMode == FlashMode.LOW_LIGHT_BOOST &&
                (lowLightBoostAvailability == LowLightBoostAvailability.GOOGLE_PLAY_SERVICES_ONLY ||
                        lowLightBoostAvailability == LowLightBoostAvailability.AE_MODE_AND_GOOGLE_PLAY_SERVICES &&
                        sessionSettings.lowLightBoostPriority == LowLightBoostPriority.PRIORITIZE_GOOGLE_PLAY_SERVICES)) {
                val lowLightBoostClient = LowLightBoost.getClient(context)
                cameraEffects.add(LowLightBoostEffect(cameraId, lowLightBoostClient, lowLightBoostSessionContainer, this@coroutineScope))
            } else {
                lowLightBoostSessionContainer.lowLightBoostSession?.release()
                lowLightBoostSessionContainer.lowLightBoostSession = null

            }
            if (sessionSettings.streamConfig == StreamConfig.SINGLE_STREAM && cameraEffects.isEmpty()) {
                cameraEffects.add(SingleSurfaceForcingEffect(this@coroutineScope))
            }
            val useCaseGroup = createUseCaseGroup(
                cameraInfo = cameraProvider.getCameraInfo(currentCameraSelector),
                videoCaptureUseCase = videoCaptureUseCase,
                initialTransientSettings = currentTransientSettings,
                stabilizationMode = sessionSettings.stabilizationMode,
                aspectRatio = sessionSettings.aspectRatio,
                dynamicRange = sessionSettings.dynamicRange,
                imageFormat = sessionSettings.imageFormat,
                captureMode = sessionSettings.captureMode,
                effects = cameraEffects
            ).apply {
                getImageCapture()?.let(onImageCaptureCreated)
            }

            cameraProvider.runWith(
                currentCameraSelector,
                useCaseGroup
            ) { camera ->
                Log.d(TAG, "Camera session started")
                launch {
                    processFocusMeteringEvents(camera.cameraControl)
                }

                launch {
                    camera.cameraInfo.torchState.asFlow().collectLatest { torchState ->
                        currentCameraState.update { old ->
                            old.copy(torchEnabled = torchState == TorchState.ON)
                        }
                    }
                }

                if (videoCaptureUseCase != null) {
                    val videoQuality = getVideoQualityFromResolution(
                        videoCaptureUseCase.resolutionInfo?.resolution
                    )
                    if (videoQuality != sessionSettings.videoQuality) {
                        Log.e(
                            TAG,
                            "Failed to select video quality: $sessionSettings.videoQuality. " +
                                "Fallback: $videoQuality"
                        )
                    }
                    launch {
                        currentCameraState.update { old ->
                            old.copy(
                                videoQualityInfo = VideoQualityInfo(
                                    videoQuality,
                                    getWidthFromCropRect(
                                        videoCaptureUseCase.resolutionInfo?.cropRect
                                    ),
                                    getHeightFromCropRect(
                                        videoCaptureUseCase.resolutionInfo?.cropRect
                                    )
                                )
                            )
                        }
                    }
                }

                // update camerastate to mirror current zoomstate

                launch {
                    camera.cameraInfo.zoomState
                        .asFlow()
                        .filterNotNull()
                        .distinctUntilChanged()
                        .onCompletion {
                            // reset current camera state when changing cameras.
                            currentCameraState.update { old ->
                                old.copy(
                                    zoomRatios = emptyMap(),
                                    linearZoomScales = emptyMap()
                                )
                            }
                        }
                        .collectLatest { zoomState ->
                            // TODO(b/405987189): remove checks after buggy zoomState is fixed
                            if (Build.VERSION.SDK_INT < Build.VERSION_CODES.R) {
                                if (zoomState.zoomRatio != 1.0f ||
                                    zoomState.zoomRatio == currentTransientSettings
                                        .zoomRatios[currentTransientSettings.primaryLensFacing]
                                ) {
                                    currentCameraState.update { old ->
                                        old.copy(
                                            zoomRatios = old.zoomRatios
                                                .toMutableMap()
                                                .apply {
                                                    put(
                                                        camera.cameraInfo.appLensFacing,
                                                        zoomState.zoomRatio
                                                    )
                                                }.toMap(),
                                            linearZoomScales = old.linearZoomScales
                                                .toMutableMap()
                                                .apply {
                                                    put(
                                                        camera.cameraInfo.appLensFacing,
                                                        zoomState.linearZoom
                                                    )
                                                }.toMap()
                                        )
                                    }
                                }
                            }
                        }
                }

                applyDeviceRotation(currentTransientSettings.deviceRotation, useCaseGroup)
                processTransientSettingEvents(
                    camera,
                    useCaseGroup,
                    currentTransientSettings,
                    transientSettings,
                    sessionSettings
                )
            }
        }
}

context(CameraSessionContext)
@OptIn(ExperimentalCamera2Interop::class)
internal suspend fun processTransientSettingEvents(
    camera: Camera,
    useCaseGroup: UseCaseGroup,
    initialTransientSettings: TransientSessionSettings,
    transientSettings: StateFlow<TransientSessionSettings?>,
    sessionSettings: PerpetualSessionSettings.SingleCamera?
) {
    // Immediately Apply camera zoom from current settings when opening a new camera
    camera.cameraControl.setZoomRatio(
        initialTransientSettings.zoomRatios[camera.cameraInfo.appLensFacing] ?: 1f
    )

    val camera2OptionsBuilder = CaptureRequestOptions.Builder()
    updateCamera2RequestOptions(camera, null, initialTransientSettings, camera2OptionsBuilder)

    var prevTransientSettings = initialTransientSettings
    val isFrontFacing = camera.cameraInfo.appLensFacing == LensFacing.FRONT
    var torchOn = false
    fun setTorch(newTorchOn: Boolean) {
        if (newTorchOn != torchOn) {
            camera.cameraControl.enableTorch(newTorchOn)
            torchOn = newTorchOn
        }
    }
    combine(
        transientSettings.filterNotNull(),
        currentCameraState.asStateFlow().transform { emit(it.videoRecordingState) }
    ) { newTransientSettings, videoRecordingState ->
        return@combine Pair(newTransientSettings, videoRecordingState)
    }.collect { transientPair ->
        val newTransientSettings = transientPair.first
        val videoRecordingState = transientPair.second

        // todo(): handle torch on Auto FlashMode
        // enable torch only while recording is in progress
        if ((videoRecordingState !is VideoRecordingState.Inactive) &&
            newTransientSettings.flashMode == FlashMode.ON &&
            !isFrontFacing
        ) {
            setTorch(true)
        } else {
            setTorch(false)
        }

        // apply camera torch mode to image capture
        useCaseGroup.getImageCapture()?.let { imageCapture ->
            if (prevTransientSettings.flashMode != newTransientSettings.flashMode) {
                setFlashModeInternal(
                    imageCapture = imageCapture,
                    flashMode = newTransientSettings.flashMode,
                    isFrontFacing = camera.cameraInfo.appLensFacing == LensFacing.FRONT
                )
            }
        }

<<<<<<< HEAD
        if (Build.VERSION.SDK_INT >= Build.VERSION_CODES.VANILLA_ICE_CREAM) {
            when (newTransientSettings.flashMode) {
                FlashMode.LOW_LIGHT_BOOST -> {

                    val lowLightBoostAvailability = camera.cameraInfo.getLowLightBoostAvailablity(context)

                    if (lowLightBoostAvailability == LowLightBoostAvailability.AE_MODE_ONLY || (
                                lowLightBoostAvailability == LowLightBoostAvailability.AE_MODE_AND_GOOGLE_PLAY_SERVICES &&
                                sessionSettings?.lowLightBoostPriority == LowLightBoostPriority.PRIORITIZE_AE_MODE
                            )) {
                        Log.d(TAG, "Setting LLB with CONTROL_AE_MODE_ON_LOW_LIGHT_BOOST_BRIGHTNESS_PRIORITY")
                        val captureRequestOptions = CaptureRequestOptions.Builder()
                            .setCaptureRequestOption(
                                CaptureRequest.CONTROL_AE_MODE,
                                CameraMetadata.CONTROL_AE_MODE_ON_LOW_LIGHT_BOOST_BRIGHTNESS_PRIORITY
                            )
                            .build()

                        Camera2CameraControl.from(camera.cameraControl)
                            .addCaptureRequestOptions(captureRequestOptions)
                    }
                }
                else -> {
                    Camera2CameraControl.from(camera.cameraControl)
                        .setCaptureRequestOptions(CaptureRequestOptions.Builder().build())
                }
            }
        }

=======
>>>>>>> c99c8f40
        if (prevTransientSettings.deviceRotation
            != newTransientSettings.deviceRotation
        ) {
            Log.d(
                TAG,
                "Updating device rotation from " +
                    "${prevTransientSettings.deviceRotation} -> " +
                    "${newTransientSettings.deviceRotation}"
            )
            applyDeviceRotation(newTransientSettings.deviceRotation, useCaseGroup)
        }

        // setzoomratio when the primary zoom value changes.
        if (prevTransientSettings.primaryLensFacing == newTransientSettings.primaryLensFacing &&
            prevTransientSettings.zoomRatios[prevTransientSettings.primaryLensFacing] !=
            newTransientSettings.zoomRatios[newTransientSettings.primaryLensFacing]
        ) {
            newTransientSettings.primaryLensFacing.let {
                camera.cameraControl.setZoomRatio(newTransientSettings.zoomRatios[it] ?: 1f)
            }
        }

        updateCamera2RequestOptions(
            camera,
            prevTransientSettings,
            newTransientSettings,
            camera2OptionsBuilder
        )

        prevTransientSettings = newTransientSettings
    }
}

@ExperimentalCamera2Interop
private fun updateCamera2RequestOptions(
    camera: Camera,
    prevTransientSettings: TransientSessionSettings?,
    newTransientSettings: TransientSessionSettings,
    optionsBuilder: CaptureRequestOptions.Builder
) {
    var needsUpdate = false
    if (Build.VERSION.SDK_INT >= Build.VERSION_CODES.VANILLA_ICE_CREAM &&
        prevTransientSettings?.flashMode != newTransientSettings.flashMode
    ) {
        when (newTransientSettings.flashMode) {
            FlashMode.LOW_LIGHT_BOOST -> {
                optionsBuilder.setCaptureRequestOption(
                    CaptureRequest.CONTROL_AE_MODE,
                    CameraMetadata.CONTROL_AE_MODE_ON_LOW_LIGHT_BOOST_BRIGHTNESS_PRIORITY
                )
            }
            else -> {
                optionsBuilder.clearCaptureRequestOption(CaptureRequest.CONTROL_AE_MODE)
            }
        }
        needsUpdate = true
    }

    val newTestPattern = newTransientSettings.testPattern
    if (prevTransientSettings?.testPattern != newTestPattern) {
        val (mode: Int?, data: IntArray?) = when (newTestPattern) {
            TestPattern.Off -> Pair(null, null)
            TestPattern.ColorBars -> Pair(CameraMetadata.SENSOR_TEST_PATTERN_MODE_COLOR_BARS, null)
            TestPattern.ColorBarsFadeToGray -> Pair(
                CameraMetadata.SENSOR_TEST_PATTERN_MODE_COLOR_BARS_FADE_TO_GRAY,
                null
            )
            TestPattern.PN9 -> Pair(CameraMetadata.SENSOR_TEST_PATTERN_MODE_PN9, null)
            TestPattern.Custom1 -> Pair(CameraMetadata.SENSOR_TEST_PATTERN_MODE_CUSTOM1, null)
            is TestPattern.SolidColor -> {
                Pair(
                    CameraMetadata.SENSOR_TEST_PATTERN_MODE_SOLID_COLOR,
                    intArrayOf(
                        newTestPattern.red.toInt(),
                        newTestPattern.greenEven.toInt(),
                        newTestPattern.greenOdd.toInt(),
                        newTestPattern.blue.toInt()
                    )
                )
            }
        }
        if (mode != null) {
            optionsBuilder.setCaptureRequestOption(
                CaptureRequest.SENSOR_TEST_PATTERN_MODE,
                mode
            )
        } else {
            optionsBuilder.clearCaptureRequestOption(CaptureRequest.SENSOR_TEST_PATTERN_MODE)
        }

        if (data != null) {
            optionsBuilder.setCaptureRequestOption(
                CaptureRequest.SENSOR_TEST_PATTERN_DATA,
                data
            )
        } else {
            optionsBuilder.clearCaptureRequestOption(CaptureRequest.SENSOR_TEST_PATTERN_DATA)
        }
        needsUpdate = true
    }

    if (needsUpdate) {
        Camera2CameraControl.from(camera.cameraControl)
            .setCaptureRequestOptions(optionsBuilder.build())
    }
}

internal fun applyDeviceRotation(deviceRotation: DeviceRotation, useCaseGroup: UseCaseGroup) {
    val targetRotation = deviceRotation.toUiSurfaceRotation()
    useCaseGroup.useCases.forEach {
        when (it) {
            is Preview -> {
                // Preview's target rotation should not be updated with device rotation.
                // Instead, preview rotation should match the display rotation.
                // When Preview is created, it is initialized with the display rotation.
                // This will need to be updated separately if the display rotation is not
                // locked. Currently the app is locked to portrait orientation.
            }

            is ImageCapture -> {
                it.targetRotation = targetRotation
            }

            is VideoCapture<*> -> {
                it.targetRotation = targetRotation
            }
        }
    }
}

context(CameraSessionContext)
internal fun createUseCaseGroup(
    cameraInfo: CameraInfo,
    initialTransientSettings: TransientSessionSettings,
    stabilizationMode: StabilizationMode,
    aspectRatio: AspectRatio,
    videoCaptureUseCase: VideoCapture<Recorder>?,
    dynamicRange: DynamicRange,
    imageFormat: ImageOutputFormat,
    captureMode: CaptureMode,
    effects: List<CameraEffect>? = null
): UseCaseGroup {
    val previewUseCase =
        createPreviewUseCase(
            cameraInfo,
            aspectRatio,
            stabilizationMode
        )

    // only create image use case in image or standard
    val imageCaptureUseCase = if (captureMode != CaptureMode.VIDEO_ONLY) {
        createImageUseCase(cameraInfo, aspectRatio, dynamicRange, imageFormat)
    } else {
        null
    }

    imageCaptureUseCase?.let {
        setFlashModeInternal(
            imageCapture = imageCaptureUseCase,
            flashMode = initialTransientSettings.flashMode,
            isFrontFacing = cameraInfo.appLensFacing == LensFacing.FRONT
        )
    }

    return UseCaseGroup.Builder().apply {
        Log.d(
            TAG,
            "Setting initial device rotation to ${initialTransientSettings.deviceRotation}"
        )
        setViewPort(
            ViewPort.Builder(
                aspectRatio.ratio,
                // Initialize rotation to Preview's rotation, which comes from Display rotation
                previewUseCase.targetRotation
            ).build()
        )
        addUseCase(previewUseCase)

        // image and video use cases are only created if supported by the configuration
        imageCaptureUseCase?.let { addUseCase(imageCaptureUseCase) }
        videoCaptureUseCase?.let { addUseCase(videoCaptureUseCase) }

        effects?.let { effect -> effect.forEach { addEffect(it) } }
    }.build()
}

private fun getVideoQualityFromResolution(resolution: Size?): VideoQuality =
    resolution?.let { res ->
        QUALITY_RANGE_MAP.firstNotNullOfOrNull {
            if (it.value.contains(res.height)) it.key else null
        }
    } ?: VideoQuality.UNSPECIFIED

private fun getWidthFromCropRect(cropRect: Rect?): Int {
    if (cropRect == null) {
        return 0
    }
    return abs(cropRect.top - cropRect.bottom)
}

private fun getHeightFromCropRect(cropRect: Rect?): Int {
    if (cropRect == null) {
        return 0
    }
    return abs(cropRect.left - cropRect.right)
}

private fun createImageUseCase(
    cameraInfo: CameraInfo,
    aspectRatio: AspectRatio,
    dynamicRange: DynamicRange,
    imageFormat: ImageOutputFormat
): ImageCapture {
    val builder = ImageCapture.Builder()
    builder.setResolutionSelector(
        getResolutionSelector(cameraInfo.sensorLandscapeRatio, aspectRatio)
    )
    if (dynamicRange != DynamicRange.SDR && imageFormat == ImageOutputFormat.JPEG_ULTRA_HDR
    ) {
        builder.setOutputFormat(ImageCapture.OUTPUT_FORMAT_JPEG_ULTRA_HDR)
    }
    return builder.build()
}

internal fun createVideoUseCase(
    cameraInfo: CameraInfo,
    aspectRatio: AspectRatio,
    targetFrameRate: Int,
    stabilizationMode: StabilizationMode,
    dynamicRange: DynamicRange,
    videoQuality: VideoQuality,
    backgroundDispatcher: CoroutineDispatcher
): VideoCapture<Recorder> {
    val sensorLandscapeRatio = cameraInfo.sensorLandscapeRatio
    val recorder = Recorder.Builder()
        .setAspectRatio(
            getAspectRatioForUseCase(sensorLandscapeRatio, aspectRatio)
        )
        .setExecutor(backgroundDispatcher.asExecutor())
        .apply {
            videoQuality.toQuality()?.let { quality ->
                // No fallback strategy is used. The app will crash if the quality is unsupported
                setQualitySelector(
                    QualitySelector.from(
                        quality,
                        FallbackStrategy.lowerQualityOrHigherThan(quality)
                    )
                )
            }
        }.build()

    return VideoCapture.Builder(recorder).apply {
        // set video stabilization
        if (stabilizationMode == StabilizationMode.HIGH_QUALITY) {
            setVideoStabilizationEnabled(true)
        }
        // set target fps
        if (targetFrameRate != TARGET_FPS_AUTO) {
            setTargetFrameRate(Range(targetFrameRate, targetFrameRate))
        }

        setDynamicRange(dynamicRange.toCXDynamicRange())
    }.build()
}

private fun getAspectRatioForUseCase(sensorLandscapeRatio: Float, aspectRatio: AspectRatio): Int =
    when (aspectRatio) {
        AspectRatio.THREE_FOUR -> androidx.camera.core.AspectRatio.RATIO_4_3
        AspectRatio.NINE_SIXTEEN -> androidx.camera.core.AspectRatio.RATIO_16_9
        else -> {
            // Choose the aspect ratio which maximizes FOV by being closest to the sensor ratio
            if (
                abs(sensorLandscapeRatio - AspectRatio.NINE_SIXTEEN.landscapeRatio.toFloat()) <
                abs(sensorLandscapeRatio - AspectRatio.THREE_FOUR.landscapeRatio.toFloat())
            ) {
                androidx.camera.core.AspectRatio.RATIO_16_9
            } else {
                androidx.camera.core.AspectRatio.RATIO_4_3
            }
        }
    }

context(CameraSessionContext)
private fun createPreviewUseCase(
    cameraInfo: CameraInfo,
    aspectRatio: AspectRatio,
    stabilizationMode: StabilizationMode
): Preview = Preview.Builder().apply {
    updateCameraStateWithCaptureResults(targetCameraInfo = cameraInfo)

    // set preview stabilization
    when (stabilizationMode) {
        StabilizationMode.ON -> setPreviewStabilizationEnabled(true)
        StabilizationMode.OPTICAL -> setOpticalStabilizationModeEnabled(true)
        StabilizationMode.OFF -> setOpticalStabilizationModeEnabled(false)
        StabilizationMode.HIGH_QUALITY -> {} // No-op. Handled by VideoCapture use case.
        else -> throw UnsupportedOperationException(
            "Unexpected stabilization mode: $stabilizationMode. Stabilization mode should always " +
                "an explicit mode, such as ON, OPTICAL, OFF or HIGH_QUALITY"
        )
    }

    setResolutionSelector(
        getResolutionSelector(cameraInfo.sensorLandscapeRatio, aspectRatio)
    )
}.build()
    .apply {
        setSurfaceProvider { surfaceRequest ->
            surfaceRequests.update { surfaceRequest }
        }
    }

@OptIn(ExperimentalCamera2Interop::class)
private fun Preview.Builder.setOpticalStabilizationModeEnabled(enabled: Boolean): Preview.Builder {
    Camera2Interop.Extender(this)
        .setCaptureRequestOption(
            CaptureRequest.LENS_OPTICAL_STABILIZATION_MODE,
            if (enabled) {
                CaptureRequest.LENS_OPTICAL_STABILIZATION_MODE_ON
            } else {
                CaptureRequest.LENS_OPTICAL_STABILIZATION_MODE_OFF
            }
        )
    return this
}

private fun getResolutionSelector(
    sensorLandscapeRatio: Float,
    aspectRatio: AspectRatio
): ResolutionSelector {
    val aspectRatioStrategy = when (aspectRatio) {
        AspectRatio.THREE_FOUR -> AspectRatioStrategy.RATIO_4_3_FALLBACK_AUTO_STRATEGY
        AspectRatio.NINE_SIXTEEN -> AspectRatioStrategy.RATIO_16_9_FALLBACK_AUTO_STRATEGY
        else -> {
            // Choose the resolution selector strategy which maximizes FOV by being closest
            // to the sensor aspect ratio
            if (
                abs(sensorLandscapeRatio - AspectRatio.NINE_SIXTEEN.landscapeRatio.toFloat()) <
                abs(sensorLandscapeRatio - AspectRatio.THREE_FOUR.landscapeRatio.toFloat())
            ) {
                AspectRatioStrategy.RATIO_16_9_FALLBACK_AUTO_STRATEGY
            } else {
                AspectRatioStrategy.RATIO_4_3_FALLBACK_AUTO_STRATEGY
            }
        }
    }
    return ResolutionSelector.Builder().setAspectRatioStrategy(aspectRatioStrategy).build()
}

context(CameraSessionContext)
private fun setFlashModeInternal(
    imageCapture: ImageCapture,
    flashMode: FlashMode,
    isFrontFacing: Boolean
) {
    val isScreenFlashRequired =
        isFrontFacing && (flashMode == FlashMode.ON || flashMode == FlashMode.AUTO)

    if (isScreenFlashRequired) {
        imageCapture.screenFlash = object : ImageCapture.ScreenFlash {
            override fun apply(
                expirationTimeMillis: Long,
                listener: ImageCapture.ScreenFlashListener
            ) {
                Log.d(TAG, "ImageCapture.ScreenFlash: apply")
                screenFlashEvents.trySend(
                    CameraUseCase.ScreenFlashEvent(CameraUseCase.ScreenFlashEvent.Type.APPLY_UI) {
                        listener.onCompleted()
                    }
                )
            }

            override fun clear() {
                Log.d(TAG, "ImageCapture.ScreenFlash: clear")
                screenFlashEvents.trySend(
                    CameraUseCase.ScreenFlashEvent(CameraUseCase.ScreenFlashEvent.Type.CLEAR_UI) {}
                )
            }
        }
    }

    imageCapture.flashMode = when (flashMode) {
        FlashMode.OFF -> ImageCapture.FLASH_MODE_OFF // 2

        FlashMode.ON -> if (isScreenFlashRequired) {
            ImageCapture.FLASH_MODE_SCREEN // 3
        } else {
            ImageCapture.FLASH_MODE_ON // 1
        }

        FlashMode.AUTO -> if (isScreenFlashRequired) {
            ImageCapture.FLASH_MODE_SCREEN // 3
        } else {
            ImageCapture.FLASH_MODE_AUTO // 0
        }

        FlashMode.LOW_LIGHT_BOOST -> ImageCapture.FLASH_MODE_OFF // 2
    }
    Log.d(TAG, "Set flash mode to: ${imageCapture.flashMode}")
}

private fun getPendingRecording(
    context: Context,
    videoCaptureUseCase: VideoCapture<Recorder>,
    maxDurationMillis: Long,
    captureTypeSuffix: String,
    videoCaptureUri: Uri?,
    shouldUseUri: Boolean,
    onVideoRecord: (CameraUseCase.OnVideoRecordEvent) -> Unit
): PendingRecording? {
    Log.d(TAG, "getPendingRecording")

    return if (shouldUseUri) {
        if (Build.VERSION.SDK_INT >= Build.VERSION_CODES.O) {
            try {
                videoCaptureUseCase.output.prepareRecording(
                    context,
                    FileDescriptorOutputOptions.Builder(
                        context.applicationContext.contentResolver.openFileDescriptor(
                            videoCaptureUri!!,
                            "rw"
                        )!!
                    ).build()
                )
            } catch (e: Exception) {
                onVideoRecord(
                    CameraUseCase.OnVideoRecordEvent.OnVideoRecordError(e)
                )
                null
            }
        } else {
            if (videoCaptureUri?.scheme == "file") {
                val fileOutputOptions = FileOutputOptions.Builder(
                    File(videoCaptureUri.path!!)
                ).build()
                videoCaptureUseCase.output.prepareRecording(context, fileOutputOptions)
            } else {
                onVideoRecord(
                    CameraUseCase.OnVideoRecordEvent.OnVideoRecordError(
                        RuntimeException("Uri scheme not supported.")
                    )
                )
                null
            }
        }
    } else {
        val name = "JCA-recording-${Date()}-$captureTypeSuffix.mp4"
        val contentValues =
            ContentValues().apply {
                put(MediaStore.Video.Media.DISPLAY_NAME, name)
                if (Build.VERSION.SDK_INT >= Build.VERSION_CODES.Q) { // Android 10+
                    put(MediaStore.Video.Media.RELATIVE_PATH, getDefaultMediaSaveLocation())
                }
            }
        val mediaStoreOutput =
            MediaStoreOutputOptions.Builder(
                context.contentResolver,
                MediaStore.Video.Media.EXTERNAL_CONTENT_URI
            )
                .setDurationLimitMillis(maxDurationMillis)
                .setContentValues(contentValues)
                .build()
        videoCaptureUseCase.output.prepareRecording(context, mediaStoreOutput)
    }
}

context(CameraSessionContext)
private suspend fun startVideoRecordingInternal(
    isInitialAudioEnabled: Boolean,
    context: Context,
    pendingRecord: PendingRecording,
    maxDurationMillis: Long,
    initialRecordingSettings: InitialRecordingSettings,
    onVideoRecord: (CameraUseCase.OnVideoRecordEvent) -> Unit
): Recording {
    // set the camerastate to starting
    currentCameraState.update { old ->
        old.copy(videoRecordingState = VideoRecordingState.Starting(initialRecordingSettings))
    }

    // ok. there is a difference between MUTING and ENABLING audio
    // audio must be enabled in order to be muted
    // if the video recording isn't started with audio enabled, you will not be able to un-mute it
    // the toggle should only affect whether or not the audio is muted.
    // the permission will determine whether or not the audio is enabled.
    val isAudioGranted = checkSelfPermission(
        context,
        Manifest.permission.RECORD_AUDIO
    ) == PackageManager.PERMISSION_GRANTED

    pendingRecord.apply {
        if (isAudioGranted) {
            withAudioEnabled(isInitialAudioEnabled)
        }
    }
        .asPersistentRecording()

    val callbackExecutor: Executor =
        (
            currentCoroutineContext()[ContinuationInterceptor] as?
                CoroutineDispatcher
            )?.asExecutor() ?: ContextCompat.getMainExecutor(context)
    return pendingRecord.start(callbackExecutor) { onVideoRecordEvent ->
        Log.d(TAG, onVideoRecordEvent.toString())
        when (onVideoRecordEvent) {
            is VideoRecordEvent.Start -> {
                currentCameraState.update { old ->
                    old.copy(
                        videoRecordingState = VideoRecordingState.Active.Recording(
                            audioAmplitude = onVideoRecordEvent.recordingStats.audioStats
                                .audioAmplitude,
                            maxDurationMillis = maxDurationMillis,
                            elapsedTimeNanos = onVideoRecordEvent.recordingStats
                                .recordedDurationNanos
                        )
                    )
                }
            }

            is VideoRecordEvent.Pause -> {
                currentCameraState.update { old ->
                    old.copy(
                        videoRecordingState = VideoRecordingState.Active.Paused(
                            audioAmplitude = onVideoRecordEvent.recordingStats.audioStats
                                .audioAmplitude,
                            maxDurationMillis = maxDurationMillis,
                            elapsedTimeNanos = onVideoRecordEvent.recordingStats
                                .recordedDurationNanos
                        )
                    )
                }
            }

            is VideoRecordEvent.Resume -> {
                currentCameraState.update { old ->
                    old.copy(
                        videoRecordingState = VideoRecordingState.Active.Recording(
                            audioAmplitude = onVideoRecordEvent.recordingStats.audioStats
                                .audioAmplitude,
                            maxDurationMillis = maxDurationMillis,
                            elapsedTimeNanos = onVideoRecordEvent.recordingStats
                                .recordedDurationNanos
                        )
                    )
                }
            }

            is VideoRecordEvent.Status -> {
                currentCameraState.update { old ->
                    // don't want to change state from paused to recording if status changes while paused
                    if (old.videoRecordingState is VideoRecordingState.Active.Paused) {
                        old.copy(
                            videoRecordingState = VideoRecordingState.Active.Paused(
                                audioAmplitude = onVideoRecordEvent.recordingStats.audioStats
                                    .audioAmplitude,
                                maxDurationMillis = maxDurationMillis,
                                elapsedTimeNanos = onVideoRecordEvent.recordingStats
                                    .recordedDurationNanos
                            )
                        )
                    } else {
                        old.copy(
                            videoRecordingState = VideoRecordingState.Active.Recording(
                                audioAmplitude = onVideoRecordEvent.recordingStats.audioStats
                                    .audioAmplitude,
                                maxDurationMillis = maxDurationMillis,
                                elapsedTimeNanos = onVideoRecordEvent.recordingStats
                                    .recordedDurationNanos
                            )
                        )
                    }
                }
            }

            is VideoRecordEvent.Finalize -> {
                when (onVideoRecordEvent.error) {
                    ERROR_NONE -> {
                        // update recording state to inactive with the final values of the recording.
                        currentCameraState.update { old ->
                            old.copy(
                                videoRecordingState = VideoRecordingState.Inactive(
                                    finalElapsedTimeNanos = onVideoRecordEvent.recordingStats
                                        .recordedDurationNanos
                                )
                            )
                        }
                        onVideoRecord(
                            CameraUseCase.OnVideoRecordEvent.OnVideoRecorded(
                                onVideoRecordEvent.outputResults.outputUri
                            )
                        )
                    }

                    ERROR_DURATION_LIMIT_REACHED -> {
                        currentCameraState.update { old ->
                            old.copy(
                                videoRecordingState = VideoRecordingState.Inactive(
                                    finalElapsedTimeNanos = maxDurationMillis.milliseconds
                                        .inWholeNanoseconds
                                )
                            )
                        }

                        onVideoRecord(
                            CameraUseCase.OnVideoRecordEvent.OnVideoRecorded(
                                onVideoRecordEvent.outputResults.outputUri
                            )
                        )
                    }

                    else -> {
                        onVideoRecord(
                            CameraUseCase.OnVideoRecordEvent.OnVideoRecordError(
                                RuntimeException(
                                    "Recording finished with error: ${onVideoRecordEvent.error}",
                                    onVideoRecordEvent.cause
                                )
                            )
                        )
                        currentCameraState.update { old ->
                            old.copy(
                                videoRecordingState = VideoRecordingState.Inactive(
                                    finalElapsedTimeNanos = onVideoRecordEvent.recordingStats
                                        .recordedDurationNanos
                                )
                            )
                        }
                    }
                }
            }
        }
    }.apply {
        mute(!isInitialAudioEnabled)
    }
}

context(CameraSessionContext)
private suspend fun runVideoRecording(
    videoCapture: VideoCapture<Recorder>,
    captureTypeSuffix: String,
    context: Context,
    maxDurationMillis: Long,
    transientSettings: StateFlow<TransientSessionSettings?>,
    videoCaptureUri: Uri?,
    videoControlEvents: Channel<VideoCaptureControlEvent>,
    shouldUseUri: Boolean,
    onVideoRecord: (CameraUseCase.OnVideoRecordEvent) -> Unit
) = coroutineScope {
    var currentSettings = transientSettings.filterNotNull().first()

    getPendingRecording(
        context,
        videoCapture,
        maxDurationMillis,
        captureTypeSuffix,
        videoCaptureUri,
        shouldUseUri,
        onVideoRecord
    )?.let {
        startVideoRecordingInternal(
            isInitialAudioEnabled = currentSettings.isAudioEnabled,
            context = context,
            pendingRecord = it,
            maxDurationMillis = maxDurationMillis,
            onVideoRecord = onVideoRecord,
            initialRecordingSettings = InitialRecordingSettings(
                isAudioEnabled = currentSettings.isAudioEnabled,
                lensFacing = currentSettings.primaryLensFacing,
                zoomRatios = currentSettings.zoomRatios
            )
        ).use { recording ->
            val recordingSettingsUpdater = launch {
                fun TransientSessionSettings.isFlashModeOn() = flashMode == FlashMode.ON

                transientSettings.filterNotNull()
                    .collectLatest { newTransientSettings ->
                        if (currentSettings.isAudioEnabled != newTransientSettings.isAudioEnabled) {
                            recording.mute(newTransientSettings.isAudioEnabled)
                        }
                        if (currentSettings.isFlashModeOn() !=
                            newTransientSettings.isFlashModeOn()
                        ) {
                            currentSettings = newTransientSettings
                        }
                    }
            }

            for (event in videoControlEvents) {
                when (event) {
                    is VideoCaptureControlEvent.StartRecordingEvent ->
                        throw IllegalStateException("A recording is already in progress")

                    VideoCaptureControlEvent.StopRecordingEvent -> {
                        recordingSettingsUpdater.cancel()
                        break
                    }

                    VideoCaptureControlEvent.PauseRecordingEvent -> recording.pause()
                    VideoCaptureControlEvent.ResumeRecordingEvent -> recording.resume()
                }
            }
        }
    }
}

context(CameraSessionContext)
internal suspend fun processFocusMeteringEvents(cameraControl: CameraControl) {
    surfaceRequests.map { surfaceRequest ->
        surfaceRequest?.resolution?.run {
            Log.d(
                TAG,
                "Waiting to process focus points for surface with resolution: " +
                    "$width x $height"
            )
            SurfaceOrientedMeteringPointFactory(width.toFloat(), height.toFloat())
        }
    }.collectLatest { meteringPointFactory ->
        for (event in focusMeteringEvents) {
            meteringPointFactory?.apply {
                Log.d(TAG, "tapToFocus, processing event: $event")
                val meteringPoint = createPoint(event.x, event.y)
                val action = FocusMeteringAction.Builder(meteringPoint).build()
                cameraControl.startFocusAndMetering(action)
            } ?: run {
                Log.w(TAG, "Ignoring event due to no SurfaceRequest: $event")
            }
        }
    }
}

context(CameraSessionContext)
internal suspend fun processVideoControlEvents(
    videoCapture: VideoCapture<Recorder>?,
    captureTypeSuffix: String
) = coroutineScope {
    for (event in videoCaptureControlEvents) {
        when (event) {
            is VideoCaptureControlEvent.StartRecordingEvent -> {
                if (videoCapture == null) {
                    throw RuntimeException(
                        "Attempted video recording with null videoCapture"
                    )
                }
                runVideoRecording(
                    videoCapture,
                    captureTypeSuffix,
                    context,
                    event.maxVideoDuration,
                    transientSettings,
                    event.videoCaptureUri,
                    videoCaptureControlEvents,
                    event.shouldUseUri,
                    event.onVideoRecord
                )
            }

            else -> {}
        }
    }
}

/**
 * Applies a CaptureCallback to the provided image capture builder
 */
context(CameraSessionContext)
@OptIn(ExperimentalCamera2Interop::class)
private fun Preview.Builder.updateCameraStateWithCaptureResults(
    targetCameraInfo: CameraInfo
): Preview.Builder {
    val isFirstFrameTimestampUpdated = atomic(false)
    val targetCameraLogicalId = Camera2CameraInfo.from(targetCameraInfo).cameraId
    Camera2Interop.Extender(this).setSessionCaptureCallback(
        object : CameraCaptureSession.CaptureCallback() {
            override fun onCaptureCompleted(
                session: CameraCaptureSession,
                request: CaptureRequest,
                result: TotalCaptureResult
            ) {
                super.onCaptureCompleted(session, request, result)

                if (Build.VERSION.SDK_INT >= Build.VERSION_CODES.R) {
                    lowLightBoostSessionContainer.lowLightBoostSession?.processCaptureResult(result)
                }

                if (Build.VERSION.SDK_INT >= Build.VERSION_CODES.VANILLA_ICE_CREAM) {
                    val nativeBoostState = result.get(CaptureResult.CONTROL_LOW_LIGHT_BOOST_STATE)
                    val boostState = when (nativeBoostState) {
                        CameraMetadata.CONTROL_LOW_LIGHT_BOOST_STATE_ACTIVE ->
                            LowLightBoostState.ACTIVE
                        else -> LowLightBoostState.INACTIVE
                    }
                    currentCameraState.update { old ->
                        if (old.lowLightBoostState != boostState) {
                            old.copy(lowLightBoostState = boostState)
                        } else {
                            old
                        }
                    }
                }
                val logicalCameraId = session.device.id

                // todo(b/405987189): remove completely after buggy zoomState is fixed
                if (Build.VERSION.SDK_INT >= Build.VERSION_CODES.R &&
                    logicalCameraId == targetCameraLogicalId
                ) {
                    // update camerastate with zoom ratio
                    val newZoomRatio = result.get(CaptureResult.CONTROL_ZOOM_RATIO)
                    currentCameraState.update { old ->
                        if (newZoomRatio != null &&
                            old.zoomRatios[targetCameraInfo.appLensFacing] != newZoomRatio
                        ) {
                            Log.d(
                                TAG,
                                "newZoomRatio: $newZoomRatio on lens ${targetCameraInfo.appLensFacing}"
                            )

                            old.copy(
                                zoomRatios = old.zoomRatios
                                    .toMutableMap()
                                    .apply {
                                        put(targetCameraInfo.appLensFacing, newZoomRatio)
                                    }.toMap()
                            )
                        } else {
                            old
                        }
                    }
                }

                if (logicalCameraId != targetCameraLogicalId) return
                try {
                    val physicalCameraId = if (Build.VERSION.SDK_INT >= Build.VERSION_CODES.Q) {
                        result.get(CaptureResult.LOGICAL_MULTI_CAMERA_ACTIVE_PHYSICAL_ID)
                    } else {
                        null
                    }
                    currentCameraState.update { old ->
                        if (old.debugInfo.logicalCameraId != logicalCameraId ||
                            old.debugInfo.physicalCameraId != physicalCameraId
                        ) {
                            old.copy(
                                debugInfo = DebugInfo(logicalCameraId, physicalCameraId)
                            )
                        } else {
                            old
                        }
                    }
                    if (!isFirstFrameTimestampUpdated.value) {
                        currentCameraState.update { old ->
                            old.copy(
                                sessionFirstFrameTimestamp = SystemClock.elapsedRealtimeNanos()
                            )
                        }
                        isFirstFrameTimestampUpdated.value = true
                    }
                    // Publish stabilization state
                    publishStabilizationMode(result)
                } catch (_: Exception) {
                }
            }
        }
    )
    return this
}

context(CameraSessionContext)
private fun publishStabilizationMode(result: TotalCaptureResult) {
    val nativeVideoStabilizationMode = result.get(CaptureResult.CONTROL_VIDEO_STABILIZATION_MODE)
    val stabilizationMode = when (nativeVideoStabilizationMode) {
        CaptureResult.CONTROL_VIDEO_STABILIZATION_MODE_PREVIEW_STABILIZATION ->
            StabilizationMode.ON

        CaptureResult.CONTROL_VIDEO_STABILIZATION_MODE_ON -> StabilizationMode.HIGH_QUALITY
        else -> {
            result.get(CaptureResult.LENS_OPTICAL_STABILIZATION_MODE)?.let {
                if (it == CaptureResult.LENS_OPTICAL_STABILIZATION_MODE_ON) {
                    StabilizationMode.OPTICAL
                } else {
                    StabilizationMode.OFF
                }
            } ?: StabilizationMode.OFF
        }
    }

    currentCameraState.update { old ->
        if (old.stabilizationMode != stabilizationMode) {
            old.copy(stabilizationMode = stabilizationMode)
        } else {
            old
        }
    }
}<|MERGE_RESOLUTION|>--- conflicted
+++ resolved
@@ -67,14 +67,11 @@
 import androidx.core.content.ContextCompat
 import androidx.core.content.ContextCompat.checkSelfPermission
 import androidx.lifecycle.asFlow
-<<<<<<< HEAD
 import com.google.android.gms.cameralowlight.LowLightBoost
 import com.google.android.gms.cameralowlight.LowLightBoostSession
 import com.google.jetpackcamera.core.camera.effects.LowLightBoostEffect
 import com.google.jetpackcamera.core.camera.effects.LowLightBoostSessionContainer
-=======
 import com.google.jetpackcamera.core.camera.CameraCoreUtil.getDefaultMediaSaveLocation
->>>>>>> c99c8f40
 import com.google.jetpackcamera.core.camera.effects.SingleSurfaceForcingEffect
 import com.google.jetpackcamera.settings.model.AspectRatio
 import com.google.jetpackcamera.settings.model.CaptureMode
@@ -334,7 +331,7 @@
     )
 
     val camera2OptionsBuilder = CaptureRequestOptions.Builder()
-    updateCamera2RequestOptions(camera, null, initialTransientSettings, camera2OptionsBuilder)
+    updateCamera2RequestOptions(camera, null, initialTransientSettings, sessionSettings, camera2OptionsBuilder)
 
     var prevTransientSettings = initialTransientSettings
     val isFrontFacing = camera.cameraInfo.appLensFacing == LensFacing.FRONT
@@ -376,38 +373,6 @@
             }
         }
 
-<<<<<<< HEAD
-        if (Build.VERSION.SDK_INT >= Build.VERSION_CODES.VANILLA_ICE_CREAM) {
-            when (newTransientSettings.flashMode) {
-                FlashMode.LOW_LIGHT_BOOST -> {
-
-                    val lowLightBoostAvailability = camera.cameraInfo.getLowLightBoostAvailablity(context)
-
-                    if (lowLightBoostAvailability == LowLightBoostAvailability.AE_MODE_ONLY || (
-                                lowLightBoostAvailability == LowLightBoostAvailability.AE_MODE_AND_GOOGLE_PLAY_SERVICES &&
-                                sessionSettings?.lowLightBoostPriority == LowLightBoostPriority.PRIORITIZE_AE_MODE
-                            )) {
-                        Log.d(TAG, "Setting LLB with CONTROL_AE_MODE_ON_LOW_LIGHT_BOOST_BRIGHTNESS_PRIORITY")
-                        val captureRequestOptions = CaptureRequestOptions.Builder()
-                            .setCaptureRequestOption(
-                                CaptureRequest.CONTROL_AE_MODE,
-                                CameraMetadata.CONTROL_AE_MODE_ON_LOW_LIGHT_BOOST_BRIGHTNESS_PRIORITY
-                            )
-                            .build()
-
-                        Camera2CameraControl.from(camera.cameraControl)
-                            .addCaptureRequestOptions(captureRequestOptions)
-                    }
-                }
-                else -> {
-                    Camera2CameraControl.from(camera.cameraControl)
-                        .setCaptureRequestOptions(CaptureRequestOptions.Builder().build())
-                }
-            }
-        }
-
-=======
->>>>>>> c99c8f40
         if (prevTransientSettings.deviceRotation
             != newTransientSettings.deviceRotation
         ) {
@@ -434,6 +399,7 @@
             camera,
             prevTransientSettings,
             newTransientSettings,
+            sessionSettings,
             camera2OptionsBuilder
         )
 
@@ -441,23 +407,47 @@
     }
 }
 
+context(CameraSessionContext)
 @ExperimentalCamera2Interop
-private fun updateCamera2RequestOptions(
+private suspend fun updateCamera2RequestOptions(
     camera: Camera,
     prevTransientSettings: TransientSessionSettings?,
     newTransientSettings: TransientSessionSettings,
+    sessionSettings: PerpetualSessionSettings.SingleCamera?,
     optionsBuilder: CaptureRequestOptions.Builder
 ) {
     var needsUpdate = false
+
     if (Build.VERSION.SDK_INT >= Build.VERSION_CODES.VANILLA_ICE_CREAM &&
         prevTransientSettings?.flashMode != newTransientSettings.flashMode
     ) {
         when (newTransientSettings.flashMode) {
             FlashMode.LOW_LIGHT_BOOST -> {
-                optionsBuilder.setCaptureRequestOption(
-                    CaptureRequest.CONTROL_AE_MODE,
-                    CameraMetadata.CONTROL_AE_MODE_ON_LOW_LIGHT_BOOST_BRIGHTNESS_PRIORITY
-                )
+                val lowLightBoostAvailability =
+                    camera.cameraInfo.getLowLightBoostAvailablity(context)
+
+                val prioritizeAeMode = lowLightBoostAvailability ==
+                    LowLightBoostAvailability.AE_MODE_AND_GOOGLE_PLAY_SERVICES &&
+                    sessionSettings?.lowLightBoostPriority ==
+                    LowLightBoostPriority.PRIORITIZE_AE_MODE
+                if (lowLightBoostAvailability == LowLightBoostAvailability.AE_MODE_ONLY ||
+                    prioritizeAeMode
+                ) {
+                    Log.d(
+                        TAG,
+                        "Setting LLB with " +
+                            "CONTROL_AE_MODE_ON_LOW_LIGHT_BOOST_BRIGHTNESS_PRIORITY"
+                    )
+                    val captureRequestOptions = CaptureRequestOptions.Builder()
+                        .setCaptureRequestOption(
+                            CaptureRequest.CONTROL_AE_MODE,
+                            CameraMetadata.CONTROL_AE_MODE_ON_LOW_LIGHT_BOOST_BRIGHTNESS_PRIORITY
+                        )
+                        .build()
+
+                    Camera2CameraControl.from(camera.cameraControl)
+                        .addCaptureRequestOptions(captureRequestOptions)
+                }
             }
             else -> {
                 optionsBuilder.clearCaptureRequestOption(CaptureRequest.CONTROL_AE_MODE)
