/*
 * Copyright (C) 2024 The Android Open Source Project
 *
 * Licensed under the Apache License, Version 2.0 (the "License");
 * you may not use this file except in compliance with the License.
 * You may obtain a copy of the License at
 *
 *      http://www.apache.org/licenses/LICENSE-2.0
 *
 * Unless required by applicable law or agreed to in writing, software
 * distributed under the License is distributed on an "AS IS" BASIS,
 * WITHOUT WARRANTIES OR CONDITIONS OF ANY KIND, either express or implied.
 * See the License for the specific language governing permissions and
 * limitations under the License.
 */
package com.google.jetpackcamera.core.camera

import android.Manifest
import android.content.ContentValues
import android.content.Context
import android.content.pm.PackageManager
import android.graphics.Rect
import android.hardware.camera2.CameraCaptureSession
import android.hardware.camera2.CameraMetadata
import android.hardware.camera2.CaptureRequest
import android.hardware.camera2.CaptureResult
import android.hardware.camera2.TotalCaptureResult
import android.net.Uri
import android.os.Build
import android.os.SystemClock
import android.provider.MediaStore
import android.util.Log
import android.util.Range
import android.util.Size
import androidx.annotation.OptIn
import androidx.camera.camera2.interop.Camera2CameraControl
import androidx.camera.camera2.interop.Camera2CameraInfo
import androidx.camera.camera2.interop.Camera2Interop
import androidx.camera.camera2.interop.CaptureRequestOptions
import androidx.camera.camera2.interop.ExperimentalCamera2Interop
import androidx.camera.core.Camera
import androidx.camera.core.CameraControl
import androidx.camera.core.CameraEffect
import androidx.camera.core.CameraInfo
import androidx.camera.core.FocusMeteringAction
import androidx.camera.core.ImageCapture
import androidx.camera.core.Preview
import androidx.camera.core.SurfaceOrientedMeteringPointFactory
import androidx.camera.core.TorchState
import androidx.camera.core.UseCaseGroup
import androidx.camera.core.ViewPort
import androidx.camera.core.resolutionselector.AspectRatioStrategy
import androidx.camera.core.resolutionselector.ResolutionSelector
import androidx.camera.video.FallbackStrategy
import androidx.camera.video.FileDescriptorOutputOptions
import androidx.camera.video.FileOutputOptions
import androidx.camera.video.MediaStoreOutputOptions
import androidx.camera.video.PendingRecording
import androidx.camera.video.QualitySelector
import androidx.camera.video.Recorder
import androidx.camera.video.Recording
import androidx.camera.video.VideoCapture
import androidx.camera.video.VideoRecordEvent
import androidx.camera.video.VideoRecordEvent.Finalize.ERROR_DURATION_LIMIT_REACHED
import androidx.camera.video.VideoRecordEvent.Finalize.ERROR_NONE
import androidx.core.content.ContextCompat
import androidx.core.content.ContextCompat.checkSelfPermission
import androidx.lifecycle.asFlow
import com.google.jetpackcamera.core.camera.effects.SingleSurfaceForcingEffect
import com.google.jetpackcamera.settings.model.AspectRatio
<<<<<<< HEAD
import com.google.jetpackcamera.settings.model.CameraZoomState
import com.google.jetpackcamera.settings.model.CaptureMode
=======
>>>>>>> e610e53b
import com.google.jetpackcamera.settings.model.DeviceRotation
import com.google.jetpackcamera.settings.model.DynamicRange
import com.google.jetpackcamera.settings.model.FlashMode
import com.google.jetpackcamera.settings.model.ImageOutputFormat
import com.google.jetpackcamera.settings.model.LensFacing
import com.google.jetpackcamera.settings.model.LowLightBoostState
import com.google.jetpackcamera.settings.model.StabilizationMode
import com.google.jetpackcamera.settings.model.StreamConfig
import com.google.jetpackcamera.settings.model.VideoQuality
import com.google.jetpackcamera.settings.model.VideoQuality.FHD
import com.google.jetpackcamera.settings.model.VideoQuality.HD
import com.google.jetpackcamera.settings.model.VideoQuality.SD
import com.google.jetpackcamera.settings.model.VideoQuality.UHD
import java.io.File
import java.util.Date
import java.util.concurrent.Executor
import kotlin.coroutines.ContinuationInterceptor
import kotlin.math.abs
import kotlin.time.Duration.Companion.milliseconds
import kotlinx.atomicfu.atomic
import kotlinx.coroutines.CoroutineDispatcher
import kotlinx.coroutines.asExecutor
import kotlinx.coroutines.channels.Channel
import kotlinx.coroutines.coroutineScope
import kotlinx.coroutines.currentCoroutineContext
import kotlinx.coroutines.flow.StateFlow
import kotlinx.coroutines.flow.asStateFlow
import kotlinx.coroutines.flow.collectLatest
import kotlinx.coroutines.flow.combine
import kotlinx.coroutines.flow.distinctUntilChanged
import kotlinx.coroutines.flow.drop
import kotlinx.coroutines.flow.filterNotNull
import kotlinx.coroutines.flow.first
import kotlinx.coroutines.flow.map
import kotlinx.coroutines.flow.onCompletion
import kotlinx.coroutines.flow.update
import kotlinx.coroutines.launch

private const val TAG = "CameraSession"
private val QUALITY_RANGE_MAP = mapOf(
    UHD to Range.create(2160, 4319),
    FHD to Range.create(1080, 1439),
    HD to Range.create(720, 1079),
    SD to Range.create(241, 719)
)

context(CameraSessionContext)
internal suspend fun runSingleCameraSession(
    sessionSettings: PerpetualSessionSettings.SingleCamera,
    useCaseMode: CameraUseCase.UseCaseMode,
    // TODO(tm): ImageCapture should go through an event channel like VideoCapture
    onImageCaptureCreated: (ImageCapture) -> Unit = {},
    onSetZoomRatioMap: (Map<LensFacing, Float>) -> Unit = { _ -> }
) = coroutineScope {
    Log.d(TAG, "Starting new single camera session")

    val initialCameraSelector = transientSettings.filterNotNull().first()
        .primaryLensFacing.toCameraSelector()

    val videoCaptureUseCase = when (useCaseMode) {
        CameraUseCase.UseCaseMode.STANDARD, CameraUseCase.UseCaseMode.VIDEO_ONLY ->
            createVideoUseCase(
                cameraProvider.getCameraInfo(initialCameraSelector),
                sessionSettings.aspectRatio,
                sessionSettings.targetFrameRate,
                sessionSettings.stabilizationMode,
                sessionSettings.dynamicRange,
                sessionSettings.videoQuality,
                backgroundDispatcher
            )

        else -> {
            null
        }
    }

    launch {
        processVideoControlEvents(
            videoCaptureUseCase,
            captureTypeSuffix = when (sessionSettings.streamConfig) {
                StreamConfig.MULTI_STREAM -> "MultiStream"
                StreamConfig.SINGLE_STREAM -> "SingleStream"
            }
        )
    }

    transientSettings.filterNotNull().distinctUntilChanged { old, new ->
        old.primaryLensFacing == new.primaryLensFacing
    }.collectLatest { currentTransientSettings ->
        cameraProvider.unbindAll()
        val currentCameraSelector = currentTransientSettings.primaryLensFacing.toCameraSelector()
        val useCaseGroup = createUseCaseGroup(
            cameraInfo = cameraProvider.getCameraInfo(currentCameraSelector),
            videoCaptureUseCase = videoCaptureUseCase,
            initialTransientSettings = currentTransientSettings,
            stabilizationMode = sessionSettings.stabilizationMode,
            aspectRatio = sessionSettings.aspectRatio,
            dynamicRange = sessionSettings.dynamicRange,
            imageFormat = sessionSettings.imageFormat,
            useCaseMode = useCaseMode,
            effect = when (sessionSettings.streamConfig) {
                StreamConfig.SINGLE_STREAM -> SingleSurfaceForcingEffect(this@coroutineScope)
                StreamConfig.MULTI_STREAM -> null
            }
        ).apply {
            getImageCapture()?.let(onImageCaptureCreated)
        }

        cameraProvider.runWith(
            currentCameraSelector,
            useCaseGroup
        ) { camera ->
            Log.d(TAG, "Camera session started")

            launch {
                processFocusMeteringEvents(camera.cameraControl)
            }

            launch {
                camera.cameraInfo.torchState.asFlow().collectLatest { torchState ->
                    currentCameraState.update { old ->
                        old.copy(torchEnabled = torchState == TorchState.ON)
                    }
                }
            }

<<<<<<< HEAD
            // update camerastate to mirror current zoomstate
            launch {
                /*
                TODO bug?? Flaky behavior here.  does not always update zoomstate properly when:
                switching HDR on or off on front lens
                Setting aspect ratio on either lens...
                basically anything that restarts the session
                 */
                camera.cameraInfo.zoomState.asFlow()
                    .filterNotNull()
                    .distinctUntilChanged()
                    .onCompletion {
                        // save current zoom state to current camera settings when changing cameras
                        onSetZoomRatioMap(
                            currentCameraState.value.zoomRatios
                        )
                    }.collectLatest { zoomState ->
                        currentCameraState.update { old ->
                            old.copy(
                                zoomRatios = old.zoomRatios.toMutableMap().apply {
                                    put(camera.cameraInfo.appLensFacing, zoomState.zoomRatio)
                                },
                                linearZoomScales = old.linearZoomScales.toMutableMap().apply {
                                    put(camera.cameraInfo.appLensFacing, zoomState.linearZoom)
                                }
                            )
                        }
                    }
            }

            launch {
                // Immediately Apply camera zoom from current settings when opening a new camera
                camera.cameraControl.setZoomRatio(
                    currentTransientSettings.zoomRatios[camera.cameraInfo.appLensFacing] ?: 1f
                )
                Log.d(
                    TAG,
                    "Starting camera ${camera.cameraInfo.appLensFacing} at zoom ratio ${camera.cameraInfo.zoomState.value?.zoomRatio}"
                )

                // Apply camera zoom changes
                zoomChanges.drop(1).filterNotNull().collectLatest { zoomChange ->
                    val currentZoomState = camera.cameraInfo.zoomState.asFlow().first()
                    when (zoomChange) {
                        is CameraZoomState.Ratio -> {
                            camera.cameraControl.setZoomRatio(
                                zoomChange.value.coerceIn(
                                    currentZoomState.minZoomRatio,
                                    currentZoomState.maxZoomRatio
                                )
                            )
                        }

                        is CameraZoomState.Linear -> {
                            camera.cameraControl.setLinearZoom(zoomChange.value)
                        }

                        is CameraZoomState.Scale -> {
                            val newRatio =
                                (currentZoomState.zoomRatio * zoomChange.value).coerceIn(
                                    currentZoomState.minZoomRatio,
                                    currentZoomState.maxZoomRatio
                                )
                            camera.cameraControl.setZoomRatio(newRatio)
                        }
=======
            if (videoCaptureUseCase != null) {
                val videoQuality = getVideoQualityFromResolution(
                    videoCaptureUseCase.resolutionInfo?.resolution
                )
                if (videoQuality != sessionSettings.videoQuality) {
                    Log.e(
                        TAG,
                        "Failed to select video quality: $sessionSettings.videoQuality. " +
                            "Fallback: $videoQuality"
                    )
                }
                launch {
                    currentCameraState.update { old ->
                        old.copy(
                            videoQualityInfo = VideoQualityInfo(
                                videoQuality,
                                getWidthFromCropRect(videoCaptureUseCase.resolutionInfo?.cropRect),
                                getHeightFromCropRect(videoCaptureUseCase.resolutionInfo?.cropRect)
                            )
                        )
>>>>>>> e610e53b
                    }
                }
            }

            applyDeviceRotation(currentTransientSettings.deviceRotation, useCaseGroup)
            processTransientSettingEvents(
                camera,
                useCaseGroup,
                currentTransientSettings,
                transientSettings
            )
        }
    }
}

context(CameraSessionContext)
@OptIn(ExperimentalCamera2Interop::class)
internal suspend fun processTransientSettingEvents(
    camera: Camera,
    useCaseGroup: UseCaseGroup,
    initialTransientSettings: TransientSessionSettings,
    transientSettings: StateFlow<TransientSessionSettings?>
) {
    var prevTransientSettings = initialTransientSettings
    val isFrontFacing = camera.cameraInfo.appLensFacing == LensFacing.FRONT
    var torchOn = false
    fun setTorch(newTorchOn: Boolean) {
        if (newTorchOn != torchOn) {
            camera.cameraControl.enableTorch(newTorchOn)
            torchOn = newTorchOn
        }
    }
    combine(
        transientSettings.filterNotNull(),
        currentCameraState.asStateFlow()
    ) { newTransientSettings, cameraState ->
        return@combine Pair(newTransientSettings, cameraState)
    }.collectLatest {
        val newTransientSettings = it.first
        val cameraState = it.second

        // todo(): How should we handle torch on Auto FlashMode?
        // enable torch only while recording is in progress
        if ((cameraState.videoRecordingState !is VideoRecordingState.Inactive) &&
            newTransientSettings.flashMode == FlashMode.ON &&
            !isFrontFacing
        ) {
            setTorch(true)
        } else {
            setTorch(false)
        }

        // apply camera torch mode to image capture
        useCaseGroup.getImageCapture()?.let { imageCapture ->
            if (prevTransientSettings.flashMode != newTransientSettings.flashMode) {
                setFlashModeInternal(
                    imageCapture = imageCapture,
                    flashMode = newTransientSettings.flashMode,
                    isFrontFacing = camera.cameraInfo.appLensFacing == LensFacing.FRONT
                )
            }
        }

        if (Build.VERSION.SDK_INT >= Build.VERSION_CODES.VANILLA_ICE_CREAM &&
            prevTransientSettings.flashMode != newTransientSettings.flashMode
        ) {
            when (newTransientSettings.flashMode) {
                FlashMode.LOW_LIGHT_BOOST -> {
                    val captureRequestOptions = CaptureRequestOptions.Builder()
                        .setCaptureRequestOption(
                            CaptureRequest.CONTROL_AE_MODE,
                            CameraMetadata.CONTROL_AE_MODE_ON_LOW_LIGHT_BOOST_BRIGHTNESS_PRIORITY
                        )
                        .build()

                    Camera2CameraControl.from(camera.cameraControl)
                        .addCaptureRequestOptions(captureRequestOptions)
                }
                else -> {
                    Camera2CameraControl.from(camera.cameraControl)
                        .setCaptureRequestOptions(CaptureRequestOptions.Builder().build())
                }
            }
        }

        if (prevTransientSettings.deviceRotation
            != newTransientSettings.deviceRotation
        ) {
            Log.d(
                TAG,
                "Updating device rotation from " +
                    "${prevTransientSettings.deviceRotation} -> " +
                    "${newTransientSettings.deviceRotation}"
            )
            applyDeviceRotation(newTransientSettings.deviceRotation, useCaseGroup)
        }

        prevTransientSettings = newTransientSettings
    }
}

internal fun applyDeviceRotation(deviceRotation: DeviceRotation, useCaseGroup: UseCaseGroup) {
    val targetRotation = deviceRotation.toUiSurfaceRotation()
    useCaseGroup.useCases.forEach {
        when (it) {
            is Preview -> {
                // Preview's target rotation should not be updated with device rotation.
                // Instead, preview rotation should match the display rotation.
                // When Preview is created, it is initialized with the display rotation.
                // This will need to be updated separately if the display rotation is not
                // locked. Currently the app is locked to portrait orientation.
            }

            is ImageCapture -> {
                it.targetRotation = targetRotation
            }

            is VideoCapture<*> -> {
                it.targetRotation = targetRotation
            }
        }
    }
}

context(CameraSessionContext)
internal fun createUseCaseGroup(
    cameraInfo: CameraInfo,
    initialTransientSettings: TransientSessionSettings,
    stabilizationMode: StabilizationMode,
    aspectRatio: AspectRatio,
    videoCaptureUseCase: VideoCapture<Recorder>?,
    dynamicRange: DynamicRange,
    imageFormat: ImageOutputFormat,
    useCaseMode: CameraUseCase.UseCaseMode,
    effect: CameraEffect? = null
): UseCaseGroup {
    val previewUseCase =
        createPreviewUseCase(
            cameraInfo,
            aspectRatio,
            stabilizationMode
        )
    val imageCaptureUseCase = if (useCaseMode != CameraUseCase.UseCaseMode.VIDEO_ONLY) {
        createImageUseCase(cameraInfo, aspectRatio, dynamicRange, imageFormat)
    } else {
        null
    }

    imageCaptureUseCase?.let {
        setFlashModeInternal(
            imageCapture = imageCaptureUseCase,
            flashMode = initialTransientSettings.flashMode,
            isFrontFacing = cameraInfo.appLensFacing == LensFacing.FRONT
        )
    }

    return UseCaseGroup.Builder().apply {
        Log.d(
            TAG,
            "Setting initial device rotation to ${initialTransientSettings.deviceRotation}"
        )
        setViewPort(
            ViewPort.Builder(
                aspectRatio.ratio,
                // Initialize rotation to Preview's rotation, which comes from Display rotation
                previewUseCase.targetRotation
            ).build()
        )
        addUseCase(previewUseCase)
        imageCaptureUseCase?.let {
            if (dynamicRange == DynamicRange.SDR ||
                imageFormat == ImageOutputFormat.JPEG_ULTRA_HDR
            ) {
                addUseCase(imageCaptureUseCase)
            }
        }

        // Not to bind VideoCapture when Ultra HDR is enabled to keep the app design simple.
        videoCaptureUseCase?.let {
            if (imageFormat == ImageOutputFormat.JPEG) {
                addUseCase(videoCaptureUseCase)
            }
        }

        effect?.let { addEffect(it) }
    }.build()
}

private fun getVideoQualityFromResolution(resolution: Size?): VideoQuality {
    return resolution?.let { res ->
        QUALITY_RANGE_MAP.firstNotNullOfOrNull {
            if (it.value.contains(res.height)) it.key else null
        }
    } ?: VideoQuality.UNSPECIFIED
}

private fun getWidthFromCropRect(cropRect: Rect?): Int {
    if (cropRect == null) {
        return 0
    }
    return abs(cropRect.top - cropRect.bottom)
}

private fun getHeightFromCropRect(cropRect: Rect?): Int {
    if (cropRect == null) {
        return 0
    }
    return abs(cropRect.left - cropRect.right)
}

private fun createImageUseCase(
    cameraInfo: CameraInfo,
    aspectRatio: AspectRatio,
    dynamicRange: DynamicRange,
    imageFormat: ImageOutputFormat
): ImageCapture {
    val builder = ImageCapture.Builder()
    builder.setResolutionSelector(
        getResolutionSelector(cameraInfo.sensorLandscapeRatio, aspectRatio)
    )
    if (dynamicRange != DynamicRange.SDR && imageFormat == ImageOutputFormat.JPEG_ULTRA_HDR
    ) {
        builder.setOutputFormat(ImageCapture.OUTPUT_FORMAT_JPEG_ULTRA_HDR)
    }
    return builder.build()
}

internal fun createVideoUseCase(
    cameraInfo: CameraInfo,
    aspectRatio: AspectRatio,
    targetFrameRate: Int,
    stabilizationMode: StabilizationMode,
    dynamicRange: DynamicRange,
    videoQuality: VideoQuality,
    backgroundDispatcher: CoroutineDispatcher
): VideoCapture<Recorder> {
    val sensorLandscapeRatio = cameraInfo.sensorLandscapeRatio
    val recorder = Recorder.Builder()
        .setAspectRatio(
            getAspectRatioForUseCase(sensorLandscapeRatio, aspectRatio)
        )
        .setExecutor(backgroundDispatcher.asExecutor())
        .apply {
            videoQuality.toQuality()?.let { quality ->
                // No fallback strategy is used. The app will crash if the quality is unsupported
                setQualitySelector(
                    QualitySelector.from(
                        quality,
                        FallbackStrategy.lowerQualityOrHigherThan(quality)
                    )
                )
            }
        }.build()

    return VideoCapture.Builder(recorder).apply {
        // set video stabilization
        if (stabilizationMode == StabilizationMode.HIGH_QUALITY) {
            setVideoStabilizationEnabled(true)
        }
        // set target fps
        if (targetFrameRate != TARGET_FPS_AUTO) {
            setTargetFrameRate(Range(targetFrameRate, targetFrameRate))
        }

        setDynamicRange(dynamicRange.toCXDynamicRange())
    }.build()
}

private fun getAspectRatioForUseCase(sensorLandscapeRatio: Float, aspectRatio: AspectRatio): Int =
    when (aspectRatio) {
        AspectRatio.THREE_FOUR -> androidx.camera.core.AspectRatio.RATIO_4_3
        AspectRatio.NINE_SIXTEEN -> androidx.camera.core.AspectRatio.RATIO_16_9
        else -> {
            // Choose the aspect ratio which maximizes FOV by being closest to the sensor ratio
            if (
                abs(sensorLandscapeRatio - AspectRatio.NINE_SIXTEEN.landscapeRatio.toFloat()) <
                abs(sensorLandscapeRatio - AspectRatio.THREE_FOUR.landscapeRatio.toFloat())
            ) {
                androidx.camera.core.AspectRatio.RATIO_16_9
            } else {
                androidx.camera.core.AspectRatio.RATIO_4_3
            }
        }
    }

context(CameraSessionContext)
private fun createPreviewUseCase(
    cameraInfo: CameraInfo,
    aspectRatio: AspectRatio,
    stabilizationMode: StabilizationMode
): Preview = Preview.Builder().apply {
    updateCameraStateWithCaptureResults(targetCameraInfo = cameraInfo)

    // set preview stabilization
    when (stabilizationMode) {
        StabilizationMode.ON -> setPreviewStabilizationEnabled(true)
        StabilizationMode.OPTICAL -> setOpticalStabilizationModeEnabled(true)
        StabilizationMode.OFF -> setOpticalStabilizationModeEnabled(false)
        StabilizationMode.HIGH_QUALITY -> {} // No-op. Handled by VideoCapture use case.
        else -> throw UnsupportedOperationException(
            "Unexpected stabilization mode: $stabilizationMode. Stabilization mode should always " +
                "an explicit mode, such as ON, OPTICAL, OFF or HIGH_QUALITY"
        )
    }

    setResolutionSelector(
        getResolutionSelector(cameraInfo.sensorLandscapeRatio, aspectRatio)
    )
}.build()
    .apply {
        setSurfaceProvider { surfaceRequest ->
            surfaceRequests.update { surfaceRequest }
        }
    }

@OptIn(ExperimentalCamera2Interop::class)
private fun Preview.Builder.setOpticalStabilizationModeEnabled(enabled: Boolean): Preview.Builder {
    Camera2Interop.Extender(this)
        .setCaptureRequestOption(
            CaptureRequest.LENS_OPTICAL_STABILIZATION_MODE,
            if (enabled) {
                CaptureRequest.LENS_OPTICAL_STABILIZATION_MODE_ON
            } else {
                CaptureRequest.LENS_OPTICAL_STABILIZATION_MODE_OFF
            }
        )
    return this
}

private fun getResolutionSelector(
    sensorLandscapeRatio: Float,
    aspectRatio: AspectRatio
): ResolutionSelector {
    val aspectRatioStrategy = when (aspectRatio) {
        AspectRatio.THREE_FOUR -> AspectRatioStrategy.RATIO_4_3_FALLBACK_AUTO_STRATEGY
        AspectRatio.NINE_SIXTEEN -> AspectRatioStrategy.RATIO_16_9_FALLBACK_AUTO_STRATEGY
        else -> {
            // Choose the resolution selector strategy which maximizes FOV by being closest
            // to the sensor aspect ratio
            if (
                abs(sensorLandscapeRatio - AspectRatio.NINE_SIXTEEN.landscapeRatio.toFloat()) <
                abs(sensorLandscapeRatio - AspectRatio.THREE_FOUR.landscapeRatio.toFloat())
            ) {
                AspectRatioStrategy.RATIO_16_9_FALLBACK_AUTO_STRATEGY
            } else {
                AspectRatioStrategy.RATIO_4_3_FALLBACK_AUTO_STRATEGY
            }
        }
    }
    return ResolutionSelector.Builder().setAspectRatioStrategy(aspectRatioStrategy).build()
}

context(CameraSessionContext)
private fun setFlashModeInternal(
    imageCapture: ImageCapture,
    flashMode: FlashMode,
    isFrontFacing: Boolean
) {
    val isScreenFlashRequired =
        isFrontFacing && (flashMode == FlashMode.ON || flashMode == FlashMode.AUTO)

    if (isScreenFlashRequired) {
        imageCapture.screenFlash = object : ImageCapture.ScreenFlash {
            override fun apply(
                expirationTimeMillis: Long,
                listener: ImageCapture.ScreenFlashListener
            ) {
                Log.d(TAG, "ImageCapture.ScreenFlash: apply")
                screenFlashEvents.trySend(
                    CameraUseCase.ScreenFlashEvent(CameraUseCase.ScreenFlashEvent.Type.APPLY_UI) {
                        listener.onCompleted()
                    }
                )
            }

            override fun clear() {
                Log.d(TAG, "ImageCapture.ScreenFlash: clear")
                screenFlashEvents.trySend(
                    CameraUseCase.ScreenFlashEvent(CameraUseCase.ScreenFlashEvent.Type.CLEAR_UI) {}
                )
            }
        }
    }

    imageCapture.flashMode = when (flashMode) {
        FlashMode.OFF -> ImageCapture.FLASH_MODE_OFF // 2

        FlashMode.ON -> if (isScreenFlashRequired) {
            ImageCapture.FLASH_MODE_SCREEN // 3
        } else {
            ImageCapture.FLASH_MODE_ON // 1
        }

        FlashMode.AUTO -> if (isScreenFlashRequired) {
            ImageCapture.FLASH_MODE_SCREEN // 3
        } else {
            ImageCapture.FLASH_MODE_AUTO // 0
        }

        FlashMode.LOW_LIGHT_BOOST -> ImageCapture.FLASH_MODE_OFF // 2
    }
    Log.d(TAG, "Set flash mode to: ${imageCapture.flashMode}")
}

private fun getPendingRecording(
    context: Context,
    videoCaptureUseCase: VideoCapture<Recorder>,
    maxDurationMillis: Long,
    captureTypeSuffix: String,
    videoCaptureUri: Uri?,
    shouldUseUri: Boolean,
    onVideoRecord: (CameraUseCase.OnVideoRecordEvent) -> Unit
): PendingRecording? {
    Log.d(TAG, "getPendingRecording")

    return if (shouldUseUri) {
        if (Build.VERSION.SDK_INT >= Build.VERSION_CODES.O) {
            try {
                videoCaptureUseCase.output.prepareRecording(
                    context,
                    FileDescriptorOutputOptions.Builder(
                        context.applicationContext.contentResolver.openFileDescriptor(
                            videoCaptureUri!!,
                            "rw"
                        )!!
                    ).build()
                )
            } catch (e: Exception) {
                onVideoRecord(
                    CameraUseCase.OnVideoRecordEvent.OnVideoRecordError(e)
                )
                null
            }
        } else {
            if (videoCaptureUri?.scheme == "file") {
                val fileOutputOptions = FileOutputOptions.Builder(
                    File(videoCaptureUri.path!!)
                ).build()
                videoCaptureUseCase.output.prepareRecording(context, fileOutputOptions)
            } else {
                onVideoRecord(
                    CameraUseCase.OnVideoRecordEvent.OnVideoRecordError(
                        RuntimeException("Uri scheme not supported.")
                    )
                )
                null
            }
        }
    } else {
        val name = "JCA-recording-${Date()}-$captureTypeSuffix.mp4"
        val contentValues =
            ContentValues().apply {
                put(MediaStore.Video.Media.DISPLAY_NAME, name)
            }
        val mediaStoreOutput =
            MediaStoreOutputOptions.Builder(
                context.contentResolver,
                MediaStore.Video.Media.EXTERNAL_CONTENT_URI
            )
                .setDurationLimitMillis(maxDurationMillis)
                .setContentValues(contentValues)
                .build()
        videoCaptureUseCase.output.prepareRecording(context, mediaStoreOutput)
    }
}

context(CameraSessionContext)
private suspend fun startVideoRecordingInternal(
    initialMuted: Boolean,
    context: Context,
    pendingRecord: PendingRecording,
    maxDurationMillis: Long,
    onVideoRecord: (CameraUseCase.OnVideoRecordEvent) -> Unit
): Recording {
    Log.d(TAG, "recordVideo")
    // todo(b/336886716): default setting to enable or disable audio when permission is granted
    // set the camerastate to starting
    currentCameraState.update { old ->
        old.copy(videoRecordingState = VideoRecordingState.Starting)
    }

    // ok. there is a difference between MUTING and ENABLING audio
    // audio must be enabled in order to be muted
    // if the video recording isn't started with audio enabled, you will not be able to un-mute it
    // the toggle should only affect whether or not the audio is muted.
    // the permission will determine whether or not the audio is enabled.
    val audioEnabled = checkSelfPermission(
        context,
        Manifest.permission.RECORD_AUDIO
    ) == PackageManager.PERMISSION_GRANTED

    pendingRecord.apply {
        if (audioEnabled) {
            withAudioEnabled()
        }
    }
        .asPersistentRecording()

    val callbackExecutor: Executor =
        (
            currentCoroutineContext()[ContinuationInterceptor] as?
                CoroutineDispatcher
            )?.asExecutor() ?: ContextCompat.getMainExecutor(context)
    return pendingRecord.start(callbackExecutor) { onVideoRecordEvent ->
        Log.d(TAG, onVideoRecordEvent.toString())
        when (onVideoRecordEvent) {
            is VideoRecordEvent.Start -> {
                currentCameraState.update { old ->
                    old.copy(
                        videoRecordingState = VideoRecordingState.Active.Recording(
                            audioAmplitude = onVideoRecordEvent.recordingStats.audioStats
                                .audioAmplitude,
                            maxDurationMillis = maxDurationMillis,
                            elapsedTimeNanos = onVideoRecordEvent.recordingStats
                                .recordedDurationNanos
                        )
                    )
                }
            }

            is VideoRecordEvent.Pause -> {
                currentCameraState.update { old ->
                    old.copy(
                        videoRecordingState = VideoRecordingState.Active.Paused(
                            audioAmplitude = onVideoRecordEvent.recordingStats.audioStats
                                .audioAmplitude,
                            maxDurationMillis = maxDurationMillis,
                            elapsedTimeNanos = onVideoRecordEvent.recordingStats
                                .recordedDurationNanos
                        )
                    )
                }
            }

            is VideoRecordEvent.Resume -> {
                currentCameraState.update { old ->
                    old.copy(
                        videoRecordingState = VideoRecordingState.Active.Recording(
                            audioAmplitude = onVideoRecordEvent.recordingStats.audioStats
                                .audioAmplitude,
                            maxDurationMillis = maxDurationMillis,
                            elapsedTimeNanos = onVideoRecordEvent.recordingStats
                                .recordedDurationNanos
                        )
                    )
                }
            }

            is VideoRecordEvent.Status -> {
                currentCameraState.update { old ->
                    // don't want to change state from paused to recording if status changes while paused
                    if (old.videoRecordingState is VideoRecordingState.Active.Paused) {
                        old.copy(
                            videoRecordingState = VideoRecordingState.Active.Paused(
                                audioAmplitude = onVideoRecordEvent.recordingStats.audioStats
                                    .audioAmplitude,
                                maxDurationMillis = maxDurationMillis,
                                elapsedTimeNanos = onVideoRecordEvent.recordingStats
                                    .recordedDurationNanos
                            )
                        )
                    } else {
                        old.copy(
                            videoRecordingState = VideoRecordingState.Active.Recording(
                                audioAmplitude = onVideoRecordEvent.recordingStats.audioStats
                                    .audioAmplitude,
                                maxDurationMillis = maxDurationMillis,
                                elapsedTimeNanos = onVideoRecordEvent.recordingStats
                                    .recordedDurationNanos
                            )
                        )
                    }
                }
            }

            is VideoRecordEvent.Finalize -> {
                when (onVideoRecordEvent.error) {
                    ERROR_NONE -> {
                        // update recording state to inactive with the final values of the recording.
                        currentCameraState.update { old ->
                            old.copy(
                                videoRecordingState = VideoRecordingState.Inactive(
                                    finalElapsedTimeNanos = onVideoRecordEvent.recordingStats
                                        .recordedDurationNanos
                                )
                            )
                        }
                        onVideoRecord(
                            CameraUseCase.OnVideoRecordEvent.OnVideoRecorded(
                                onVideoRecordEvent.outputResults.outputUri
                            )
                        )
                    }

                    ERROR_DURATION_LIMIT_REACHED -> {
                        currentCameraState.update { old ->
                            old.copy(
                                videoRecordingState = VideoRecordingState.Inactive(
                                    finalElapsedTimeNanos = maxDurationMillis.milliseconds
                                        .inWholeNanoseconds
                                )
                            )
                        }

                        onVideoRecord(
                            CameraUseCase.OnVideoRecordEvent.OnVideoRecorded(
                                onVideoRecordEvent.outputResults.outputUri
                            )
                        )
                    }

                    else -> {
                        onVideoRecord(
                            CameraUseCase.OnVideoRecordEvent.OnVideoRecordError(
                                RuntimeException(
                                    "Recording finished with error: ${onVideoRecordEvent.error}",
                                    onVideoRecordEvent.cause
                                )
                            )
                        )
                        currentCameraState.update { old ->
                            old.copy(
                                videoRecordingState = VideoRecordingState.Inactive(
                                    finalElapsedTimeNanos = onVideoRecordEvent.recordingStats
                                        .recordedDurationNanos
                                )
                            )
                        }
                    }
                }
            }
        }
    }.apply {
        mute(initialMuted)
    }
}

context(CameraSessionContext)
private suspend fun runVideoRecording(
    videoCapture: VideoCapture<Recorder>,
    captureTypeSuffix: String,
    context: Context,
    maxDurationMillis: Long,
    transientSettings: StateFlow<TransientSessionSettings?>,
    videoCaptureUri: Uri?,
    videoControlEvents: Channel<VideoCaptureControlEvent>,
    shouldUseUri: Boolean,
    onVideoRecord: (CameraUseCase.OnVideoRecordEvent) -> Unit
) = coroutineScope {
    var currentSettings = transientSettings.filterNotNull().first()

    getPendingRecording(
        context,
        videoCapture,
        maxDurationMillis,
        captureTypeSuffix,
        videoCaptureUri,
        shouldUseUri,
        onVideoRecord
    )?.let {
        startVideoRecordingInternal(
            initialMuted = currentSettings.isAudioMuted,
            context = context,
            pendingRecord = it,
            maxDurationMillis = maxDurationMillis,
            onVideoRecord = onVideoRecord
        ).use { recording ->
            val recordingSettingsUpdater = launch {
                fun TransientSessionSettings.isFlashModeOn() = flashMode == FlashMode.ON

                transientSettings.filterNotNull()
                    .collectLatest { newTransientSettings ->
                        if (currentSettings.isAudioMuted != newTransientSettings.isAudioMuted) {
                            recording.mute(newTransientSettings.isAudioMuted)
                        }
                        if (currentSettings.isFlashModeOn() !=
                            newTransientSettings.isFlashModeOn()
                        ) {
                            currentSettings = newTransientSettings
                        }
                    }
            }

            for (event in videoControlEvents) {
                when (event) {
                    is VideoCaptureControlEvent.StartRecordingEvent ->
                        throw IllegalStateException("A recording is already in progress")

                    VideoCaptureControlEvent.StopRecordingEvent -> {
                        recordingSettingsUpdater.cancel()
                        break
                    }

                    VideoCaptureControlEvent.PauseRecordingEvent -> recording.pause()
                    VideoCaptureControlEvent.ResumeRecordingEvent -> recording.resume()
                }
            }
        }
    }
}

context(CameraSessionContext)
internal suspend fun processFocusMeteringEvents(cameraControl: CameraControl) {
    surfaceRequests.map { surfaceRequest ->
        surfaceRequest?.resolution?.run {
            Log.d(
                TAG,
                "Waiting to process focus points for surface with resolution: " +
                    "$width x $height"
            )
            SurfaceOrientedMeteringPointFactory(width.toFloat(), height.toFloat())
        }
    }.collectLatest { meteringPointFactory ->
        for (event in focusMeteringEvents) {
            meteringPointFactory?.apply {
                Log.d(TAG, "tapToFocus, processing event: $event")
                val meteringPoint = createPoint(event.x, event.y)
                val action = FocusMeteringAction.Builder(meteringPoint).build()
                cameraControl.startFocusAndMetering(action)
            } ?: run {
                Log.w(TAG, "Ignoring event due to no SurfaceRequest: $event")
            }
        }
    }
}

context(CameraSessionContext)
internal suspend fun processVideoControlEvents(
    videoCapture: VideoCapture<Recorder>?,
    captureTypeSuffix: String
) = coroutineScope {
    for (event in videoCaptureControlEvents) {
        when (event) {
            is VideoCaptureControlEvent.StartRecordingEvent -> {
                if (videoCapture == null) {
                    throw RuntimeException(
                        "Attempted video recording with null videoCapture"
                    )
                }
                runVideoRecording(
                    videoCapture,
                    captureTypeSuffix,
                    context,
                    event.maxVideoDuration,
                    transientSettings,
                    event.videoCaptureUri,
                    videoCaptureControlEvents,
                    event.shouldUseUri,
                    event.onVideoRecord
                )
            }

            else -> {}
        }
    }
}

/**
 * Applies a CaptureCallback to the provided image capture builder
 */
context(CameraSessionContext)
@OptIn(ExperimentalCamera2Interop::class)
private fun Preview.Builder.updateCameraStateWithCaptureResults(
    targetCameraInfo: CameraInfo
): Preview.Builder {
    val isFirstFrameTimestampUpdated = atomic(false)
    val targetCameraLogicalId = Camera2CameraInfo.from(targetCameraInfo).cameraId
    Camera2Interop.Extender(this).setSessionCaptureCallback(
        object : CameraCaptureSession.CaptureCallback() {
            override fun onCaptureCompleted(
                session: CameraCaptureSession,
                request: CaptureRequest,
                result: TotalCaptureResult
            ) {
                super.onCaptureCompleted(session, request, result)

                if (Build.VERSION.SDK_INT >= Build.VERSION_CODES.VANILLA_ICE_CREAM) {
                    val nativeBoostState = result.get(CaptureResult.CONTROL_LOW_LIGHT_BOOST_STATE)
                    val boostState = when (nativeBoostState) {
                        CameraMetadata.CONTROL_LOW_LIGHT_BOOST_STATE_ACTIVE ->
                            LowLightBoostState.ACTIVE
                        else -> LowLightBoostState.INACTIVE
                    }
                    currentCameraState.update { old ->
                        if (old.lowLightBoostState != boostState) {
                            old.copy(lowLightBoostState = boostState)
                        } else {
                            old
                        }
                    }
                }

                val logicalCameraId = session.device.id
                if (logicalCameraId != targetCameraLogicalId) return
                try {
                    val physicalCameraId = if (Build.VERSION.SDK_INT >= Build.VERSION_CODES.Q) {
                        result.get(CaptureResult.LOGICAL_MULTI_CAMERA_ACTIVE_PHYSICAL_ID)
                    } else {
                        null
                    }
                    currentCameraState.update { old ->
                        if (old.debugInfo.logicalCameraId != logicalCameraId ||
                            old.debugInfo.physicalCameraId != physicalCameraId
                        ) {
                            old.copy(
                                debugInfo = DebugInfo(logicalCameraId, physicalCameraId)
                            )
                        } else {
                            old
                        }
                    }
                    if (!isFirstFrameTimestampUpdated.value) {
                        currentCameraState.update { old ->
                            old.copy(
                                sessionFirstFrameTimestamp = SystemClock.elapsedRealtimeNanos()
                            )
                        }
                        isFirstFrameTimestampUpdated.value = true
                    }
                    // Publish stabilization state
                    publishStabilizationMode(result)
                } catch (_: Exception) {
                }
            }
        }
    )
    return this
}

context(CameraSessionContext)
private fun publishStabilizationMode(result: TotalCaptureResult) {
    val nativeVideoStabilizationMode = result.get(CaptureResult.CONTROL_VIDEO_STABILIZATION_MODE)
    val stabilizationMode = when (nativeVideoStabilizationMode) {
        CaptureResult.CONTROL_VIDEO_STABILIZATION_MODE_PREVIEW_STABILIZATION ->
            StabilizationMode.ON

        CaptureResult.CONTROL_VIDEO_STABILIZATION_MODE_ON -> StabilizationMode.HIGH_QUALITY
        else -> {
            result.get(CaptureResult.LENS_OPTICAL_STABILIZATION_MODE)?.let {
                if (it == CaptureResult.LENS_OPTICAL_STABILIZATION_MODE_ON) {
                    StabilizationMode.OPTICAL
                } else {
                    StabilizationMode.OFF
                }
            } ?: StabilizationMode.OFF
        }
    }

    currentCameraState.update { old ->
        if (old.stabilizationMode != stabilizationMode) {
            old.copy(stabilizationMode = stabilizationMode)
        } else {
            old
        }
    }
}<|MERGE_RESOLUTION|>--- conflicted
+++ resolved
@@ -68,11 +68,7 @@
 import androidx.lifecycle.asFlow
 import com.google.jetpackcamera.core.camera.effects.SingleSurfaceForcingEffect
 import com.google.jetpackcamera.settings.model.AspectRatio
-<<<<<<< HEAD
 import com.google.jetpackcamera.settings.model.CameraZoomState
-import com.google.jetpackcamera.settings.model.CaptureMode
-=======
->>>>>>> e610e53b
 import com.google.jetpackcamera.settings.model.DeviceRotation
 import com.google.jetpackcamera.settings.model.DynamicRange
 import com.google.jetpackcamera.settings.model.FlashMode
@@ -86,12 +82,6 @@
 import com.google.jetpackcamera.settings.model.VideoQuality.HD
 import com.google.jetpackcamera.settings.model.VideoQuality.SD
 import com.google.jetpackcamera.settings.model.VideoQuality.UHD
-import java.io.File
-import java.util.Date
-import java.util.concurrent.Executor
-import kotlin.coroutines.ContinuationInterceptor
-import kotlin.math.abs
-import kotlin.time.Duration.Companion.milliseconds
 import kotlinx.atomicfu.atomic
 import kotlinx.coroutines.CoroutineDispatcher
 import kotlinx.coroutines.asExecutor
@@ -110,6 +100,12 @@
 import kotlinx.coroutines.flow.onCompletion
 import kotlinx.coroutines.flow.update
 import kotlinx.coroutines.launch
+import java.io.File
+import java.util.Date
+import java.util.concurrent.Executor
+import kotlin.coroutines.ContinuationInterceptor
+import kotlin.math.abs
+import kotlin.time.Duration.Companion.milliseconds
 
 private const val TAG = "CameraSession"
 private val QUALITY_RANGE_MAP = mapOf(
@@ -199,7 +195,30 @@
                 }
             }
 
-<<<<<<< HEAD
+            if (videoCaptureUseCase != null) {
+                val videoQuality = getVideoQualityFromResolution(
+                    videoCaptureUseCase.resolutionInfo?.resolution
+                )
+                if (videoQuality != sessionSettings.videoQuality) {
+                    Log.e(
+                        TAG,
+                        "Failed to select video quality: $sessionSettings.videoQuality. " +
+                            "Fallback: $videoQuality"
+                    )
+                }
+                launch {
+                    currentCameraState.update { old ->
+                        old.copy(
+                            videoQualityInfo = VideoQualityInfo(
+                                videoQuality,
+                                getWidthFromCropRect(videoCaptureUseCase.resolutionInfo?.cropRect),
+                                getHeightFromCropRect(videoCaptureUseCase.resolutionInfo?.cropRect)
+                            )
+                        )
+                    }
+                }
+            }
+
             // update camerastate to mirror current zoomstate
             launch {
                 /*
@@ -265,28 +284,6 @@
                                 )
                             camera.cameraControl.setZoomRatio(newRatio)
                         }
-=======
-            if (videoCaptureUseCase != null) {
-                val videoQuality = getVideoQualityFromResolution(
-                    videoCaptureUseCase.resolutionInfo?.resolution
-                )
-                if (videoQuality != sessionSettings.videoQuality) {
-                    Log.e(
-                        TAG,
-                        "Failed to select video quality: $sessionSettings.videoQuality. " +
-                            "Fallback: $videoQuality"
-                    )
-                }
-                launch {
-                    currentCameraState.update { old ->
-                        old.copy(
-                            videoQualityInfo = VideoQualityInfo(
-                                videoQuality,
-                                getWidthFromCropRect(videoCaptureUseCase.resolutionInfo?.cropRect),
-                                getHeightFromCropRect(videoCaptureUseCase.resolutionInfo?.cropRect)
-                            )
-                        )
->>>>>>> e610e53b
                     }
                 }
             }
