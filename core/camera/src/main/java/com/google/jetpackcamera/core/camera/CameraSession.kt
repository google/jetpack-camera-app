/*
 * Copyright (C) 2024 The Android Open Source Project
 *
 * Licensed under the Apache License, Version 2.0 (the "License");
 * you may not use this file except in compliance with the License.
 * You may obtain a copy of the License at
 *
 *      http://www.apache.org/licenses/LICENSE-2.0
 *
 * Unless required by applicable law or agreed to in writing, software
 * distributed under the License is distributed on an "AS IS" BASIS,
 * WITHOUT WARRANTIES OR CONDITIONS OF ANY KIND, either express or implied.
 * See the License for the specific language governing permissions and
 * limitations under the License.
 */
package com.google.jetpackcamera.core.camera

import android.Manifest
import android.content.ContentValues
import android.content.Context
import android.content.pm.PackageManager
import android.hardware.camera2.CameraCaptureSession
import android.hardware.camera2.CaptureRequest
import android.hardware.camera2.CaptureResult
import android.hardware.camera2.TotalCaptureResult
import android.net.Uri
import android.os.Build
import android.os.SystemClock
import android.provider.MediaStore
import android.util.Log
import android.util.Range
import androidx.annotation.OptIn
import androidx.camera.camera2.interop.Camera2CameraInfo
import androidx.camera.camera2.interop.Camera2Interop
import androidx.camera.camera2.interop.ExperimentalCamera2Interop
import androidx.camera.core.Camera
import androidx.camera.core.CameraControl
import androidx.camera.core.CameraEffect
import androidx.camera.core.CameraInfo
import androidx.camera.core.CameraSelector
import androidx.camera.core.ExperimentalImageCaptureOutputFormat
import androidx.camera.core.FocusMeteringAction
import androidx.camera.core.ImageCapture
import androidx.camera.core.Preview
import androidx.camera.core.SurfaceOrientedMeteringPointFactory
import androidx.camera.core.TorchState
import androidx.camera.core.UseCaseGroup
import androidx.camera.core.ViewPort
import androidx.camera.core.resolutionselector.AspectRatioStrategy
import androidx.camera.core.resolutionselector.ResolutionSelector
import androidx.camera.video.FileDescriptorOutputOptions
import androidx.camera.video.FileOutputOptions
import androidx.camera.video.MediaStoreOutputOptions
import androidx.camera.video.PendingRecording
import androidx.camera.video.Recorder
import androidx.camera.video.Recording
import androidx.camera.video.VideoCapture
import androidx.camera.video.VideoRecordEvent
import androidx.camera.video.VideoRecordEvent.Finalize.ERROR_DURATION_LIMIT_REACHED
import androidx.camera.video.VideoRecordEvent.Finalize.ERROR_NONE
import androidx.concurrent.futures.await
import androidx.core.content.ContextCompat
import androidx.core.content.ContextCompat.checkSelfPermission
import androidx.lifecycle.asFlow
import com.google.jetpackcamera.core.camera.effects.SingleSurfaceForcingEffect
import com.google.jetpackcamera.settings.model.AspectRatio
import com.google.jetpackcamera.settings.model.CaptureMode
import com.google.jetpackcamera.settings.model.DeviceRotation
import com.google.jetpackcamera.settings.model.DynamicRange
import com.google.jetpackcamera.settings.model.FlashMode
import com.google.jetpackcamera.settings.model.ImageOutputFormat
import com.google.jetpackcamera.settings.model.LensFacing
import com.google.jetpackcamera.settings.model.StabilizationMode
import java.io.File
import java.util.Date
import java.util.concurrent.Executor
import kotlin.coroutines.ContinuationInterceptor
import kotlin.math.abs
import kotlin.time.Duration.Companion.milliseconds
import kotlinx.atomicfu.atomic
import kotlinx.coroutines.CoroutineDispatcher
import kotlinx.coroutines.asExecutor
import kotlinx.coroutines.channels.Channel
import kotlinx.coroutines.coroutineScope
import kotlinx.coroutines.currentCoroutineContext
import kotlinx.coroutines.flow.MutableStateFlow
import kotlinx.coroutines.flow.StateFlow
import kotlinx.coroutines.flow.collectLatest
import kotlinx.coroutines.flow.filterNotNull
import kotlinx.coroutines.flow.first
import kotlinx.coroutines.flow.map
import kotlinx.coroutines.flow.onCompletion
import kotlinx.coroutines.flow.update
import kotlinx.coroutines.launch

private const val TAG = "CameraSession"

context(CameraSessionContext)
internal suspend fun runSingleCameraSession(
    sessionSettings: PerpetualSessionSettings.SingleCamera,
    useCaseMode: CameraUseCase.UseCaseMode,
    // TODO(tm): ImageCapture should go through an event channel like VideoCapture
    onImageCaptureCreated: (ImageCapture) -> Unit = {}
) = coroutineScope {
    val singleCameraFlow = MutableStateFlow<Camera?>(null)
    val updateSessionFlow = { newCamera: Camera -> singleCameraFlow.update { newCamera } }

    val lensFacing = transientSettings.value!!.cameraInfo
    Log.d(TAG, "Starting new single camera session for $lensFacing")

    val initialTransientSettings = transientSettings
        .filterNotNull()
        .first()

    // create video use case
    val videoCapture = if (useCaseMode != CameraUseCase.UseCaseMode.IMAGE_ONLY) {
        createVideoUseCase(
            initialTransientSettings.cameraInfo,
            sessionSettings.aspectRatio,
            sessionSettings.targetFrameRate,
            sessionSettings.stabilizationMode,
            sessionSettings.dynamicRange,
            backgroundDispatcher
        )
    } else {
        null
    }
    val useCaseGroup = createUseCaseGroup(
        initialTransientSettings = initialTransientSettings,
        stabilizationMode = sessionSettings.stabilizationMode,
        aspectRatio = sessionSettings.aspectRatio,
        dynamicRange = sessionSettings.dynamicRange,
        imageFormat = sessionSettings.imageFormat,
        videoCapture = videoCapture,
        useCaseMode = useCaseMode,
        effect = when (sessionSettings.captureMode) {
            CaptureMode.SINGLE_STREAM -> SingleSurfaceForcingEffect(this@coroutineScope)
            CaptureMode.MULTI_STREAM -> null
        }
    ).apply {
        getImageCapture()?.let(onImageCaptureCreated)
    }

    cameraProvider.runWith(
        initialTransientSettings.cameraInfo.cameraSelector,
        useCaseGroup
    ) { initialCamera, onRebind ->
        Log.d(TAG, "Camera session started")

        // initialize cameraflow with the starting camera
        updateSessionFlow(initialCamera)

        // update camera whenever changed used in focus metering
        launch {
            singleCameraFlow.filterNotNull().collectLatest {
                processFocusMeteringEvents(it.cameraControl)
            }
        }

        launch {
            processVideoControlEvents(
                singleCameraFlow,
                useCaseGroup.getVideoCapture(),
                captureTypeSuffix = when (sessionSettings.captureMode) {
                    CaptureMode.MULTI_STREAM -> "MultiStream"
                    CaptureMode.SINGLE_STREAM -> "SingleStream"
                }
            )
        }

        // update the camera being checked for torch state whenever camera is flipped
        // torch state of 1 means the torch is ON and 0 when it is OFF
        launch {
            singleCameraFlow.collectLatest { currentCamera ->
                currentCamera?.let {
                    it.cameraInfo.torchState.asFlow().collectLatest { torchState ->
                        currentCameraState.update { old ->
                            old.copy(torchEnabled = torchState == TorchState.ON)
                        }
                    }
                }
            }
        }

        applyDeviceRotation(initialTransientSettings.deviceRotation, useCaseGroup)

        processTransientSettingEvents(
            singleCameraFlow,
            useCaseGroup,
            initialTransientSettings,
            transientSettings,
            onRebind,
            updateSessionFlow,
            onImageCaptureCreated
        )
    }
}

context(CameraSessionContext)
internal suspend fun processTransientSettingEvents(
    sessionCameraFlow: StateFlow<Camera?>,
    useCaseGroup: UseCaseGroup,
    initialTransientSettings: TransientSessionSettings,
    transientSettings: StateFlow<TransientSessionSettings?>,
    onRebind: (CameraSelector, UseCaseGroup) -> Camera,
    onUpdateCameraFlow: (Camera) -> Unit,
    onImageCaptureCreated: (ImageCapture) -> Unit
) {
    // outside of the camera updates
    var prevTransientSettings = initialTransientSettings

    sessionCameraFlow.filterNotNull().collectLatest { camera ->
        transientSettings.filterNotNull().collectLatest { newTransientSettings ->
            // todo(kc): persist zoom scale between switching lens
            // Apply camera zoom
            if (prevTransientSettings.zoomScale != newTransientSettings.zoomScale) {
                camera.cameraInfo.zoomState.value?.let { zoomState ->
                    val finalScale =
                        (zoomState.zoomRatio * newTransientSettings.zoomScale).coerceIn(
                            zoomState.minZoomRatio,
                            zoomState.maxZoomRatio
                        )
                    camera.cameraControl.setZoomRatio(finalScale)
                    currentCameraState.update { old ->
                        old.copy(zoomScale = finalScale)
                    }
                }
            }
            // helper to update Image capture use case screen flash mode
            fun updateImageCaptureFlash(
                newLensFacing: LensFacing,
                onImageCaptureCreated: (ImageCapture) -> Unit
            ) {
                useCaseGroup.getImageCapture()?.let { imageCapture ->
                    setFlashModeInternal(
                        imageCapture = imageCapture,
                        flashMode = newTransientSettings.flashMode,
                        isFrontFacing = newLensFacing == LensFacing.FRONT
                    )
                }
                useCaseGroup.getImageCapture()?.let { onImageCaptureCreated(it) }
            }
            // update the flash mode when flash setting changes
            if (prevTransientSettings.flashMode != newTransientSettings.flashMode) {
                updateImageCaptureFlash(camera.cameraInfo.appLensFacing, onImageCaptureCreated)
            }

            // if the camerainfo changed.. we are flipping the camera
            if (prevTransientSettings.cameraInfo != newTransientSettings.cameraInfo) {
                // unbind all use cases
                cameraProvider.unbindAll()

                // disables the torch if it was already on BEFORE swapping lenses
                if (currentCameraState.value.torchEnabled) {
                    camera.cameraControl.enableTorch(false)
                }

                // updates flash on ImageCaptureUsecCase to use screen flash if necessary
                updateImageCaptureFlash(
                    transientSettings.value!!.cameraInfo.cameraSelector.toAppLensFacing(),
                    onImageCaptureCreated
                )
                // rebind the use cases
                onUpdateCameraFlow(
                    onRebind(newTransientSettings.cameraInfo.cameraSelector, useCaseGroup)
                )
                // its like magic
            }

            if (prevTransientSettings.deviceRotation
                != newTransientSettings.deviceRotation
            ) {
                Log.d(
                    TAG,
                    "Updating device rotation from " +
                        "${prevTransientSettings.deviceRotation} -> " +
                        "${newTransientSettings.deviceRotation}"
                )
                applyDeviceRotation(newTransientSettings.deviceRotation, useCaseGroup)
            }

            prevTransientSettings = newTransientSettings
        }
    }
}

internal fun applyDeviceRotation(deviceRotation: DeviceRotation, useCaseGroup: UseCaseGroup) {
    val targetRotation = deviceRotation.toUiSurfaceRotation()
    useCaseGroup.useCases.forEach {
        when (it) {
            is Preview -> {
                // Preview's target rotation should not be updated with device rotation.
                // Instead, preview rotation should match the display rotation.
                // When Preview is created, it is initialized with the display rotation.
                // This will need to be updated separately if the display rotation is not
                // locked. Currently the app is locked to portrait orientation.
            }

            is ImageCapture -> {
                it.targetRotation = targetRotation
            }

            is VideoCapture<*> -> {
                it.targetRotation = targetRotation
            }
        }
    }
}

context(CameraSessionContext)
internal fun createUseCaseGroup(
    // cameraInfo: CameraInfo,
    initialTransientSettings: TransientSessionSettings,
    stabilizationMode: StabilizationMode,
    aspectRatio: AspectRatio,
    dynamicRange: DynamicRange,
    imageFormat: ImageOutputFormat,
    videoCapture: VideoCapture<Recorder>?,
    useCaseMode: CameraUseCase.UseCaseMode,
    effect: CameraEffect? = null
): UseCaseGroup {
    val previewUseCase =
        createPreviewUseCase(
            initialTransientSettings.cameraInfo,
            aspectRatio,
            stabilizationMode
        )
    val imageCaptureUseCase = if (useCaseMode != CameraUseCase.UseCaseMode.VIDEO_ONLY) {
        createImageUseCase(
            initialTransientSettings.cameraInfo,
            aspectRatio,
            dynamicRange,
            imageFormat
        )
    } else {
        null
    }

    imageCaptureUseCase?.let {
        setFlashModeInternal(
            imageCapture = imageCaptureUseCase,
            flashMode = initialTransientSettings.flashMode,
            isFrontFacing = initialTransientSettings.cameraInfo.appLensFacing == LensFacing.FRONT
        )
    }

    return UseCaseGroup.Builder().apply {
        Log.d(
            TAG,
            "Setting initial device rotation to ${initialTransientSettings.deviceRotation}"
        )
        setViewPort(
            ViewPort.Builder(
                aspectRatio.ratio,
                // Initialize rotation to Preview's rotation, which comes from Display rotation
                previewUseCase.targetRotation
            ).build()
        )
        addUseCase(previewUseCase)
        imageCaptureUseCase?.let {
            if (dynamicRange == DynamicRange.SDR ||
                imageFormat == ImageOutputFormat.JPEG_ULTRA_HDR
            ) {
                addUseCase(imageCaptureUseCase)
            }
        }

        // Not to bind VideoCapture when Ultra HDR is enabled to keep the app design simple.
        videoCapture?.let {
            if (imageFormat == ImageOutputFormat.JPEG) {
                addUseCase(videoCapture)
            }
        }

        effect?.let { addEffect(it) }
    }.build()
}

@OptIn(ExperimentalImageCaptureOutputFormat::class)
private fun createImageUseCase(
    cameraInfo: CameraInfo,
    aspectRatio: AspectRatio,
    dynamicRange: DynamicRange,
    imageFormat: ImageOutputFormat
): ImageCapture {
    val builder = ImageCapture.Builder()
    builder.setResolutionSelector(
        getResolutionSelector(cameraInfo.sensorLandscapeRatio, aspectRatio)
    )
    if (dynamicRange != DynamicRange.SDR && imageFormat == ImageOutputFormat.JPEG_ULTRA_HDR
    ) {
        builder.setOutputFormat(ImageCapture.OUTPUT_FORMAT_JPEG_ULTRA_HDR)
    }
    return builder.build()
}

fun createVideoUseCase(
    cameraInfo: CameraInfo,
    aspectRatio: AspectRatio,
    targetFrameRate: Int,
    stabilizationMode: StabilizationMode,
    dynamicRange: DynamicRange,
    backgroundDispatcher: CoroutineDispatcher
): VideoCapture<Recorder> {
    val sensorLandscapeRatio = cameraInfo.sensorLandscapeRatio
    val recorder = Recorder.Builder()
        .setAspectRatio(
            getAspectRatioForUseCase(sensorLandscapeRatio, aspectRatio)
        )
        .setExecutor(backgroundDispatcher.asExecutor()).build()
    return VideoCapture.Builder(recorder).apply {
        // set video stabilization
        if (stabilizationMode == StabilizationMode.HIGH_QUALITY) {
            setVideoStabilizationEnabled(true)
        }
        // set target fps
        if (targetFrameRate != TARGET_FPS_AUTO) {
            setTargetFrameRate(Range(targetFrameRate, targetFrameRate))
        }

        setDynamicRange(dynamicRange.toCXDynamicRange())
    }.build()
}

private fun getAspectRatioForUseCase(sensorLandscapeRatio: Float, aspectRatio: AspectRatio): Int =
    when (aspectRatio) {
        AspectRatio.THREE_FOUR -> androidx.camera.core.AspectRatio.RATIO_4_3
        AspectRatio.NINE_SIXTEEN -> androidx.camera.core.AspectRatio.RATIO_16_9
        else -> {
            // Choose the aspect ratio which maximizes FOV by being closest to the sensor ratio
            if (
                abs(sensorLandscapeRatio - AspectRatio.NINE_SIXTEEN.landscapeRatio.toFloat()) <
                abs(sensorLandscapeRatio - AspectRatio.THREE_FOUR.landscapeRatio.toFloat())
            ) {
                androidx.camera.core.AspectRatio.RATIO_16_9
            } else {
                androidx.camera.core.AspectRatio.RATIO_4_3
            }
        }
    }

context(CameraSessionContext)
private fun createPreviewUseCase(
    cameraInfo: CameraInfo,
    aspectRatio: AspectRatio,
    stabilizationMode: StabilizationMode
): Preview = Preview.Builder().apply {
    updateCameraStateWithCaptureResults(targetCameraInfo = cameraInfo)

    // set preview stabilization
    if (stabilizationMode == StabilizationMode.ON) {
        setPreviewStabilizationEnabled(true)
    }

    setResolutionSelector(
        getResolutionSelector(cameraInfo.sensorLandscapeRatio, aspectRatio)
    )
}.build()
    .apply {
        setSurfaceProvider { surfaceRequest ->
            surfaceRequests.update { surfaceRequest }
        }
    }

private fun getResolutionSelector(
    sensorLandscapeRatio: Float,
    aspectRatio: AspectRatio
): ResolutionSelector {
    val aspectRatioStrategy = when (aspectRatio) {
        AspectRatio.THREE_FOUR -> AspectRatioStrategy.RATIO_4_3_FALLBACK_AUTO_STRATEGY
        AspectRatio.NINE_SIXTEEN -> AspectRatioStrategy.RATIO_16_9_FALLBACK_AUTO_STRATEGY
        else -> {
            // Choose the resolution selector strategy which maximizes FOV by being closest
            // to the sensor aspect ratio
            if (
                abs(sensorLandscapeRatio - AspectRatio.NINE_SIXTEEN.landscapeRatio.toFloat()) <
                abs(sensorLandscapeRatio - AspectRatio.THREE_FOUR.landscapeRatio.toFloat())
            ) {
                AspectRatioStrategy.RATIO_16_9_FALLBACK_AUTO_STRATEGY
            } else {
                AspectRatioStrategy.RATIO_4_3_FALLBACK_AUTO_STRATEGY
            }
        }
    }
    return ResolutionSelector.Builder().setAspectRatioStrategy(aspectRatioStrategy).build()
}

context(CameraSessionContext)
private fun setFlashModeInternal(
    imageCapture: ImageCapture,
    flashMode: FlashMode,
    isFrontFacing: Boolean
) {
    val isScreenFlashRequired =
        isFrontFacing && (flashMode == FlashMode.ON || flashMode == FlashMode.AUTO)

    if (isScreenFlashRequired) {
        imageCapture.screenFlash = object : ImageCapture.ScreenFlash {
            override fun apply(
                expirationTimeMillis: Long,
                listener: ImageCapture.ScreenFlashListener
            ) {
                Log.d(TAG, "ImageCapture.ScreenFlash: apply")
                screenFlashEvents.trySend(
                    CameraUseCase.ScreenFlashEvent(CameraUseCase.ScreenFlashEvent.Type.APPLY_UI) {
                        listener.onCompleted()
                    }
                )
            }

            override fun clear() {
                Log.d(TAG, "ImageCapture.ScreenFlash: clear")
                screenFlashEvents.trySend(
                    CameraUseCase.ScreenFlashEvent(CameraUseCase.ScreenFlashEvent.Type.CLEAR_UI) {}
                )
            }
        }
    } else {
        imageCapture.screenFlash = null
    }

    imageCapture.flashMode = when (flashMode) {
        FlashMode.OFF -> ImageCapture.FLASH_MODE_OFF // 2

        FlashMode.ON -> if (isScreenFlashRequired) {
            ImageCapture.FLASH_MODE_SCREEN // 3
        } else {
            ImageCapture.FLASH_MODE_ON // 1
        }

        FlashMode.AUTO -> if (isScreenFlashRequired) {
            ImageCapture.FLASH_MODE_SCREEN // 3
        } else {
            ImageCapture.FLASH_MODE_AUTO // 0
        }

        FlashMode.LOW_LIGHT_BOOST -> ImageCapture.FLASH_MODE_OFF // 2
    }
    Log.d(TAG, "Set flash mode to: ${imageCapture.flashMode}")
}

private fun getPendingRecording(
    context: Context,
    videoCaptureUseCase: VideoCapture<Recorder>,
    maxDurationMillis: Long,
    captureTypeSuffix: String,
    videoCaptureUri: Uri?,
    shouldUseUri: Boolean,
    onVideoRecord: (CameraUseCase.OnVideoRecordEvent) -> Unit
): PendingRecording? {
    Log.d(TAG, "getPendingRecording")

    return if (shouldUseUri) {
        if (Build.VERSION.SDK_INT >= Build.VERSION_CODES.O) {
            try {
                videoCaptureUseCase.output.prepareRecording(
                    context,
                    FileDescriptorOutputOptions.Builder(
                        context.applicationContext.contentResolver.openFileDescriptor(
                            videoCaptureUri!!,
                            "rw"
                        )!!
                    ).build()
                )
            } catch (e: Exception) {
                onVideoRecord(
                    CameraUseCase.OnVideoRecordEvent.OnVideoRecordError(e)
                )
                null
            }
        } else {
            if (videoCaptureUri?.scheme == "file") {
                val fileOutputOptions = FileOutputOptions.Builder(
                    File(videoCaptureUri.path!!)
                ).build()
                videoCaptureUseCase.output.prepareRecording(context, fileOutputOptions)
            } else {
                onVideoRecord(
                    CameraUseCase.OnVideoRecordEvent.OnVideoRecordError(
                        RuntimeException("Uri scheme not supported.")
                    )
                )
                null
            }
        }
    } else {
        val name = "JCA-recording-${Date()}-$captureTypeSuffix.mp4"
        val contentValues =
            ContentValues().apply {
                put(MediaStore.Video.Media.DISPLAY_NAME, name)
            }
        val mediaStoreOutput =
            MediaStoreOutputOptions.Builder(
                context.contentResolver,
                MediaStore.Video.Media.EXTERNAL_CONTENT_URI
            )
                .setDurationLimitMillis(maxDurationMillis)
                .setContentValues(contentValues)
                .build()
        videoCaptureUseCase.output.prepareRecording(context, mediaStoreOutput)
    }
}

context(CameraSessionContext)
private suspend fun startVideoRecordingInternal(
    initialMuted: Boolean,
    context: Context,
    pendingRecord: PendingRecording,
    maxDurationMillis: Long,
    onVideoRecord: (CameraUseCase.OnVideoRecordEvent) -> Unit
): Recording {
    Log.d(TAG, "recordVideo")
    // todo(b/336886716): default setting to enable or disable audio when permission is granted

    // ok. there is a difference between MUTING and ENABLING audio
    // audio must be enabled in order to be muted
    // if the video recording isnt started with audio enabled, you will not be able to unmute it
    // the toggle should only affect whether or not the audio is muted.
    // the permission will determine whether or not the audio is enabled.
    val audioEnabled = checkSelfPermission(
        context,
        Manifest.permission.RECORD_AUDIO
    ) == PackageManager.PERMISSION_GRANTED

    pendingRecord.apply {
        if (audioEnabled) {
            withAudioEnabled()
        }
        asPersistentRecording()
    }

    val callbackExecutor: Executor =
        (
            currentCoroutineContext()[ContinuationInterceptor] as?
                CoroutineDispatcher
            )?.asExecutor() ?: ContextCompat.getMainExecutor(context)
    return pendingRecord
        .start(callbackExecutor) { onVideoRecordEvent ->
            Log.d(TAG, onVideoRecordEvent.toString())
            when (onVideoRecordEvent) {
                is VideoRecordEvent.Start -> {
                    currentCameraState.update { old ->
                        old.copy(
                            videoRecordingState = VideoRecordingState.Active.Recording(
                                audioAmplitude = onVideoRecordEvent.recordingStats.audioStats
                                    .audioAmplitude,
                                maxDurationMillis = maxDurationMillis,
                                elapsedTimeNanos = onVideoRecordEvent.recordingStats
                                    .recordedDurationNanos
                            )
                        )
                    }
                }

                is VideoRecordEvent.Pause -> {
                    currentCameraState.update { old ->
                        old.copy(
                            videoRecordingState = VideoRecordingState.Active.Paused(
                                audioAmplitude = onVideoRecordEvent.recordingStats.audioStats
                                    .audioAmplitude,
                                maxDurationMillis = maxDurationMillis,
                                elapsedTimeNanos = onVideoRecordEvent.recordingStats
                                    .recordedDurationNanos
                            )
                        )
                    }
                }

                is VideoRecordEvent.Resume -> {
                    currentCameraState.update { old ->
                        old.copy(
                            videoRecordingState = VideoRecordingState.Active.Recording(
                                audioAmplitude = onVideoRecordEvent.recordingStats.audioStats
                                    .audioAmplitude,
                                maxDurationMillis = maxDurationMillis,
                                elapsedTimeNanos = onVideoRecordEvent.recordingStats
                                    .recordedDurationNanos
                            )
                        )
                    }
                }

                is VideoRecordEvent.Status -> {
                    currentCameraState.update { old ->
                        // don't want to change state from paused to recording if status changes while paused
                        if (old.videoRecordingState is VideoRecordingState.Active.Paused) {
                            old.copy(
                                videoRecordingState = VideoRecordingState.Active.Paused(
                                    audioAmplitude = onVideoRecordEvent.recordingStats.audioStats
                                        .audioAmplitude,
                                    maxDurationMillis = maxDurationMillis,
                                    elapsedTimeNanos = onVideoRecordEvent.recordingStats
                                        .recordedDurationNanos
                                )
                            )
                        } else {
                            old.copy(
                                videoRecordingState = VideoRecordingState.Active.Recording(
                                    audioAmplitude = onVideoRecordEvent.recordingStats.audioStats
                                        .audioAmplitude,
                                    maxDurationMillis = maxDurationMillis,
                                    elapsedTimeNanos = onVideoRecordEvent.recordingStats
                                        .recordedDurationNanos
                                )
                            )
                        }
                    }
                }

<<<<<<< HEAD
                is VideoRecordEvent.Finalize -> {
                    when (onVideoRecordEvent.error) {
                        ERROR_NONE -> {
                            // update recording state to inactive with the final values of the recording.
                            currentCameraState.update { old ->
                                old.copy(
                                    videoRecordingState = VideoRecordingState.Inactive(
                                        finalElapsedTimeNanos = onVideoRecordEvent.recordingStats
                                            .recordedDurationNanos
                                    )
                                )
                            }
                            onVideoRecord(
                                CameraUseCase.OnVideoRecordEvent.OnVideoRecorded(
                                    onVideoRecordEvent.outputResults.outputUri
=======
                    ERROR_DURATION_LIMIT_REACHED -> {
                        currentCameraState.update { old ->
                            old.copy(
                                videoRecordingState = VideoRecordingState.Inactive(
                                    finalElapsedTimeNanos = maxDurationMillis.milliseconds
                                        .inWholeNanoseconds
>>>>>>> d4c90fc8
                                )
                            )
                        }

                        ERROR_DURATION_LIMIT_REACHED -> {
                            currentCameraState.update { old ->
                                old.copy(
                                    videoRecordingState = VideoRecordingState.Inactive(
                                        // cleanly display the max duration
                                        finalElapsedTimeNanos = maxDurationMillis * 1_000_000
                                    )
                                )
                            }

                            onVideoRecord(
                                CameraUseCase.OnVideoRecordEvent.OnVideoRecorded(
                                    onVideoRecordEvent.outputResults.outputUri
                                )
                            )
                        }

                        else -> {
                            onVideoRecord(
                                CameraUseCase.OnVideoRecordEvent.OnVideoRecordError(
                                    onVideoRecordEvent.cause
                                )
                            )
                        }
                    }
                }
            }
        }.apply {
            mute(initialMuted)
        }
}

private fun TransientSessionSettings.isFlashModeOn() = flashMode == FlashMode.ON

context(CameraSessionContext)
private suspend fun runVideoRecording(
    sessionCameraFlow: StateFlow<Camera?>,
    videoCapture: VideoCapture<Recorder>,
    captureTypeSuffix: String,
    context: Context,
    maxDurationMillis: Long,
    transientSettings: StateFlow<TransientSessionSettings?>,
    videoCaptureUri: Uri?,
    videoControlEvents: Channel<VideoCaptureControlEvent>,
    shouldUseUri: Boolean,
    onVideoRecord: (CameraUseCase.OnVideoRecordEvent) -> Unit
) = coroutineScope {
    var currentSettings = transientSettings.filterNotNull().first()

    getPendingRecording(
        context,
        videoCapture,
        maxDurationMillis,
        captureTypeSuffix,
        videoCaptureUri,
        shouldUseUri,
        onVideoRecord
    )?.let {
        startVideoRecordingInternal(
            initialMuted = currentSettings.isAudioMuted,
            context = context,
            pendingRecord = it,
            maxDurationMillis = maxDurationMillis,
            onVideoRecord = onVideoRecord
        ).use { recording ->
<<<<<<< HEAD

            // whenever we switch cameras while recording, apply flash if applicable
            // todo(kc): wip... handle this coroutine properly. currently standing alone
            coroutineScope {
                launch {
                    sessionCameraFlow.filterNotNull().onCompletion {
                        // ensure camera torch is off when closing camera
                        if (currentCameraState.value.torchEnabled) {
                            Log.d(TAG, "disabling torch")
                            sessionCameraFlow.value?.cameraControl?.enableTorch(false)
                        }
                    }.collectLatest { currentCamera ->
                        val isFrontCameraSelector =
                            currentCamera.cameraInfo.cameraSelector ==
                                CameraSelector.DEFAULT_FRONT_CAMERA

                        // todo(kc): apply flash PR #283
                        // todo(kc): for some reason flash doesnt work when switching in progress recording to rear IFF the session was initialized on the FFC...
                        // not that there is no flash unit, but that unable to
                        if (currentSettings.isFlashModeOn()) {
                            if (!isFrontCameraSelector) {
                                try {
                                    Log.d(TAG, "Attempting to enable torch")
                                    currentCamera.cameraControl.enableTorch(true).await()
                                } catch (e: Exception) {
                                    Log.e(TAG, e.stackTraceToString())
                                    Log.d(TAG, "Unable to enable torch.")
                                }
                            }
                        }
=======
            val recordingSettingsUpdater = launch {
                fun TransientSessionSettings.isFlashModeOn() = flashMode == FlashMode.ON
                val isFrontCameraSelector =
                    camera.cameraInfo.cameraSelector == CameraSelector.DEFAULT_FRONT_CAMERA

                if (currentSettings.isFlashModeOn()) {
                    if (!isFrontCameraSelector) {
                        camera.cameraControl.enableTorch(true).await()
                    } else {
                        Log.d(TAG, "Unable to enable torch for front camera.")
>>>>>>> d4c90fc8
                    }
                }

<<<<<<< HEAD
            transientSettings.filterNotNull()
                .collectLatest { newTransientSettings ->
                    if (currentSettings.audioMuted != newTransientSettings.audioMuted) {
                        recording.mute(newTransientSettings.audioMuted)
                    }

                    // try to turn on flash while video is recording
                    if (currentSettings.isFlashModeOn() != newTransientSettings.isFlashModeOn()) {
                        if (newTransientSettings.cameraInfo.cameraSelector ==
                            CameraSelector.DEFAULT_FRONT_CAMERA
                        ) {
                            sessionCameraFlow.value?.cameraControl?.enableTorch(
                                newTransientSettings.isFlashModeOn()
                            )
                        } else {
                            Log.d(TAG, "Unable to update torch for front camera.")
=======
                transientSettings.filterNotNull()
                    .onCompletion {
                        // Could do some fancier tracking of whether the torch was enabled before
                        // calling this.
                        camera.cameraControl.enableTorch(false)
                    }
                    .collectLatest { newTransientSettings ->
                        if (currentSettings.isAudioMuted != newTransientSettings.isAudioMuted) {
                            recording.mute(newTransientSettings.isAudioMuted)
>>>>>>> d4c90fc8
                        }
                        if (currentSettings.isFlashModeOn() !=
                            newTransientSettings.isFlashModeOn()
                        ) {
                            if (!isFrontCameraSelector) {
                                camera.cameraControl
                                    .enableTorch(newTransientSettings.isFlashModeOn())
                            } else {
                                Log.d(TAG, "Unable to update torch for front camera.")
                            }
                        }
                        currentSettings = newTransientSettings
                    }
            }
            for (event in videoControlEvents) {
                when (event) {
                    is VideoCaptureControlEvent.StartRecordingEvent ->
                        throw IllegalStateException("A recording is already in progress")

                    VideoCaptureControlEvent.StopRecordingEvent -> {
                        recordingSettingsUpdater.cancel()
                        break
                    }

                    VideoCaptureControlEvent.PauseRecordingEvent -> recording.pause()
                    VideoCaptureControlEvent.ResumeRecordingEvent -> recording.resume()
                }
            }
        }
    }
}

context(CameraSessionContext)
internal suspend fun processFocusMeteringEvents(cameraControl: CameraControl) {
    surfaceRequests.map { surfaceRequest ->
        surfaceRequest?.resolution?.run {
            Log.d(
                TAG,
                "Waiting to process focus points for surface with resolution: " +
                    "$width x $height"
            )
            SurfaceOrientedMeteringPointFactory(width.toFloat(), height.toFloat())
        }
    }.collectLatest { meteringPointFactory ->
        for (event in focusMeteringEvents) {
            meteringPointFactory?.apply {
                Log.d(TAG, "tapToFocus, processing event: $event")
                val meteringPoint = createPoint(event.x, event.y)
                val action = FocusMeteringAction.Builder(meteringPoint).build()
                cameraControl.startFocusAndMetering(action)
            } ?: run {
                Log.w(TAG, "Ignoring event due to no SurfaceRequest: $event")
            }
        }
    }
}

context(CameraSessionContext)
internal suspend fun processVideoControlEvents(
    sessionCameraFlow: StateFlow<Camera?>,
    videoCapture: VideoCapture<Recorder>?,
    captureTypeSuffix: String
) = coroutineScope {
    for (event in videoCaptureControlEvents) {
        when (event) {
            is VideoCaptureControlEvent.StartRecordingEvent -> {
                if (videoCapture == null) {
                    throw RuntimeException(
                        "Attempted video recording with null videoCapture"
                    )
                }
<<<<<<< HEAD
                recordingJob = launch(start = CoroutineStart.UNDISPATCHED) {
                    runVideoRecording(
                        sessionCameraFlow,
                        videoCapture,
                        captureTypeSuffix,
                        context,
                        event.maxVideoDuration,
                        transientSettings,
                        event.videoCaptureUri,
                        event.shouldUseUri,
                        event.onVideoRecord
                    )
                }
            }

            VideoCaptureControlEvent.StopRecordingEvent -> {
                recordingJob?.cancel()
                recordingJob = null
=======
                runVideoRecording(
                    camera,
                    videoCapture,
                    captureTypeSuffix,
                    context,
                    event.maxVideoDuration,
                    transientSettings,
                    event.videoCaptureUri,
                    videoCaptureControlEvents,
                    event.shouldUseUri,
                    event.onVideoRecord
                )
>>>>>>> d4c90fc8
            }

            else -> {}
        }
    }
}

/**
 * Applies a CaptureCallback to the provided image capture builder
 */
context(CameraSessionContext)
@OptIn(ExperimentalCamera2Interop::class)
private fun Preview.Builder.updateCameraStateWithCaptureResults(
    targetCameraInfo: CameraInfo
): Preview.Builder {
    val isFirstFrameTimestampUpdated = atomic(false)
    val targetCameraLogicalId = Camera2CameraInfo.from(targetCameraInfo).cameraId
    Camera2Interop.Extender(this).setSessionCaptureCallback(
        object : CameraCaptureSession.CaptureCallback() {
            override fun onCaptureCompleted(
                session: CameraCaptureSession,
                request: CaptureRequest,
                result: TotalCaptureResult
            ) {
                super.onCaptureCompleted(session, request, result)
                val logicalCameraId = session.device.id
                if (logicalCameraId != targetCameraLogicalId) return
                try {
                    val physicalCameraId = if (Build.VERSION.SDK_INT >= Build.VERSION_CODES.Q) {
                        result.get(CaptureResult.LOGICAL_MULTI_CAMERA_ACTIVE_PHYSICAL_ID)
                    } else {
                        null
                    }
                    currentCameraState.update { old ->
                        if (old.debugInfo.logicalCameraId != logicalCameraId ||
                            old.debugInfo.physicalCameraId != physicalCameraId
                        ) {
                            old.copy(debugInfo = DebugInfo(logicalCameraId, physicalCameraId))
                        } else {
                            old
                        }
                    }
                    if (!isFirstFrameTimestampUpdated.value) {
                        currentCameraState.update { old ->
                            old.copy(
                                sessionFirstFrameTimestamp = SystemClock.elapsedRealtimeNanos()
                            )
                        }
                        isFirstFrameTimestampUpdated.value = true
                    }
                    // Publish stabilization state
                    publishStabilizationMode(result)
                } catch (_: Exception) {
                }
            }
        }
    )
    return this
}

context(CameraSessionContext)
private fun publishStabilizationMode(result: TotalCaptureResult) {
    val nativeStabilizationMode = result.get(CaptureResult.CONTROL_VIDEO_STABILIZATION_MODE)
    val stabilizationMode = when (nativeStabilizationMode) {
        CaptureResult.CONTROL_VIDEO_STABILIZATION_MODE_PREVIEW_STABILIZATION ->
            StabilizationMode.ON

        CaptureResult.CONTROL_VIDEO_STABILIZATION_MODE_ON -> StabilizationMode.HIGH_QUALITY
        else -> StabilizationMode.OFF
    }

    currentCameraState.update { old ->
        if (old.stabilizationMode != stabilizationMode) {
            old.copy(stabilizationMode = stabilizationMode)
        } else {
            old
        }
    }
}<|MERGE_RESOLUTION|>--- conflicted
+++ resolved
@@ -707,7 +707,6 @@
                     }
                 }
 
-<<<<<<< HEAD
                 is VideoRecordEvent.Finalize -> {
                     when (onVideoRecordEvent.error) {
                         ERROR_NONE -> {
@@ -723,14 +722,6 @@
                             onVideoRecord(
                                 CameraUseCase.OnVideoRecordEvent.OnVideoRecorded(
                                     onVideoRecordEvent.outputResults.outputUri
-=======
-                    ERROR_DURATION_LIMIT_REACHED -> {
-                        currentCameraState.update { old ->
-                            old.copy(
-                                videoRecordingState = VideoRecordingState.Inactive(
-                                    finalElapsedTimeNanos = maxDurationMillis.milliseconds
-                                        .inWholeNanoseconds
->>>>>>> d4c90fc8
                                 )
                             )
                         }
@@ -740,7 +731,8 @@
                                 old.copy(
                                     videoRecordingState = VideoRecordingState.Inactive(
                                         // cleanly display the max duration
-                                        finalElapsedTimeNanos = maxDurationMillis * 1_000_000
+                                        finalElapsedTimeNanos = maxDurationMillis.milliseconds
+                                            .inWholeNanoseconds
                                     )
                                 )
                             }
@@ -800,11 +792,9 @@
             maxDurationMillis = maxDurationMillis,
             onVideoRecord = onVideoRecord
         ).use { recording ->
-<<<<<<< HEAD
-
-            // whenever we switch cameras while recording, apply flash if applicable
-            // todo(kc): wip... handle this coroutine properly. currently standing alone
-            coroutineScope {
+            // recordingSettingUpdater launches coroutines to handle changes to the active video recording
+            val recordingSettingsUpdater = launch {
+                // this coroutine handles enabling and disables torch when recording and swapping lenses
                 launch {
                     sessionCameraFlow.filterNotNull().onCompletion {
                         // ensure camera torch is off when closing camera
@@ -813,13 +803,13 @@
                             sessionCameraFlow.value?.cameraControl?.enableTorch(false)
                         }
                     }.collectLatest { currentCamera ->
+                        // whenever we switch cameras while recording, apply flash if applicable
+
                         val isFrontCameraSelector =
                             currentCamera.cameraInfo.cameraSelector ==
                                 CameraSelector.DEFAULT_FRONT_CAMERA
 
                         // todo(kc): apply flash PR #283
-                        // todo(kc): for some reason flash doesnt work when switching in progress recording to rear IFF the session was initialized on the FFC...
-                        // not that there is no flash unit, but that unable to
                         if (currentSettings.isFlashModeOn()) {
                             if (!isFrontCameraSelector) {
                                 try {
@@ -831,63 +821,35 @@
                                 }
                             }
                         }
-=======
-            val recordingSettingsUpdater = launch {
-                fun TransientSessionSettings.isFlashModeOn() = flashMode == FlashMode.ON
-                val isFrontCameraSelector =
-                    camera.cameraInfo.cameraSelector == CameraSelector.DEFAULT_FRONT_CAMERA
-
-                if (currentSettings.isFlashModeOn()) {
-                    if (!isFrontCameraSelector) {
-                        camera.cameraControl.enableTorch(true).await()
-                    } else {
-                        Log.d(TAG, "Unable to enable torch for front camera.")
->>>>>>> d4c90fc8
-                    }
-                }
-
-<<<<<<< HEAD
-            transientSettings.filterNotNull()
-                .collectLatest { newTransientSettings ->
-                    if (currentSettings.audioMuted != newTransientSettings.audioMuted) {
-                        recording.mute(newTransientSettings.audioMuted)
-                    }
-
-                    // try to turn on flash while video is recording
-                    if (currentSettings.isFlashModeOn() != newTransientSettings.isFlashModeOn()) {
-                        if (newTransientSettings.cameraInfo.cameraSelector ==
-                            CameraSelector.DEFAULT_FRONT_CAMERA
-                        ) {
-                            sessionCameraFlow.value?.cameraControl?.enableTorch(
+                    }
+                }
+                // this coroutine handles changes to transient settings
+                launch {
+                    transientSettings.filterNotNull()
+                        .collectLatest { newTransientSettings ->
+                            if (currentSettings.isAudioMuted != newTransientSettings.isAudioMuted) {
+                                recording.mute(newTransientSettings.isAudioMuted)
+                            }
+
+                            // try to turn on flash while video is recording
+                            if (currentSettings.isFlashModeOn() !=
                                 newTransientSettings.isFlashModeOn()
-                            )
-                        } else {
-                            Log.d(TAG, "Unable to update torch for front camera.")
-=======
-                transientSettings.filterNotNull()
-                    .onCompletion {
-                        // Could do some fancier tracking of whether the torch was enabled before
-                        // calling this.
-                        camera.cameraControl.enableTorch(false)
-                    }
-                    .collectLatest { newTransientSettings ->
-                        if (currentSettings.isAudioMuted != newTransientSettings.isAudioMuted) {
-                            recording.mute(newTransientSettings.isAudioMuted)
->>>>>>> d4c90fc8
+                            ) {
+                                if (newTransientSettings.cameraInfo.cameraSelector ==
+                                    CameraSelector.DEFAULT_FRONT_CAMERA
+                                ) {
+                                    sessionCameraFlow.value?.cameraControl?.enableTorch(
+                                        newTransientSettings.isFlashModeOn()
+                                    )
+                                } else {
+                                    Log.d(TAG, "Unable to update torch for front camera.")
+                                }
+                            }
+                            currentSettings = newTransientSettings
                         }
-                        if (currentSettings.isFlashModeOn() !=
-                            newTransientSettings.isFlashModeOn()
-                        ) {
-                            if (!isFrontCameraSelector) {
-                                camera.cameraControl
-                                    .enableTorch(newTransientSettings.isFlashModeOn())
-                            } else {
-                                Log.d(TAG, "Unable to update torch for front camera.")
-                            }
-                        }
-                        currentSettings = newTransientSettings
-                    }
-            }
+                }
+            }
+            // monitor incoming videoControlEvents
             for (event in videoControlEvents) {
                 when (event) {
                     is VideoCaptureControlEvent.StartRecordingEvent ->
@@ -945,28 +907,9 @@
                         "Attempted video recording with null videoCapture"
                     )
                 }
-<<<<<<< HEAD
-                recordingJob = launch(start = CoroutineStart.UNDISPATCHED) {
-                    runVideoRecording(
-                        sessionCameraFlow,
-                        videoCapture,
-                        captureTypeSuffix,
-                        context,
-                        event.maxVideoDuration,
-                        transientSettings,
-                        event.videoCaptureUri,
-                        event.shouldUseUri,
-                        event.onVideoRecord
-                    )
-                }
-            }
-
-            VideoCaptureControlEvent.StopRecordingEvent -> {
-                recordingJob?.cancel()
-                recordingJob = null
-=======
+
                 runVideoRecording(
-                    camera,
+                    sessionCameraFlow,
                     videoCapture,
                     captureTypeSuffix,
                     context,
@@ -977,9 +920,7 @@
                     event.shouldUseUri,
                     event.onVideoRecord
                 )
->>>>>>> d4c90fc8
-            }
-
+            }
             else -> {}
         }
     }
