/*
 * Copyright (C) 2024 The Android Open Source Project
 *
 * Licensed under the Apache License, Version 2.0 (the "License");
 * you may not use this file except in compliance with the License.
 * You may obtain a copy of the License at
 *
 *      http://www.apache.org/licenses/LICENSE-2.0
 *
 * Unless required by applicable law or agreed to in writing, software
 * distributed under the License is distributed on an "AS IS" BASIS,
 * WITHOUT WARRANTIES OR CONDITIONS OF ANY KIND, either express or implied.
 * See the License for the specific language governing permissions and
 * limitations under the License.
 */
package com.google.jetpackcamera.core.camera

import android.Manifest
import android.content.ContentValues
import android.content.Context
import android.content.pm.PackageManager
import android.hardware.camera2.CameraCaptureSession
import android.hardware.camera2.CaptureRequest
import android.hardware.camera2.CaptureResult
import android.hardware.camera2.TotalCaptureResult
import android.net.Uri
import android.os.Build
import android.os.SystemClock
import android.provider.MediaStore
import android.util.Log
import android.util.Range
import androidx.annotation.OptIn
import androidx.camera.camera2.interop.Camera2CameraInfo
import androidx.camera.camera2.interop.Camera2Interop
import androidx.camera.camera2.interop.ExperimentalCamera2Interop
import androidx.camera.core.Camera
import androidx.camera.core.CameraControl
import androidx.camera.core.CameraEffect
import androidx.camera.core.CameraInfo
import androidx.camera.core.FocusMeteringAction
import androidx.camera.core.ImageCapture
import androidx.camera.core.Preview
import androidx.camera.core.SurfaceOrientedMeteringPointFactory
import androidx.camera.core.TorchState
import androidx.camera.core.UseCaseGroup
import androidx.camera.core.ViewPort
import androidx.camera.core.resolutionselector.AspectRatioStrategy
import androidx.camera.core.resolutionselector.ResolutionSelector
import androidx.camera.video.FallbackStrategy
import androidx.camera.video.FileDescriptorOutputOptions
import androidx.camera.video.FileOutputOptions
import androidx.camera.video.MediaStoreOutputOptions
import androidx.camera.video.PendingRecording
import androidx.camera.video.Quality
import androidx.camera.video.QualitySelector
import androidx.camera.video.Recorder
import androidx.camera.video.Recording
import androidx.camera.video.VideoCapture
import androidx.camera.video.VideoRecordEvent
import androidx.camera.video.VideoRecordEvent.Finalize.ERROR_DURATION_LIMIT_REACHED
import androidx.camera.video.VideoRecordEvent.Finalize.ERROR_NONE
import androidx.core.content.ContextCompat
import androidx.core.content.ContextCompat.checkSelfPermission
import androidx.lifecycle.asFlow
import com.google.jetpackcamera.core.camera.effects.SingleSurfaceForcingEffect
import com.google.jetpackcamera.settings.model.AspectRatio
import com.google.jetpackcamera.settings.model.CaptureMode
import com.google.jetpackcamera.settings.model.DeviceRotation
import com.google.jetpackcamera.settings.model.DynamicRange
import com.google.jetpackcamera.settings.model.FlashMode
import com.google.jetpackcamera.settings.model.ImageOutputFormat
import com.google.jetpackcamera.settings.model.LensFacing
import com.google.jetpackcamera.settings.model.StabilizationMode
import com.google.jetpackcamera.settings.model.VideoQuality
import java.io.File
import java.util.Date
import java.util.concurrent.Executor
import kotlin.coroutines.ContinuationInterceptor
import kotlin.math.abs
import kotlin.time.Duration.Companion.milliseconds
import kotlinx.atomicfu.atomic
import kotlinx.coroutines.CoroutineDispatcher
import kotlinx.coroutines.asExecutor
import kotlinx.coroutines.channels.Channel
import kotlinx.coroutines.coroutineScope
import kotlinx.coroutines.currentCoroutineContext
import kotlinx.coroutines.flow.StateFlow
import kotlinx.coroutines.flow.asStateFlow
import kotlinx.coroutines.flow.collectLatest
import kotlinx.coroutines.flow.combine
import kotlinx.coroutines.flow.distinctUntilChanged
import kotlinx.coroutines.flow.filterNotNull
import kotlinx.coroutines.flow.first
import kotlinx.coroutines.flow.map
import kotlinx.coroutines.flow.update
import kotlinx.coroutines.launch

private const val TAG = "CameraSession"

context(CameraSessionContext)
internal suspend fun runSingleCameraSession(
    sessionSettings: PerpetualSessionSettings.SingleCamera,
    useCaseMode: CameraUseCase.UseCaseMode,
    // TODO(tm): ImageCapture should go through an event channel like VideoCapture
    onImageCaptureCreated: (ImageCapture) -> Unit = {}
) = coroutineScope {
<<<<<<< HEAD
    val lensFacing = sessionSettings.cameraInfo.appLensFacing
    Log.d(TAG, "Starting new single camera session for $lensFacing")

    val initialTransientSettings = transientSettings
        .filterNotNull()
        .first()

    val useCaseGroup = createUseCaseGroup(
        cameraInfo = sessionSettings.cameraInfo,
        initialTransientSettings = initialTransientSettings,
        stabilizationMode = sessionSettings.stabilizationMode,
        aspectRatio = sessionSettings.aspectRatio,
        targetFrameRate = sessionSettings.targetFrameRate,
        dynamicRange = sessionSettings.dynamicRange,
        videoQuality = sessionSettings.videoQuality,
        imageFormat = sessionSettings.imageFormat,
        useCaseMode = useCaseMode,
        effect = when (sessionSettings.captureMode) {
            CaptureMode.SINGLE_STREAM -> SingleSurfaceForcingEffect(this@coroutineScope)
            CaptureMode.MULTI_STREAM -> null
=======
    Log.d(TAG, "Starting new single camera session")

    val initialCameraSelector = transientSettings.filterNotNull().first()
        .primaryLensFacing.toCameraSelector()

    val videoCaptureUseCase = when (useCaseMode) {
        CameraUseCase.UseCaseMode.STANDARD, CameraUseCase.UseCaseMode.VIDEO_ONLY ->
            createVideoUseCase(
                cameraProvider.getCameraInfo(initialCameraSelector),
                sessionSettings.aspectRatio,
                sessionSettings.targetFrameRate,
                sessionSettings.stabilizationMode,
                sessionSettings.dynamicRange,
                backgroundDispatcher
            )

        else -> {
            null
>>>>>>> 31c1e634
        }
    }

    launch {
        processVideoControlEvents(
            videoCaptureUseCase,
            captureTypeSuffix = when (sessionSettings.captureMode) {
                CaptureMode.MULTI_STREAM -> "MultiStream"
                CaptureMode.SINGLE_STREAM -> "SingleStream"
            }
        )
    }

    transientSettings.filterNotNull().distinctUntilChanged { old, new ->
        old.primaryLensFacing == new.primaryLensFacing
    }.collectLatest { currentTransientSettings ->
        cameraProvider.unbindAll()
        val currentCameraSelector = currentTransientSettings.primaryLensFacing.toCameraSelector()
        val useCaseGroup = createUseCaseGroup(
            cameraInfo = cameraProvider.getCameraInfo(currentCameraSelector),
            videoCaptureUseCase = videoCaptureUseCase,
            initialTransientSettings = currentTransientSettings,
            stabilizationMode = sessionSettings.stabilizationMode,
            aspectRatio = sessionSettings.aspectRatio,
            dynamicRange = sessionSettings.dynamicRange,
            imageFormat = sessionSettings.imageFormat,
            useCaseMode = useCaseMode,
            effect = when (sessionSettings.captureMode) {
                CaptureMode.SINGLE_STREAM -> SingleSurfaceForcingEffect(this@coroutineScope)
                CaptureMode.MULTI_STREAM -> null
            }
        ).apply {
            getImageCapture()?.let(onImageCaptureCreated)
        }

        cameraProvider.runWith(
            currentCameraSelector,
            useCaseGroup
        ) { camera ->
            Log.d(TAG, "Camera session started")

            launch {
                processFocusMeteringEvents(camera.cameraControl)
            }

            launch {
                camera.cameraInfo.torchState.asFlow().collectLatest { torchState ->
                    currentCameraState.update { old ->
                        old.copy(torchEnabled = torchState == TorchState.ON)
                    }
                }
            }

            applyDeviceRotation(currentTransientSettings.deviceRotation, useCaseGroup)
            processTransientSettingEvents(
                camera,
                useCaseGroup,
                currentTransientSettings,
                transientSettings
            )
        }
    }
}

context(CameraSessionContext)
internal suspend fun processTransientSettingEvents(
    camera: Camera,
    useCaseGroup: UseCaseGroup,
    initialTransientSettings: TransientSessionSettings,
    transientSettings: StateFlow<TransientSessionSettings?>
) {
    var prevTransientSettings = initialTransientSettings
    val isFrontFacing = camera.cameraInfo.appLensFacing == LensFacing.FRONT
    var torchOn = false
    fun setTorch(newTorchOn: Boolean) {
        if (newTorchOn != torchOn) {
            camera.cameraControl.enableTorch(newTorchOn)
            torchOn = newTorchOn
        }
    }
    combine(
        transientSettings.filterNotNull(),
        currentCameraState.asStateFlow()
    ) { newTransientSettings, cameraState ->
        return@combine Pair(newTransientSettings, cameraState)
    }.collectLatest {
        val newTransientSettings = it.first
        val cameraState = it.second

        // Apply camera zoom
        if (prevTransientSettings.zoomScale != newTransientSettings.zoomScale) {
            camera.cameraInfo.zoomState.value?.let { zoomState ->
                val finalScale =
                    (zoomState.zoomRatio * newTransientSettings.zoomScale).coerceIn(
                        zoomState.minZoomRatio,
                        zoomState.maxZoomRatio
                    )
                camera.cameraControl.setZoomRatio(finalScale)
                currentCameraState.update { old ->
                    old.copy(zoomScale = finalScale)
                }
            }
        }

        // todo(): How should we handle torch on Auto FlashMode?
        // enable torch only while recording is in progress
        if ((cameraState.videoRecordingState !is VideoRecordingState.Inactive) &&
            newTransientSettings.flashMode == FlashMode.ON &&
            !isFrontFacing
        ) {
            setTorch(true)
        } else {
            setTorch(false)
        }

        // apply camera torch mode to image capture
        useCaseGroup.getImageCapture()?.let { imageCapture ->
            if (prevTransientSettings.flashMode != newTransientSettings.flashMode) {
                setFlashModeInternal(
                    imageCapture = imageCapture,
                    flashMode = newTransientSettings.flashMode,
                    isFrontFacing = camera.cameraInfo.appLensFacing == LensFacing.FRONT
                )
            }
        }

        if (prevTransientSettings.deviceRotation
            != newTransientSettings.deviceRotation
        ) {
            Log.d(
                TAG,
                "Updating device rotation from " +
                    "${prevTransientSettings.deviceRotation} -> " +
                    "${newTransientSettings.deviceRotation}"
            )
            applyDeviceRotation(newTransientSettings.deviceRotation, useCaseGroup)
        }

        prevTransientSettings = newTransientSettings
    }
}

internal fun applyDeviceRotation(deviceRotation: DeviceRotation, useCaseGroup: UseCaseGroup) {
    val targetRotation = deviceRotation.toUiSurfaceRotation()
    useCaseGroup.useCases.forEach {
        when (it) {
            is Preview -> {
                // Preview's target rotation should not be updated with device rotation.
                // Instead, preview rotation should match the display rotation.
                // When Preview is created, it is initialized with the display rotation.
                // This will need to be updated separately if the display rotation is not
                // locked. Currently the app is locked to portrait orientation.
            }

            is ImageCapture -> {
                it.targetRotation = targetRotation
            }

            is VideoCapture<*> -> {
                it.targetRotation = targetRotation
            }
        }
    }
}

context(CameraSessionContext)
internal fun createUseCaseGroup(
    cameraInfo: CameraInfo,
    initialTransientSettings: TransientSessionSettings,
    stabilizationMode: StabilizationMode,
    aspectRatio: AspectRatio,
    videoCaptureUseCase: VideoCapture<Recorder>?,
    dynamicRange: DynamicRange,
    videoQuality: VideoQuality = VideoQuality.DEFAULT,
    imageFormat: ImageOutputFormat,
    useCaseMode: CameraUseCase.UseCaseMode,
    effect: CameraEffect? = null
): UseCaseGroup {
    val previewUseCase =
        createPreviewUseCase(
            cameraInfo,
            aspectRatio,
            stabilizationMode
        )
    val imageCaptureUseCase = if (useCaseMode != CameraUseCase.UseCaseMode.VIDEO_ONLY) {
        createImageUseCase(cameraInfo, aspectRatio, dynamicRange, imageFormat)
    } else {
        null
    }
<<<<<<< HEAD
    val videoCaptureUseCase = if (useCaseMode != CameraUseCase.UseCaseMode.IMAGE_ONLY) {
        createVideoUseCase(
            cameraInfo,
            aspectRatio,
            targetFrameRate,
            stabilizationMode,
            dynamicRange,
            videoQuality,
            backgroundDispatcher
        )
    } else {
        null
    }
=======
>>>>>>> 31c1e634

    imageCaptureUseCase?.let {
        setFlashModeInternal(
            imageCapture = imageCaptureUseCase,
            flashMode = initialTransientSettings.flashMode,
            isFrontFacing = cameraInfo.appLensFacing == LensFacing.FRONT
        )
    }

    return UseCaseGroup.Builder().apply {
        Log.d(
            TAG,
            "Setting initial device rotation to ${initialTransientSettings.deviceRotation}"
        )
        setViewPort(
            ViewPort.Builder(
                aspectRatio.ratio,
                // Initialize rotation to Preview's rotation, which comes from Display rotation
                previewUseCase.targetRotation
            ).build()
        )
        addUseCase(previewUseCase)
        imageCaptureUseCase?.let {
            if (dynamicRange == DynamicRange.SDR ||
                imageFormat == ImageOutputFormat.JPEG_ULTRA_HDR
            ) {
                addUseCase(imageCaptureUseCase)
            }
        }

        // Not to bind VideoCapture when Ultra HDR is enabled to keep the app design simple.
        videoCaptureUseCase?.let {
            if (imageFormat == ImageOutputFormat.JPEG) {
                addUseCase(videoCaptureUseCase)
            }
        }

        effect?.let { addEffect(it) }
    }.build()
}

private fun createImageUseCase(
    cameraInfo: CameraInfo,
    aspectRatio: AspectRatio,
    dynamicRange: DynamicRange,
    imageFormat: ImageOutputFormat
): ImageCapture {
    val builder = ImageCapture.Builder()
    builder.setResolutionSelector(
        getResolutionSelector(cameraInfo.sensorLandscapeRatio, aspectRatio)
    )
    if (dynamicRange != DynamicRange.SDR && imageFormat == ImageOutputFormat.JPEG_ULTRA_HDR
    ) {
        builder.setOutputFormat(ImageCapture.OUTPUT_FORMAT_JPEG_ULTRA_HDR)
    }
    return builder.build()
}

internal fun createVideoUseCase(
    cameraInfo: CameraInfo,
    aspectRatio: AspectRatio,
    targetFrameRate: Int,
    stabilizationMode: StabilizationMode,
    dynamicRange: DynamicRange,
    videoQuality: VideoQuality,
    backgroundDispatcher: CoroutineDispatcher
): VideoCapture<Recorder> {
    val sensorLandscapeRatio = cameraInfo.sensorLandscapeRatio
    val recorderBuilder = Recorder.Builder()
        .setAspectRatio(
            getAspectRatioForUseCase(sensorLandscapeRatio, aspectRatio)
        )
        .setExecutor(backgroundDispatcher.asExecutor())
    if (videoQuality != VideoQuality.DEFAULT) {
        recorderBuilder.setQualitySelector(
            QualitySelector.from(
                VideoQuality.toQuality(videoQuality)!!,
                FallbackStrategy.higherQualityOrLowerThan(VideoQuality.toQuality(videoQuality)!!)
            )
        )
    }
    return VideoCapture.Builder(recorderBuilder.build()).apply {
        // set video stabilization
        if (stabilizationMode == StabilizationMode.HIGH_QUALITY) {
            setVideoStabilizationEnabled(true)
        }
        // set target fps
        if (targetFrameRate != TARGET_FPS_AUTO) {
            setTargetFrameRate(Range(targetFrameRate, targetFrameRate))
        }

        setDynamicRange(dynamicRange.toCXDynamicRange())
    }.build()
}

private fun getAspectRatioForUseCase(sensorLandscapeRatio: Float, aspectRatio: AspectRatio): Int =
    when (aspectRatio) {
        AspectRatio.THREE_FOUR -> androidx.camera.core.AspectRatio.RATIO_4_3
        AspectRatio.NINE_SIXTEEN -> androidx.camera.core.AspectRatio.RATIO_16_9
        else -> {
            // Choose the aspect ratio which maximizes FOV by being closest to the sensor ratio
            if (
                abs(sensorLandscapeRatio - AspectRatio.NINE_SIXTEEN.landscapeRatio.toFloat()) <
                abs(sensorLandscapeRatio - AspectRatio.THREE_FOUR.landscapeRatio.toFloat())
            ) {
                androidx.camera.core.AspectRatio.RATIO_16_9
            } else {
                androidx.camera.core.AspectRatio.RATIO_4_3
            }
        }
    }

context(CameraSessionContext)
private fun createPreviewUseCase(
    cameraInfo: CameraInfo,
    aspectRatio: AspectRatio,
    stabilizationMode: StabilizationMode
): Preview = Preview.Builder().apply {
    updateCameraStateWithCaptureResults(targetCameraInfo = cameraInfo)

    // set preview stabilization
    if (stabilizationMode == StabilizationMode.ON) {
        setPreviewStabilizationEnabled(true)
    }

    setResolutionSelector(
        getResolutionSelector(cameraInfo.sensorLandscapeRatio, aspectRatio)
    )
}.build()
    .apply {
        setSurfaceProvider { surfaceRequest ->
            surfaceRequests.update { surfaceRequest }
        }
    }

private fun getResolutionSelector(
    sensorLandscapeRatio: Float,
    aspectRatio: AspectRatio
): ResolutionSelector {
    val aspectRatioStrategy = when (aspectRatio) {
        AspectRatio.THREE_FOUR -> AspectRatioStrategy.RATIO_4_3_FALLBACK_AUTO_STRATEGY
        AspectRatio.NINE_SIXTEEN -> AspectRatioStrategy.RATIO_16_9_FALLBACK_AUTO_STRATEGY
        else -> {
            // Choose the resolution selector strategy which maximizes FOV by being closest
            // to the sensor aspect ratio
            if (
                abs(sensorLandscapeRatio - AspectRatio.NINE_SIXTEEN.landscapeRatio.toFloat()) <
                abs(sensorLandscapeRatio - AspectRatio.THREE_FOUR.landscapeRatio.toFloat())
            ) {
                AspectRatioStrategy.RATIO_16_9_FALLBACK_AUTO_STRATEGY
            } else {
                AspectRatioStrategy.RATIO_4_3_FALLBACK_AUTO_STRATEGY
            }
        }
    }
    return ResolutionSelector.Builder().setAspectRatioStrategy(aspectRatioStrategy).build()
}

context(CameraSessionContext)
private fun setFlashModeInternal(
    imageCapture: ImageCapture,
    flashMode: FlashMode,
    isFrontFacing: Boolean
) {
    val isScreenFlashRequired =
        isFrontFacing && (flashMode == FlashMode.ON || flashMode == FlashMode.AUTO)

    if (isScreenFlashRequired) {
        imageCapture.screenFlash = object : ImageCapture.ScreenFlash {
            override fun apply(
                expirationTimeMillis: Long,
                listener: ImageCapture.ScreenFlashListener
            ) {
                Log.d(TAG, "ImageCapture.ScreenFlash: apply")
                screenFlashEvents.trySend(
                    CameraUseCase.ScreenFlashEvent(CameraUseCase.ScreenFlashEvent.Type.APPLY_UI) {
                        listener.onCompleted()
                    }
                )
            }

            override fun clear() {
                Log.d(TAG, "ImageCapture.ScreenFlash: clear")
                screenFlashEvents.trySend(
                    CameraUseCase.ScreenFlashEvent(CameraUseCase.ScreenFlashEvent.Type.CLEAR_UI) {}
                )
            }
        }
    }

    imageCapture.flashMode = when (flashMode) {
        FlashMode.OFF -> ImageCapture.FLASH_MODE_OFF // 2

        FlashMode.ON -> if (isScreenFlashRequired) {
            ImageCapture.FLASH_MODE_SCREEN // 3
        } else {
            ImageCapture.FLASH_MODE_ON // 1
        }

        FlashMode.AUTO -> if (isScreenFlashRequired) {
            ImageCapture.FLASH_MODE_SCREEN // 3
        } else {
            ImageCapture.FLASH_MODE_AUTO // 0
        }

        FlashMode.LOW_LIGHT_BOOST -> ImageCapture.FLASH_MODE_OFF // 2
    }
    Log.d(TAG, "Set flash mode to: ${imageCapture.flashMode}")
}

private fun getPendingRecording(
    context: Context,
    videoCaptureUseCase: VideoCapture<Recorder>,
    maxDurationMillis: Long,
    captureTypeSuffix: String,
    videoCaptureUri: Uri?,
    shouldUseUri: Boolean,
    onVideoRecord: (CameraUseCase.OnVideoRecordEvent) -> Unit
): PendingRecording? {
    Log.d(TAG, "getPendingRecording")

    return if (shouldUseUri) {
        if (Build.VERSION.SDK_INT >= Build.VERSION_CODES.O) {
            try {
                videoCaptureUseCase.output.prepareRecording(
                    context,
                    FileDescriptorOutputOptions.Builder(
                        context.applicationContext.contentResolver.openFileDescriptor(
                            videoCaptureUri!!,
                            "rw"
                        )!!
                    ).build()
                )
            } catch (e: Exception) {
                onVideoRecord(
                    CameraUseCase.OnVideoRecordEvent.OnVideoRecordError(e)
                )
                null
            }
        } else {
            if (videoCaptureUri?.scheme == "file") {
                val fileOutputOptions = FileOutputOptions.Builder(
                    File(videoCaptureUri.path!!)
                ).build()
                videoCaptureUseCase.output.prepareRecording(context, fileOutputOptions)
            } else {
                onVideoRecord(
                    CameraUseCase.OnVideoRecordEvent.OnVideoRecordError(
                        RuntimeException("Uri scheme not supported.")
                    )
                )
                null
            }
        }
    } else {
        val name = "JCA-recording-${Date()}-$captureTypeSuffix.mp4"
        val contentValues =
            ContentValues().apply {
                put(MediaStore.Video.Media.DISPLAY_NAME, name)
            }
        val mediaStoreOutput =
            MediaStoreOutputOptions.Builder(
                context.contentResolver,
                MediaStore.Video.Media.EXTERNAL_CONTENT_URI
            )
                .setDurationLimitMillis(maxDurationMillis)
                .setContentValues(contentValues)
                .build()
        videoCaptureUseCase.output.prepareRecording(context, mediaStoreOutput)
    }
}

context(CameraSessionContext)
private suspend fun startVideoRecordingInternal(
    initialMuted: Boolean,
    context: Context,
    pendingRecord: PendingRecording,
    maxDurationMillis: Long,
    onVideoRecord: (CameraUseCase.OnVideoRecordEvent) -> Unit
): Recording {
    Log.d(TAG, "recordVideo")
    // todo(b/336886716): default setting to enable or disable audio when permission is granted
    // set the camerastate to starting
    currentCameraState.update { old ->
        old.copy(videoRecordingState = VideoRecordingState.Starting)
    }

    // ok. there is a difference between MUTING and ENABLING audio
    // audio must be enabled in order to be muted
    // if the video recording isn't started with audio enabled, you will not be able to un-mute it
    // the toggle should only affect whether or not the audio is muted.
    // the permission will determine whether or not the audio is enabled.
    val audioEnabled = checkSelfPermission(
        context,
        Manifest.permission.RECORD_AUDIO
    ) == PackageManager.PERMISSION_GRANTED

    pendingRecord.apply {
        if (audioEnabled) {
            withAudioEnabled()
        }
    }
        .asPersistentRecording()

    val callbackExecutor: Executor =
        (
            currentCoroutineContext()[ContinuationInterceptor] as?
                CoroutineDispatcher
            )?.asExecutor() ?: ContextCompat.getMainExecutor(context)
    return pendingRecord.start(callbackExecutor) { onVideoRecordEvent ->
        Log.d(TAG, onVideoRecordEvent.toString())
        when (onVideoRecordEvent) {
            is VideoRecordEvent.Start -> {
                currentCameraState.update { old ->
                    old.copy(
                        videoRecordingState = VideoRecordingState.Active.Recording(
                            audioAmplitude = onVideoRecordEvent.recordingStats.audioStats
                                .audioAmplitude,
                            maxDurationMillis = maxDurationMillis,
                            elapsedTimeNanos = onVideoRecordEvent.recordingStats
                                .recordedDurationNanos
                        )
                    )
                }
            }

            is VideoRecordEvent.Pause -> {
                currentCameraState.update { old ->
                    old.copy(
                        videoRecordingState = VideoRecordingState.Active.Paused(
                            audioAmplitude = onVideoRecordEvent.recordingStats.audioStats
                                .audioAmplitude,
                            maxDurationMillis = maxDurationMillis,
                            elapsedTimeNanos = onVideoRecordEvent.recordingStats
                                .recordedDurationNanos
                        )
                    )
                }
            }

            is VideoRecordEvent.Resume -> {
                currentCameraState.update { old ->
                    old.copy(
                        videoRecordingState = VideoRecordingState.Active.Recording(
                            audioAmplitude = onVideoRecordEvent.recordingStats.audioStats
                                .audioAmplitude,
                            maxDurationMillis = maxDurationMillis,
                            elapsedTimeNanos = onVideoRecordEvent.recordingStats
                                .recordedDurationNanos
                        )
                    )
                }
            }

            is VideoRecordEvent.Status -> {
                currentCameraState.update { old ->
                    // don't want to change state from paused to recording if status changes while paused
                    if (old.videoRecordingState is VideoRecordingState.Active.Paused) {
                        old.copy(
                            videoRecordingState = VideoRecordingState.Active.Paused(
                                audioAmplitude = onVideoRecordEvent.recordingStats.audioStats
                                    .audioAmplitude,
                                maxDurationMillis = maxDurationMillis,
                                elapsedTimeNanos = onVideoRecordEvent.recordingStats
                                    .recordedDurationNanos
                            )
                        )
                    } else {
                        old.copy(
                            videoRecordingState = VideoRecordingState.Active.Recording(
                                audioAmplitude = onVideoRecordEvent.recordingStats.audioStats
                                    .audioAmplitude,
                                maxDurationMillis = maxDurationMillis,
                                elapsedTimeNanos = onVideoRecordEvent.recordingStats
                                    .recordedDurationNanos
                            )
                        )
                    }
                }
            }

            is VideoRecordEvent.Finalize -> {
                when (onVideoRecordEvent.error) {
                    ERROR_NONE -> {
                        // update recording state to inactive with the final values of the recording.
                        currentCameraState.update { old ->
                            old.copy(
                                videoRecordingState = VideoRecordingState.Inactive(
                                    finalElapsedTimeNanos = onVideoRecordEvent.recordingStats
                                        .recordedDurationNanos
                                )
                            )
                        }
                        onVideoRecord(
                            CameraUseCase.OnVideoRecordEvent.OnVideoRecorded(
                                onVideoRecordEvent.outputResults.outputUri
                            )
                        )
                    }

                    ERROR_DURATION_LIMIT_REACHED -> {
                        currentCameraState.update { old ->
                            old.copy(
                                videoRecordingState = VideoRecordingState.Inactive(
                                    finalElapsedTimeNanos = maxDurationMillis.milliseconds
                                        .inWholeNanoseconds
                                )
                            )
                        }

                        onVideoRecord(
                            CameraUseCase.OnVideoRecordEvent.OnVideoRecorded(
                                onVideoRecordEvent.outputResults.outputUri
                            )
                        )
                    }

                    else -> {
                        onVideoRecord(
                            CameraUseCase.OnVideoRecordEvent.OnVideoRecordError(
                                RuntimeException(
                                    "Recording finished with error: ${onVideoRecordEvent.error}",
                                    onVideoRecordEvent.cause
                                )
                            )
                        )
                        currentCameraState.update { old ->
                            old.copy(
                                videoRecordingState = VideoRecordingState.Inactive(
                                    finalElapsedTimeNanos = onVideoRecordEvent.recordingStats
                                        .recordedDurationNanos
                                )
                            )
                        }
                    }
                }
            }
        }
    }.apply {
        mute(initialMuted)
    }
}

context(CameraSessionContext)
private suspend fun runVideoRecording(
    videoCapture: VideoCapture<Recorder>,
    captureTypeSuffix: String,
    context: Context,
    maxDurationMillis: Long,
    transientSettings: StateFlow<TransientSessionSettings?>,
    videoCaptureUri: Uri?,
    videoControlEvents: Channel<VideoCaptureControlEvent>,
    shouldUseUri: Boolean,
    onVideoRecord: (CameraUseCase.OnVideoRecordEvent) -> Unit
) = coroutineScope {
    var currentSettings = transientSettings.filterNotNull().first()

    getPendingRecording(
        context,
        videoCapture,
        maxDurationMillis,
        captureTypeSuffix,
        videoCaptureUri,
        shouldUseUri,
        onVideoRecord
    )?.let {
        startVideoRecordingInternal(
            initialMuted = currentSettings.isAudioMuted,
            context = context,
            pendingRecord = it,
            maxDurationMillis = maxDurationMillis,
            onVideoRecord = onVideoRecord
        ).use { recording ->
            val recordingSettingsUpdater = launch {
                fun TransientSessionSettings.isFlashModeOn() = flashMode == FlashMode.ON

                transientSettings.filterNotNull()
                    .collectLatest { newTransientSettings ->
                        if (currentSettings.isAudioMuted != newTransientSettings.isAudioMuted) {
                            recording.mute(newTransientSettings.isAudioMuted)
                        }
                        if (currentSettings.isFlashModeOn() !=
                            newTransientSettings.isFlashModeOn()
                        ) {
                            currentSettings = newTransientSettings
                        }
                    }
            }

            for (event in videoControlEvents) {
                when (event) {
                    is VideoCaptureControlEvent.StartRecordingEvent ->
                        throw IllegalStateException("A recording is already in progress")

                    VideoCaptureControlEvent.StopRecordingEvent -> {
                        recordingSettingsUpdater.cancel()
                        break
                    }

                    VideoCaptureControlEvent.PauseRecordingEvent -> recording.pause()
                    VideoCaptureControlEvent.ResumeRecordingEvent -> recording.resume()
                }
            }
        }
    }
}

context(CameraSessionContext)
internal suspend fun processFocusMeteringEvents(cameraControl: CameraControl) {
    surfaceRequests.map { surfaceRequest ->
        surfaceRequest?.resolution?.run {
            Log.d(
                TAG,
                "Waiting to process focus points for surface with resolution: " +
                    "$width x $height"
            )
            SurfaceOrientedMeteringPointFactory(width.toFloat(), height.toFloat())
        }
    }.collectLatest { meteringPointFactory ->
        for (event in focusMeteringEvents) {
            meteringPointFactory?.apply {
                Log.d(TAG, "tapToFocus, processing event: $event")
                val meteringPoint = createPoint(event.x, event.y)
                val action = FocusMeteringAction.Builder(meteringPoint).build()
                cameraControl.startFocusAndMetering(action)
            } ?: run {
                Log.w(TAG, "Ignoring event due to no SurfaceRequest: $event")
            }
        }
    }
}

context(CameraSessionContext)
internal suspend fun processVideoControlEvents(
    videoCapture: VideoCapture<Recorder>?,
    captureTypeSuffix: String
) = coroutineScope {
    for (event in videoCaptureControlEvents) {
        when (event) {
            is VideoCaptureControlEvent.StartRecordingEvent -> {
                if (videoCapture == null) {
                    throw RuntimeException(
                        "Attempted video recording with null videoCapture"
                    )
                }
                runVideoRecording(
                    videoCapture,
                    captureTypeSuffix,
                    context,
                    event.maxVideoDuration,
                    transientSettings,
                    event.videoCaptureUri,
                    videoCaptureControlEvents,
                    event.shouldUseUri,
                    event.onVideoRecord
                )
            }

            else -> {}
        }
    }
}

/**
 * Applies a CaptureCallback to the provided image capture builder
 */
context(CameraSessionContext)
@OptIn(ExperimentalCamera2Interop::class)
private fun Preview.Builder.updateCameraStateWithCaptureResults(
    targetCameraInfo: CameraInfo
): Preview.Builder {
    val isFirstFrameTimestampUpdated = atomic(false)
    val targetCameraLogicalId = Camera2CameraInfo.from(targetCameraInfo).cameraId
    Camera2Interop.Extender(this).setSessionCaptureCallback(
        object : CameraCaptureSession.CaptureCallback() {
            override fun onCaptureCompleted(
                session: CameraCaptureSession,
                request: CaptureRequest,
                result: TotalCaptureResult
            ) {
                super.onCaptureCompleted(session, request, result)
                val logicalCameraId = session.device.id
                if (logicalCameraId != targetCameraLogicalId) return
                try {
                    val physicalCameraId = if (Build.VERSION.SDK_INT >= Build.VERSION_CODES.Q) {
                        result.get(CaptureResult.LOGICAL_MULTI_CAMERA_ACTIVE_PHYSICAL_ID)
                    } else {
                        null
                    }
                    currentCameraState.update { old ->
                        if (old.debugInfo.logicalCameraId != logicalCameraId ||
                            old.debugInfo.physicalCameraId != physicalCameraId
                        ) {
                            old.copy(
                                debugInfo = DebugInfo(logicalCameraId, physicalCameraId)
                            )
                        } else {
                            old
                        }
                    }
                    if (!isFirstFrameTimestampUpdated.value) {
                        currentCameraState.update { old ->
                            old.copy(
                                sessionFirstFrameTimestamp = SystemClock.elapsedRealtimeNanos()
                            )
                        }
                        isFirstFrameTimestampUpdated.value = true
                    }
                    // Publish stabilization state
                    publishStabilizationMode(result)
                } catch (_: Exception) {
                }
            }
        }
    )
    return this
}

context(CameraSessionContext)
private fun publishStabilizationMode(result: TotalCaptureResult) {
    val nativeStabilizationMode = result.get(CaptureResult.CONTROL_VIDEO_STABILIZATION_MODE)
    val stabilizationMode = when (nativeStabilizationMode) {
        CaptureResult.CONTROL_VIDEO_STABILIZATION_MODE_PREVIEW_STABILIZATION ->
            StabilizationMode.ON

        CaptureResult.CONTROL_VIDEO_STABILIZATION_MODE_ON -> StabilizationMode.HIGH_QUALITY
        else -> StabilizationMode.OFF
    }

    currentCameraState.update { old ->
        if (old.stabilizationMode != stabilizationMode) {
            old.copy(stabilizationMode = stabilizationMode)
        } else {
            old
        }
    }
}<|MERGE_RESOLUTION|>--- conflicted
+++ resolved
@@ -104,28 +104,6 @@
     // TODO(tm): ImageCapture should go through an event channel like VideoCapture
     onImageCaptureCreated: (ImageCapture) -> Unit = {}
 ) = coroutineScope {
-<<<<<<< HEAD
-    val lensFacing = sessionSettings.cameraInfo.appLensFacing
-    Log.d(TAG, "Starting new single camera session for $lensFacing")
-
-    val initialTransientSettings = transientSettings
-        .filterNotNull()
-        .first()
-
-    val useCaseGroup = createUseCaseGroup(
-        cameraInfo = sessionSettings.cameraInfo,
-        initialTransientSettings = initialTransientSettings,
-        stabilizationMode = sessionSettings.stabilizationMode,
-        aspectRatio = sessionSettings.aspectRatio,
-        targetFrameRate = sessionSettings.targetFrameRate,
-        dynamicRange = sessionSettings.dynamicRange,
-        videoQuality = sessionSettings.videoQuality,
-        imageFormat = sessionSettings.imageFormat,
-        useCaseMode = useCaseMode,
-        effect = when (sessionSettings.captureMode) {
-            CaptureMode.SINGLE_STREAM -> SingleSurfaceForcingEffect(this@coroutineScope)
-            CaptureMode.MULTI_STREAM -> null
-=======
     Log.d(TAG, "Starting new single camera session")
 
     val initialCameraSelector = transientSettings.filterNotNull().first()
@@ -139,12 +117,12 @@
                 sessionSettings.targetFrameRate,
                 sessionSettings.stabilizationMode,
                 sessionSettings.dynamicRange,
+                videoQuality = sessionSettings.videoQuality,
                 backgroundDispatcher
             )
 
         else -> {
             null
->>>>>>> 31c1e634
         }
     }
 
@@ -318,7 +296,6 @@
     aspectRatio: AspectRatio,
     videoCaptureUseCase: VideoCapture<Recorder>?,
     dynamicRange: DynamicRange,
-    videoQuality: VideoQuality = VideoQuality.DEFAULT,
     imageFormat: ImageOutputFormat,
     useCaseMode: CameraUseCase.UseCaseMode,
     effect: CameraEffect? = null
@@ -334,22 +311,6 @@
     } else {
         null
     }
-<<<<<<< HEAD
-    val videoCaptureUseCase = if (useCaseMode != CameraUseCase.UseCaseMode.IMAGE_ONLY) {
-        createVideoUseCase(
-            cameraInfo,
-            aspectRatio,
-            targetFrameRate,
-            stabilizationMode,
-            dynamicRange,
-            videoQuality,
-            backgroundDispatcher
-        )
-    } else {
-        null
-    }
-=======
->>>>>>> 31c1e634
 
     imageCaptureUseCase?.let {
         setFlashModeInternal(
