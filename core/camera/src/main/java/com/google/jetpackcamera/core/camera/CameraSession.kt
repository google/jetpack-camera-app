--- conflicted
+++ resolved
@@ -599,8 +599,7 @@
 
             is VideoRecordEvent.Finalize -> {
                 when (onVideoRecordEvent.error) {
-<<<<<<< HEAD
-                    ERROR_NONE, ERROR_DURATION_LIMIT_REACHED -> {
+                    ERROR_NONE -> {
                         // update recording state to inactive with the final values of the recording.
                         currentCameraState.update { old ->
                             old.copy(
@@ -610,30 +609,33 @@
                                 )
                             )
                         }
-=======
-                    ERROR_NONE -> {
->>>>>>> a55ecae2
                         onVideoRecord(
                             CameraUseCase.OnVideoRecordEvent.OnVideoRecorded(
-                                onVideoRecordEvent.outputResults.outputUri,
-                                onVideoRecordEvent.recordingStats.recordedDurationNanos
+                                onVideoRecordEvent.outputResults.outputUri
+                            )
+                        )
+
+
+                    }
+
+
+                    ERROR_DURATION_LIMIT_REACHED -> {
+                        currentCameraState.update { old ->
+                            old.copy(
+                                videoRecordingState = VideoRecordingState.Inactive(
+                                    // cleanly display the max duration
+                                    finalElapsedTimeNanos = maxDurationMillis * 1_000_000
+                            ))
+                        }
+
+                        onVideoRecord(
+                            CameraUseCase.OnVideoRecordEvent.OnVideoRecorded(
+                                onVideoRecordEvent.outputResults.outputUri
                             )
                         )
                     }
-<<<<<<< HEAD
 
                     else -> {
-=======
-                    ERROR_DURATION_LIMIT_REACHED -> {
-                        onVideoRecord(
-                            CameraUseCase.OnVideoRecordEvent.OnVideoRecorded(
-                                onVideoRecordEvent.outputResults.outputUri,
-                                (maxDurationMillis * 1_000_000) // cleanly display the max duration
-                            )
-                        )
-                    }
-                    else ->
->>>>>>> a55ecae2
                         onVideoRecord(
                             CameraUseCase.OnVideoRecordEvent.OnVideoRecordError(
                                 onVideoRecordEvent.cause
