/*
 * Copyright (C) 2024 The Android Open Source Project
 *
 * Licensed under the Apache License, Version 2.0 (the "License");
 * you may not use this file except in compliance with the License.
 * You may obtain a copy of the License at
 *
 *      http://www.apache.org/licenses/LICENSE-2.0
 *
 * Unless required by applicable law or agreed to in writing, software
 * distributed under the License is distributed on an "AS IS" BASIS,
 * WITHOUT WARRANTIES OR CONDITIONS OF ANY KIND, either express or implied.
 * See the License for the specific language governing permissions and
 * limitations under the License.
 */
package com.google.jetpackcamera.core.camera

import android.Manifest
import android.content.ContentValues
import android.content.Context
import android.content.pm.PackageManager
import android.hardware.camera2.CameraCaptureSession
import android.hardware.camera2.CaptureRequest
import android.hardware.camera2.CaptureResult
import android.hardware.camera2.TotalCaptureResult
import android.net.Uri
import android.os.Build
import android.os.SystemClock
import android.provider.MediaStore
import android.util.Log
import android.util.Range
import androidx.annotation.OptIn
import androidx.camera.camera2.interop.Camera2CameraInfo
import androidx.camera.camera2.interop.Camera2Interop
import androidx.camera.camera2.interop.ExperimentalCamera2Interop
import androidx.camera.core.Camera
import androidx.camera.core.CameraControl
import androidx.camera.core.CameraEffect
import androidx.camera.core.CameraInfo
import androidx.camera.core.ExperimentalImageCaptureOutputFormat
import androidx.camera.core.FocusMeteringAction
import androidx.camera.core.ImageCapture
import androidx.camera.core.Preview
import androidx.camera.core.SurfaceOrientedMeteringPointFactory
import androidx.camera.core.TorchState
import androidx.camera.core.UseCaseGroup
import androidx.camera.core.ViewPort
import androidx.camera.core.resolutionselector.AspectRatioStrategy
import androidx.camera.core.resolutionselector.ResolutionSelector
import androidx.camera.video.FileDescriptorOutputOptions
import androidx.camera.video.FileOutputOptions
import androidx.camera.video.MediaStoreOutputOptions
import androidx.camera.video.PendingRecording
import androidx.camera.video.Recorder
import androidx.camera.video.Recording
import androidx.camera.video.VideoCapture
import androidx.camera.video.VideoRecordEvent
import androidx.camera.video.VideoRecordEvent.Finalize.ERROR_DURATION_LIMIT_REACHED
import androidx.camera.video.VideoRecordEvent.Finalize.ERROR_NONE
import androidx.core.content.ContextCompat
import androidx.core.content.ContextCompat.checkSelfPermission
import androidx.lifecycle.asFlow
import com.google.jetpackcamera.core.camera.effects.SingleSurfaceForcingEffect
import com.google.jetpackcamera.settings.model.AspectRatio
import com.google.jetpackcamera.settings.model.CaptureMode
import com.google.jetpackcamera.settings.model.DeviceRotation
import com.google.jetpackcamera.settings.model.DynamicRange
import com.google.jetpackcamera.settings.model.FlashMode
import com.google.jetpackcamera.settings.model.ImageOutputFormat
import com.google.jetpackcamera.settings.model.LensFacing
import com.google.jetpackcamera.settings.model.StabilizationMode
import java.io.File
import java.util.Date
import java.util.concurrent.Executor
import kotlin.coroutines.ContinuationInterceptor
import kotlin.math.abs
import kotlin.time.Duration.Companion.milliseconds
import kotlinx.atomicfu.atomic
import kotlinx.coroutines.CoroutineDispatcher
import kotlinx.coroutines.asExecutor
import kotlinx.coroutines.channels.Channel
import kotlinx.coroutines.coroutineScope
import kotlinx.coroutines.currentCoroutineContext
import kotlinx.coroutines.flow.StateFlow
import kotlinx.coroutines.flow.collectLatest
import kotlinx.coroutines.flow.distinctUntilChanged
import kotlinx.coroutines.flow.filterNotNull
import kotlinx.coroutines.flow.first
import kotlinx.coroutines.flow.map
import kotlinx.coroutines.flow.update
import kotlinx.coroutines.launch

private const val TAG = "CameraSession"

context(CameraSessionContext)
internal suspend fun runSingleCameraSession(
    sessionSettings: PerpetualSessionSettings.SingleCamera,
    useCaseMode: CameraUseCase.UseCaseMode,
    // TODO(tm): ImageCapture should go through an event channel like VideoCapture
    onImageCaptureCreated: (ImageCapture) -> Unit = {}
) = coroutineScope {
    val initialTransientSettings = transientSettings
        .filterNotNull()
        .first()
    val lensFacing = initialTransientSettings.cameraInfo.appLensFacing
    Log.d(TAG, "Starting new single camera session for $lensFacing")

    val videoCaptureUseCase = when (useCaseMode) {
        CameraUseCase.UseCaseMode.STANDARD, CameraUseCase.UseCaseMode.VIDEO_ONLY ->
            createVideoUseCase(
                initialTransientSettings.cameraInfo,
                sessionSettings.aspectRatio,
                sessionSettings.targetFrameRate,
                sessionSettings.stabilizationMode,
                sessionSettings.dynamicRange,
                backgroundDispatcher
            )

        else -> {
            null
        }
    }

    launch {
        processVideoControlEvents(
            videoCaptureUseCase,
            captureTypeSuffix = when (sessionSettings.captureMode) {
                CaptureMode.MULTI_STREAM -> "MultiStream"
                CaptureMode.SINGLE_STREAM -> "SingleStream"
            }
        )
    }

    transientSettings.filterNotNull().distinctUntilChanged { old, new ->
        old.cameraInfo.lensFacing == new.cameraInfo.lensFacing
    }.collectLatest { currentTransientSettings ->
        cameraProvider.unbindAll()
        val useCaseGroup = createUseCaseGroup(
            cameraInfo = currentTransientSettings.cameraInfo,
            videoCaptureUseCase = videoCaptureUseCase,
            initialTransientSettings = currentTransientSettings,
            stabilizationMode = sessionSettings.stabilizationMode,
            aspectRatio = sessionSettings.aspectRatio,
            dynamicRange = sessionSettings.dynamicRange,
            imageFormat = sessionSettings.imageFormat,
            useCaseMode = useCaseMode,
            effect = when (sessionSettings.captureMode) {
                CaptureMode.SINGLE_STREAM -> SingleSurfaceForcingEffect(this@coroutineScope)
                CaptureMode.MULTI_STREAM -> null
            }
        ).apply {
            getImageCapture()?.let(onImageCaptureCreated)
        }

        cameraProvider.runWith(
            currentTransientSettings.cameraInfo.cameraSelector,
            useCaseGroup
        ) { camera ->
            Log.d(TAG, "Camera session started")
            // process torch while video is recording
            launch {
                // only collect when starting or stopping recording
                currentCameraState
                    .distinctUntilChanged { old, new ->
                        (old.videoRecordingState is VideoRecordingState.Active) ==
                            (new.videoRecordingState is VideoRecordingState.Active) ||
                            (old.videoRecordingState is VideoRecordingState.Inactive) ==
                            (new.videoRecordingState is VideoRecordingState.Inactive)
                    }
                    .collectLatest {
                        // todo(): How should we handle torch on Auto FlashMode?
                        if (it.videoRecordingState is VideoRecordingState.Active &&
                            currentTransientSettings.flashMode == FlashMode.ON
                        ) {
                            toggleTorch(camera, true)
                        } else {
                            toggleTorch(camera, false)
                        }
                    }
            }

            launch {
                processFocusMeteringEvents(camera.cameraControl)
            }

            launch {
                camera.cameraInfo.torchState.asFlow().collectLatest { torchState ->
                    currentCameraState.update { old ->
                        old.copy(torchEnabled = torchState == TorchState.ON)
                    }
                }
            }

            applyDeviceRotation(currentTransientSettings.deviceRotation, useCaseGroup)
            processTransientSettingEvents(
                camera,
                useCaseGroup,
                currentTransientSettings,
                transientSettings
            )
        }
    }
}

context(CameraSessionContext)
/**
 * enables torch for the provided camera based on the current flash settings
 */
suspend fun toggleTorch(camera: Camera, isActive: Boolean) {
    val isFrontCameraSelector =
        camera.cameraInfo.cameraSelector == CameraSelector.DEFAULT_FRONT_CAMERA

    try {
        if (!isFrontCameraSelector) {
            if (isActive) {
                camera.cameraControl.enableTorch(true).await()
            } else {
                camera.cameraControl.enableTorch(false).await()
            }
        }
    } catch (e: Exception) {
        Log.d(TAG, e.stackTraceToString())
    }
}

context(CameraSessionContext)
internal suspend fun processTransientSettingEvents(
    camera: Camera,
    useCaseGroup: UseCaseGroup,
    initialTransientSettings: TransientSessionSettings,
    transientSettings: StateFlow<TransientSessionSettings?>
) {
    var prevTransientSettings = initialTransientSettings
    transientSettings.filterNotNull().collectLatest { newTransientSettings ->
        // Apply camera zoom
        if (prevTransientSettings.zoomScale != newTransientSettings.zoomScale) {
            camera.cameraInfo.zoomState.value?.let { zoomState ->
                val finalScale =
                    (zoomState.zoomRatio * newTransientSettings.zoomScale).coerceIn(
                        zoomState.minZoomRatio,
                        zoomState.maxZoomRatio
                    )
                camera.cameraControl.setZoomRatio(finalScale)
                currentCameraState.update { old ->
                    old.copy(zoomScale = finalScale)
                }
            }
        }
        // todo(kc): Enable torch toggle while recording in progress
        if (currentCameraState.value.videoRecordingState is VideoRecordingState.Active &&
            newTransientSettings.flashMode == FlashMode.ON
        ) {
            toggleTorch(camera, true)
        }

        // apply camera torch mode to image capture
        useCaseGroup.getImageCapture()?.let { imageCapture ->
            if (prevTransientSettings.flashMode != newTransientSettings.flashMode) {
                setFlashModeInternal(
                    imageCapture = imageCapture,
                    flashMode = newTransientSettings.flashMode,
                    isFrontFacing = camera.cameraInfo.appLensFacing == LensFacing.FRONT
                )
            }
        }

        if (prevTransientSettings.deviceRotation
            != newTransientSettings.deviceRotation
        ) {
            Log.d(
                TAG,
                "Updating device rotation from " +
                    "${prevTransientSettings.deviceRotation} -> " +
                    "${newTransientSettings.deviceRotation}"
            )
            applyDeviceRotation(newTransientSettings.deviceRotation, useCaseGroup)
        }

        prevTransientSettings = newTransientSettings
    }
}

internal fun applyDeviceRotation(deviceRotation: DeviceRotation, useCaseGroup: UseCaseGroup) {
    val targetRotation = deviceRotation.toUiSurfaceRotation()
    useCaseGroup.useCases.forEach {
        when (it) {
            is Preview -> {
                // Preview's target rotation should not be updated with device rotation.
                // Instead, preview rotation should match the display rotation.
                // When Preview is created, it is initialized with the display rotation.
                // This will need to be updated separately if the display rotation is not
                // locked. Currently the app is locked to portrait orientation.
            }

            is ImageCapture -> {
                it.targetRotation = targetRotation
            }

            is VideoCapture<*> -> {
                it.targetRotation = targetRotation
            }
        }
    }
}

context(CameraSessionContext)
internal fun createUseCaseGroup(
    cameraInfo: CameraInfo,
    initialTransientSettings: TransientSessionSettings,
    stabilizationMode: StabilizationMode,
    aspectRatio: AspectRatio,
    videoCaptureUseCase: VideoCapture<Recorder>?,
    dynamicRange: DynamicRange,
    imageFormat: ImageOutputFormat,
    useCaseMode: CameraUseCase.UseCaseMode,
    effect: CameraEffect? = null
): UseCaseGroup {
    val previewUseCase =
        createPreviewUseCase(
            cameraInfo,
            aspectRatio,
            stabilizationMode
        )
    val imageCaptureUseCase = if (useCaseMode != CameraUseCase.UseCaseMode.VIDEO_ONLY) {
        createImageUseCase(cameraInfo, aspectRatio, dynamicRange, imageFormat)
    } else {
        null
    }

    imageCaptureUseCase?.let {
        setFlashModeInternal(
            imageCapture = imageCaptureUseCase,
            flashMode = initialTransientSettings.flashMode,
            isFrontFacing = cameraInfo.appLensFacing == LensFacing.FRONT
        )
    }

    return UseCaseGroup.Builder().apply {
        Log.d(
            TAG,
            "Setting initial device rotation to ${initialTransientSettings.deviceRotation}"
        )
        setViewPort(
            ViewPort.Builder(
                aspectRatio.ratio,
                // Initialize rotation to Preview's rotation, which comes from Display rotation
                previewUseCase.targetRotation
            ).build()
        )
        addUseCase(previewUseCase)
        imageCaptureUseCase?.let {
            if (dynamicRange == DynamicRange.SDR ||
                imageFormat == ImageOutputFormat.JPEG_ULTRA_HDR
            ) {
                addUseCase(imageCaptureUseCase)
            }
        }

        // Not to bind VideoCapture when Ultra HDR is enabled to keep the app design simple.
        videoCaptureUseCase?.let {
            if (imageFormat == ImageOutputFormat.JPEG) {
                addUseCase(videoCaptureUseCase)
            }
        }

        effect?.let { addEffect(it) }
    }.build()
}

@OptIn(ExperimentalImageCaptureOutputFormat::class)
private fun createImageUseCase(
    cameraInfo: CameraInfo,
    aspectRatio: AspectRatio,
    dynamicRange: DynamicRange,
    imageFormat: ImageOutputFormat
): ImageCapture {
    val builder = ImageCapture.Builder()
    builder.setResolutionSelector(
        getResolutionSelector(cameraInfo.sensorLandscapeRatio, aspectRatio)
    )
    if (dynamicRange != DynamicRange.SDR && imageFormat == ImageOutputFormat.JPEG_ULTRA_HDR
    ) {
        builder.setOutputFormat(ImageCapture.OUTPUT_FORMAT_JPEG_ULTRA_HDR)
    }
    return builder.build()
}

internal fun createVideoUseCase(
    cameraInfo: CameraInfo,
    aspectRatio: AspectRatio,
    targetFrameRate: Int,
    stabilizationMode: StabilizationMode,
    dynamicRange: DynamicRange,
    backgroundDispatcher: CoroutineDispatcher
): VideoCapture<Recorder> {
    val sensorLandscapeRatio = cameraInfo.sensorLandscapeRatio
    val recorder = Recorder.Builder()
        .setAspectRatio(
            getAspectRatioForUseCase(sensorLandscapeRatio, aspectRatio)
        )
        .setExecutor(backgroundDispatcher.asExecutor()).build()
    return VideoCapture.Builder(recorder).apply {
        // set video stabilization
        if (stabilizationMode == StabilizationMode.HIGH_QUALITY) {
            setVideoStabilizationEnabled(true)
        }
        // set target fps
        if (targetFrameRate != TARGET_FPS_AUTO) {
            setTargetFrameRate(Range(targetFrameRate, targetFrameRate))
        }

        setDynamicRange(dynamicRange.toCXDynamicRange())
    }.build()
}

private fun getAspectRatioForUseCase(sensorLandscapeRatio: Float, aspectRatio: AspectRatio): Int =
    when (aspectRatio) {
        AspectRatio.THREE_FOUR -> androidx.camera.core.AspectRatio.RATIO_4_3
        AspectRatio.NINE_SIXTEEN -> androidx.camera.core.AspectRatio.RATIO_16_9
        else -> {
            // Choose the aspect ratio which maximizes FOV by being closest to the sensor ratio
            if (
                abs(sensorLandscapeRatio - AspectRatio.NINE_SIXTEEN.landscapeRatio.toFloat()) <
                abs(sensorLandscapeRatio - AspectRatio.THREE_FOUR.landscapeRatio.toFloat())
            ) {
                androidx.camera.core.AspectRatio.RATIO_16_9
            } else {
                androidx.camera.core.AspectRatio.RATIO_4_3
            }
        }
    }

context(CameraSessionContext)
private fun createPreviewUseCase(
    cameraInfo: CameraInfo,
    aspectRatio: AspectRatio,
    stabilizationMode: StabilizationMode
): Preview = Preview.Builder().apply {
    updateCameraStateWithCaptureResults(targetCameraInfo = cameraInfo)

    // set preview stabilization
    if (stabilizationMode == StabilizationMode.ON) {
        setPreviewStabilizationEnabled(true)
    }

    setResolutionSelector(
        getResolutionSelector(cameraInfo.sensorLandscapeRatio, aspectRatio)
    )
}.build()
    .apply {
        setSurfaceProvider { surfaceRequest ->
            surfaceRequests.update { surfaceRequest }
        }
    }

private fun getResolutionSelector(
    sensorLandscapeRatio: Float,
    aspectRatio: AspectRatio
): ResolutionSelector {
    val aspectRatioStrategy = when (aspectRatio) {
        AspectRatio.THREE_FOUR -> AspectRatioStrategy.RATIO_4_3_FALLBACK_AUTO_STRATEGY
        AspectRatio.NINE_SIXTEEN -> AspectRatioStrategy.RATIO_16_9_FALLBACK_AUTO_STRATEGY
        else -> {
            // Choose the resolution selector strategy which maximizes FOV by being closest
            // to the sensor aspect ratio
            if (
                abs(sensorLandscapeRatio - AspectRatio.NINE_SIXTEEN.landscapeRatio.toFloat()) <
                abs(sensorLandscapeRatio - AspectRatio.THREE_FOUR.landscapeRatio.toFloat())
            ) {
                AspectRatioStrategy.RATIO_16_9_FALLBACK_AUTO_STRATEGY
            } else {
                AspectRatioStrategy.RATIO_4_3_FALLBACK_AUTO_STRATEGY
            }
        }
    }
    return ResolutionSelector.Builder().setAspectRatioStrategy(aspectRatioStrategy).build()
}

context(CameraSessionContext)
private fun setFlashModeInternal(
    imageCapture: ImageCapture,
    flashMode: FlashMode,
    isFrontFacing: Boolean
) {
    val isScreenFlashRequired =
        isFrontFacing && (flashMode == FlashMode.ON || flashMode == FlashMode.AUTO)

    if (isScreenFlashRequired) {
        imageCapture.screenFlash = object : ImageCapture.ScreenFlash {
            override fun apply(
                expirationTimeMillis: Long,
                listener: ImageCapture.ScreenFlashListener
            ) {
                Log.d(TAG, "ImageCapture.ScreenFlash: apply")
                screenFlashEvents.trySend(
                    CameraUseCase.ScreenFlashEvent(CameraUseCase.ScreenFlashEvent.Type.APPLY_UI) {
                        listener.onCompleted()
                    }
                )
            }

            override fun clear() {
                Log.d(TAG, "ImageCapture.ScreenFlash: clear")
                screenFlashEvents.trySend(
                    CameraUseCase.ScreenFlashEvent(CameraUseCase.ScreenFlashEvent.Type.CLEAR_UI) {}
                )
            }
        }
    }

    imageCapture.flashMode = when (flashMode) {
        FlashMode.OFF -> ImageCapture.FLASH_MODE_OFF // 2

        FlashMode.ON -> if (isScreenFlashRequired) {
            ImageCapture.FLASH_MODE_SCREEN // 3
        } else {
            ImageCapture.FLASH_MODE_ON // 1
        }

        FlashMode.AUTO -> if (isScreenFlashRequired) {
            ImageCapture.FLASH_MODE_SCREEN // 3
        } else {
            ImageCapture.FLASH_MODE_AUTO // 0
        }

        FlashMode.LOW_LIGHT_BOOST -> ImageCapture.FLASH_MODE_OFF // 2
    }
    Log.d(TAG, "Set flash mode to: ${imageCapture.flashMode}")
}

private fun getPendingRecording(
    context: Context,
    videoCaptureUseCase: VideoCapture<Recorder>,
    maxDurationMillis: Long,
    captureTypeSuffix: String,
    videoCaptureUri: Uri?,
    shouldUseUri: Boolean,
    onVideoRecord: (CameraUseCase.OnVideoRecordEvent) -> Unit
): PendingRecording? {
    Log.d(TAG, "getPendingRecording")

    return if (shouldUseUri) {
        if (Build.VERSION.SDK_INT >= Build.VERSION_CODES.O) {
            try {
                videoCaptureUseCase.output.prepareRecording(
                    context,
                    FileDescriptorOutputOptions.Builder(
                        context.applicationContext.contentResolver.openFileDescriptor(
                            videoCaptureUri!!,
                            "rw"
                        )!!
                    ).build()
                )
            } catch (e: Exception) {
                onVideoRecord(
                    CameraUseCase.OnVideoRecordEvent.OnVideoRecordError(e)
                )
                null
            }
        } else {
            if (videoCaptureUri?.scheme == "file") {
                val fileOutputOptions = FileOutputOptions.Builder(
                    File(videoCaptureUri.path!!)
                ).build()
                videoCaptureUseCase.output.prepareRecording(context, fileOutputOptions)
            } else {
                onVideoRecord(
                    CameraUseCase.OnVideoRecordEvent.OnVideoRecordError(
                        RuntimeException("Uri scheme not supported.")
                    )
                )
                null
            }
        }
    } else {
        val name = "JCA-recording-${Date()}-$captureTypeSuffix.mp4"
        val contentValues =
            ContentValues().apply {
                put(MediaStore.Video.Media.DISPLAY_NAME, name)
            }
        val mediaStoreOutput =
            MediaStoreOutputOptions.Builder(
                context.contentResolver,
                MediaStore.Video.Media.EXTERNAL_CONTENT_URI
            )
                .setDurationLimitMillis(maxDurationMillis)
                .setContentValues(contentValues)
                .build()
        videoCaptureUseCase.output.prepareRecording(context, mediaStoreOutput)
    }
}

context(CameraSessionContext)
private suspend fun startVideoRecordingInternal(
    initialMuted: Boolean,
    context: Context,
    pendingRecord: PendingRecording,
    maxDurationMillis: Long,
    onVideoRecord: (CameraUseCase.OnVideoRecordEvent) -> Unit
): Recording {
    Log.d(TAG, "recordVideo")
    // todo(b/336886716): default setting to enable or disable audio when permission is granted

    // ok. there is a difference between MUTING and ENABLING audio
    // audio must be enabled in order to be muted
    // if the video recording isn't started with audio enabled, you will not be able to un-mute it
    // the toggle should only affect whether or not the audio is muted.
    // the permission will determine whether or not the audio is enabled.
    val audioEnabled = checkSelfPermission(
        context,
        Manifest.permission.RECORD_AUDIO
    ) == PackageManager.PERMISSION_GRANTED

    pendingRecord.apply {
        if (audioEnabled) {
            withAudioEnabled()
        }
    }
        .asPersistentRecording()

    val callbackExecutor: Executor =
        (
            currentCoroutineContext()[ContinuationInterceptor] as?
                CoroutineDispatcher
            )?.asExecutor() ?: ContextCompat.getMainExecutor(context)
    return pendingRecord.start(callbackExecutor) { onVideoRecordEvent ->
        Log.d(TAG, onVideoRecordEvent.toString())
        when (onVideoRecordEvent) {
            is VideoRecordEvent.Start -> {
                currentCameraState.update { old ->
                    old.copy(
                        videoRecordingState = VideoRecordingState.Active.Recording(
                            audioAmplitude = onVideoRecordEvent.recordingStats.audioStats
                                .audioAmplitude,
                            maxDurationMillis = maxDurationMillis,
                            elapsedTimeNanos = onVideoRecordEvent.recordingStats
                                .recordedDurationNanos
                        )
                    )
                }
            }

            is VideoRecordEvent.Pause -> {
                currentCameraState.update { old ->
                    old.copy(
                        videoRecordingState = VideoRecordingState.Active.Paused(
                            audioAmplitude = onVideoRecordEvent.recordingStats.audioStats
                                .audioAmplitude,
                            maxDurationMillis = maxDurationMillis,
                            elapsedTimeNanos = onVideoRecordEvent.recordingStats
                                .recordedDurationNanos
                        )
                    )
                }
            }

            is VideoRecordEvent.Resume -> {
                currentCameraState.update { old ->
                    old.copy(
                        videoRecordingState = VideoRecordingState.Active.Recording(
                            audioAmplitude = onVideoRecordEvent.recordingStats.audioStats
                                .audioAmplitude,
                            maxDurationMillis = maxDurationMillis,
                            elapsedTimeNanos = onVideoRecordEvent.recordingStats
                                .recordedDurationNanos
                        )
                    )
                }
            }

            is VideoRecordEvent.Status -> {
                currentCameraState.update { old ->
                    // don't want to change state from paused to recording if status changes while paused
                    if (old.videoRecordingState is VideoRecordingState.Active.Paused) {
                        old.copy(
                            videoRecordingState = VideoRecordingState.Active.Paused(
                                audioAmplitude = onVideoRecordEvent.recordingStats.audioStats
                                    .audioAmplitude,
                                maxDurationMillis = maxDurationMillis,
                                elapsedTimeNanos = onVideoRecordEvent.recordingStats
                                    .recordedDurationNanos
                            )
                        )
                    } else {
                        old.copy(
                            videoRecordingState = VideoRecordingState.Active.Recording(
                                audioAmplitude = onVideoRecordEvent.recordingStats.audioStats
                                    .audioAmplitude,
                                maxDurationMillis = maxDurationMillis,
                                elapsedTimeNanos = onVideoRecordEvent.recordingStats
                                    .recordedDurationNanos
                            )
                        )
                    }
                }
            }

            is VideoRecordEvent.Finalize -> {
                when (onVideoRecordEvent.error) {
                    ERROR_NONE -> {
                        // update recording state to inactive with the final values of the recording.
                        currentCameraState.update { old ->
                            old.copy(
                                videoRecordingState = VideoRecordingState.Inactive(
                                    finalElapsedTimeNanos = onVideoRecordEvent.recordingStats
                                        .recordedDurationNanos
                                )
                            )
                        }
                        onVideoRecord(
                            CameraUseCase.OnVideoRecordEvent.OnVideoRecorded(
                                onVideoRecordEvent.outputResults.outputUri
                            )
                        )
                    }

                    ERROR_DURATION_LIMIT_REACHED -> {
                        currentCameraState.update { old ->
                            old.copy(
                                videoRecordingState = VideoRecordingState.Inactive(
                                    finalElapsedTimeNanos = maxDurationMillis.milliseconds
                                        .inWholeNanoseconds
                                )
                            )
                        }

                        onVideoRecord(
                            CameraUseCase.OnVideoRecordEvent.OnVideoRecorded(
                                onVideoRecordEvent.outputResults.outputUri
                            )
                        )
                    }

                    else -> {
                        onVideoRecord(
                            CameraUseCase.OnVideoRecordEvent.OnVideoRecordError(
                                onVideoRecordEvent.cause
                            )
                        )
                    }
                }
            }
        }
    }.apply {
        mute(initialMuted)
    }
}

context(CameraSessionContext)
private suspend fun runVideoRecording(
    // camera: Camera,
    videoCapture: VideoCapture<Recorder>,
    captureTypeSuffix: String,
    context: Context,
    maxDurationMillis: Long,
    transientSettings: StateFlow<TransientSessionSettings?>,
    videoCaptureUri: Uri?,
    videoControlEvents: Channel<VideoCaptureControlEvent>,
    shouldUseUri: Boolean,
    onVideoRecord: (CameraUseCase.OnVideoRecordEvent) -> Unit
) = coroutineScope {
    var currentSettings = transientSettings.filterNotNull().first()

    getPendingRecording(
        context,
        videoCapture,
        maxDurationMillis,
        captureTypeSuffix,
        videoCaptureUri,
        shouldUseUri,
        onVideoRecord
    )?.let {
        startVideoRecordingInternal(
            initialMuted = currentSettings.isAudioMuted,
            context = context,
            pendingRecord = it,
            maxDurationMillis = maxDurationMillis,
            onVideoRecord = onVideoRecord
        ).use { recording ->
            val recordingSettingsUpdater = launch {
                fun TransientSessionSettings.isFlashModeOn() = flashMode == FlashMode.ON
<<<<<<< HEAD
=======
                val isFrontFacing = camera.cameraInfo.appLensFacing == LensFacing.FRONT

                var torchOn = false
                fun setTorchOn(newTorchOn: Boolean) {
                    if (newTorchOn != torchOn) {
                        camera.cameraControl.enableTorch(newTorchOn)
                        torchOn = newTorchOn
                    }
                }
>>>>>>> bad0a669

                if (currentSettings.isFlashModeOn() && !isFrontFacing) {
                    setTorchOn(true)
                }

                transientSettings.filterNotNull()
<<<<<<< HEAD
=======
                    .onCompletion {
                        setTorchOn(false)
                    }
>>>>>>> bad0a669
                    .collectLatest { newTransientSettings ->
                        if (currentSettings.isAudioMuted != newTransientSettings.isAudioMuted) {
                            recording.mute(newTransientSettings.isAudioMuted)
                        }
                        if (currentSettings.isFlashModeOn() !=
                            newTransientSettings.isFlashModeOn()
                        ) {
<<<<<<< HEAD
                            currentSettings = newTransientSettings
=======
                            setTorchOn(newTransientSettings.isFlashModeOn())
>>>>>>> bad0a669
                        }
                    }
            }

            for (event in videoControlEvents) {
                when (event) {
                    is VideoCaptureControlEvent.StartRecordingEvent ->
                        throw IllegalStateException("A recording is already in progress")

                    VideoCaptureControlEvent.StopRecordingEvent -> {
                        recordingSettingsUpdater.cancel()
                        break
                    }

                    VideoCaptureControlEvent.PauseRecordingEvent -> recording.pause()
                    VideoCaptureControlEvent.ResumeRecordingEvent -> recording.resume()
                }
            }
        }
    }
}

context(CameraSessionContext)
internal suspend fun processFocusMeteringEvents(cameraControl: CameraControl) {
    surfaceRequests.map { surfaceRequest ->
        surfaceRequest?.resolution?.run {
            Log.d(
                TAG,
                "Waiting to process focus points for surface with resolution: " +
                    "$width x $height"
            )
            SurfaceOrientedMeteringPointFactory(width.toFloat(), height.toFloat())
        }
    }.collectLatest { meteringPointFactory ->
        for (event in focusMeteringEvents) {
            meteringPointFactory?.apply {
                Log.d(TAG, "tapToFocus, processing event: $event")
                val meteringPoint = createPoint(event.x, event.y)
                val action = FocusMeteringAction.Builder(meteringPoint).build()
                cameraControl.startFocusAndMetering(action)
            } ?: run {
                Log.w(TAG, "Ignoring event due to no SurfaceRequest: $event")
            }
        }
    }
}

context(CameraSessionContext)
internal suspend fun processVideoControlEvents(
    // camera: Camera,
    videoCapture: VideoCapture<Recorder>?,
    captureTypeSuffix: String
) = coroutineScope {
    for (event in videoCaptureControlEvents) {
        when (event) {
            is VideoCaptureControlEvent.StartRecordingEvent -> {
                if (videoCapture == null) {
                    throw RuntimeException(
                        "Attempted video recording with null videoCapture"
                    )
                }
                runVideoRecording(
                    // camera,
                    videoCapture,
                    captureTypeSuffix,
                    context,
                    event.maxVideoDuration,
                    transientSettings,
                    event.videoCaptureUri,
                    videoCaptureControlEvents,
                    event.shouldUseUri,
                    event.onVideoRecord
                )
            }

            else -> {}
        }
    }
}

/**
 * Applies a CaptureCallback to the provided image capture builder
 */
context(CameraSessionContext)
@OptIn(ExperimentalCamera2Interop::class)
private fun Preview.Builder.updateCameraStateWithCaptureResults(
    targetCameraInfo: CameraInfo
): Preview.Builder {
    val isFirstFrameTimestampUpdated = atomic(false)
    val targetCameraLogicalId = Camera2CameraInfo.from(targetCameraInfo).cameraId
    Camera2Interop.Extender(this).setSessionCaptureCallback(
        object : CameraCaptureSession.CaptureCallback() {
            override fun onCaptureCompleted(
                session: CameraCaptureSession,
                request: CaptureRequest,
                result: TotalCaptureResult
            ) {
                super.onCaptureCompleted(session, request, result)
                val logicalCameraId = session.device.id
                if (logicalCameraId != targetCameraLogicalId) return
                try {
                    val physicalCameraId = if (Build.VERSION.SDK_INT >= Build.VERSION_CODES.Q) {
                        result.get(CaptureResult.LOGICAL_MULTI_CAMERA_ACTIVE_PHYSICAL_ID)
                    } else {
                        null
                    }
                    currentCameraState.update { old ->
                        if (old.debugInfo.logicalCameraId != logicalCameraId ||
                            old.debugInfo.physicalCameraId != physicalCameraId
                        ) {
                            old.copy(
                                debugInfo = DebugInfo(logicalCameraId, physicalCameraId)
                            )
                        } else {
                            old
                        }
                    }
                    if (!isFirstFrameTimestampUpdated.value) {
                        currentCameraState.update { old ->
                            old.copy(
                                sessionFirstFrameTimestamp = SystemClock.elapsedRealtimeNanos()
                            )
                        }
                        isFirstFrameTimestampUpdated.value = true
                    }
                    // Publish stabilization state
                    publishStabilizationMode(result)
                } catch (_: Exception) {
                }
            }
        }
    )
    return this
}

context(CameraSessionContext)
private fun publishStabilizationMode(result: TotalCaptureResult) {
    val nativeStabilizationMode = result.get(CaptureResult.CONTROL_VIDEO_STABILIZATION_MODE)
    val stabilizationMode = when (nativeStabilizationMode) {
        CaptureResult.CONTROL_VIDEO_STABILIZATION_MODE_PREVIEW_STABILIZATION ->
            StabilizationMode.ON

        CaptureResult.CONTROL_VIDEO_STABILIZATION_MODE_ON -> StabilizationMode.HIGH_QUALITY
        else -> StabilizationMode.OFF
    }

    currentCameraState.update { old ->
        if (old.stabilizationMode != stabilizationMode) {
            old.copy(stabilizationMode = stabilizationMode)
        } else {
            old
        }
    }
}<|MERGE_RESOLUTION|>--- conflicted
+++ resolved
@@ -779,30 +779,8 @@
         ).use { recording ->
             val recordingSettingsUpdater = launch {
                 fun TransientSessionSettings.isFlashModeOn() = flashMode == FlashMode.ON
-<<<<<<< HEAD
-=======
-                val isFrontFacing = camera.cameraInfo.appLensFacing == LensFacing.FRONT
-
-                var torchOn = false
-                fun setTorchOn(newTorchOn: Boolean) {
-                    if (newTorchOn != torchOn) {
-                        camera.cameraControl.enableTorch(newTorchOn)
-                        torchOn = newTorchOn
-                    }
-                }
->>>>>>> bad0a669
-
-                if (currentSettings.isFlashModeOn() && !isFrontFacing) {
-                    setTorchOn(true)
-                }
 
                 transientSettings.filterNotNull()
-<<<<<<< HEAD
-=======
-                    .onCompletion {
-                        setTorchOn(false)
-                    }
->>>>>>> bad0a669
                     .collectLatest { newTransientSettings ->
                         if (currentSettings.isAudioMuted != newTransientSettings.isAudioMuted) {
                             recording.mute(newTransientSettings.isAudioMuted)
@@ -810,11 +788,7 @@
                         if (currentSettings.isFlashModeOn() !=
                             newTransientSettings.isFlashModeOn()
                         ) {
-<<<<<<< HEAD
                             currentSettings = newTransientSettings
-=======
-                            setTorchOn(newTransientSettings.isFlashModeOn())
->>>>>>> bad0a669
                         }
                     }
             }
