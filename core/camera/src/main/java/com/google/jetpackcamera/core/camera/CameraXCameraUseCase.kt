--- conflicted
+++ resolved
@@ -44,11 +44,8 @@
 import com.google.jetpackcamera.settings.model.CameraConstraints
 import com.google.jetpackcamera.settings.model.CameraConstraints.Companion.FPS_15
 import com.google.jetpackcamera.settings.model.CameraConstraints.Companion.FPS_60
-<<<<<<< HEAD
+import com.google.jetpackcamera.settings.model.CaptureMode
 import com.google.jetpackcamera.settings.model.CameraZoomState
-=======
-import com.google.jetpackcamera.settings.model.CaptureMode
->>>>>>> ab9e9dba
 import com.google.jetpackcamera.settings.model.ConcurrentCameraMode
 import com.google.jetpackcamera.settings.model.DeviceRotation
 import com.google.jetpackcamera.settings.model.DynamicRange
@@ -606,48 +603,6 @@
         }
     }
 
-<<<<<<< HEAD
-    private fun CameraAppSettings.tryApplyNewZoomRatio(
-        newZoomState: CameraZoomState.Ratio
-    ): CameraAppSettings {
-        val lensFacing = if (newZoomState.changeType.lensToZoom ==
-            LensToZoom.PRIMARY
-        ) {
-            cameraLensFacing
-        } else {
-            cameraLensFacing.flip()
-        }
-        return systemConstraints.perLensConstraints[lensFacing]?.let { constraints ->
-            val newZoomRatio = constraints.supportedZoomRange?.let { zoomRatioRange ->
-                when (val change = newZoomState.changeType) {
-                    is ZoomChange.Set -> change.value
-                    is ZoomChange.Scale -> (
-                        this.defaultZoomRatios[lensFacing]
-                            ?: 1f
-                        ) *
-                        change.value
-
-                    is ZoomChange.Increment -> (
-                        this.defaultZoomRatios[lensFacing]
-                            ?: 1f
-                        ) +
-                        change.value
-                }.coerceIn(
-                    zoomRatioRange.lower,
-                    zoomRatioRange.upper
-                )
-            } ?: 1f
-            this@tryApplyNewZoomRatio
-                .copy(
-                    defaultZoomRatios = this.defaultZoomRatios.toMutableMap().apply {
-                        put(
-                            lensFacing,
-                            newZoomRatio
-                        )
-                    }
-                )
-        } ?: this
-=======
     /**
      * Applies an appropriate Capture Mode for given settings, if necessary
      *
@@ -712,7 +667,48 @@
             )
         }
             ?: return this
->>>>>>> ab9e9dba
+    }
+
+    private fun CameraAppSettings.tryApplyNewZoomRatio(
+        newZoomState: CameraZoomState.Ratio
+    ): CameraAppSettings {
+        val lensFacing = if (newZoomState.changeType.lensToZoom ==
+            LensToZoom.PRIMARY
+        ) {
+            cameraLensFacing
+        } else {
+            cameraLensFacing.flip()
+        }
+        return systemConstraints.perLensConstraints[lensFacing]?.let { constraints ->
+            val newZoomRatio = constraints.supportedZoomRange?.let { zoomRatioRange ->
+                when (val change = newZoomState.changeType) {
+                    is ZoomChange.Set -> change.value
+                    is ZoomChange.Scale -> (
+                        this.defaultZoomRatios[lensFacing]
+                            ?: 1f
+                        ) *
+                        change.value
+
+                    is ZoomChange.Increment -> (
+                        this.defaultZoomRatios[lensFacing]
+                            ?: 1f
+                        ) +
+                        change.value
+                }.coerceIn(
+                    zoomRatioRange.lower,
+                    zoomRatioRange.upper
+                )
+            } ?: 1f
+            this@tryApplyNewZoomRatio
+                .copy(
+                    defaultZoomRatios = this.defaultZoomRatios.toMutableMap().apply {
+                        put(
+                            lensFacing,
+                            newZoomRatio
+                        )
+                    }
+                )
+        } ?: this
     }
 
     private fun CameraAppSettings.tryApplyDynamicRangeConstraints(): CameraAppSettings =
