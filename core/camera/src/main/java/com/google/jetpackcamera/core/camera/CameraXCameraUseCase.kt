/*
 * Copyright (C) 2023 The Android Open Source Project
 *
 * Licensed under the Apache License, Version 2.0 (the "License");
 * you may not use this file except in compliance with the License.
 * You may obtain a copy of the License at
 *
 *      http://www.apache.org/licenses/LICENSE-2.0
 *
 * Unless required by applicable law or agreed to in writing, software
 * distributed under the License is distributed on an "AS IS" BASIS,
 * WITHOUT WARRANTIES OR CONDITIONS OF ANY KIND, either express or implied.
 * See the License for the specific language governing permissions and
 * limitations under the License.
 */
package com.google.jetpackcamera.core.camera

import android.app.Application
import android.content.ContentResolver
import android.content.ContentValues
import android.content.Context
import android.net.Uri
import android.os.Build
import android.os.Environment
import android.provider.MediaStore
import android.util.Log
import android.util.Range
import androidx.annotation.OptIn
import androidx.camera.camera2.Camera2Config
import androidx.camera.core.CameraInfo
import androidx.camera.core.CameraXConfig
import androidx.camera.core.DynamicRange as CXDynamicRange
import androidx.camera.core.ImageCapture
import androidx.camera.core.ImageCapture.OutputFileOptions
import androidx.camera.core.ImageCaptureException
import androidx.camera.core.SurfaceRequest
import androidx.camera.core.takePicture
import androidx.camera.lifecycle.ExperimentalCameraProviderConfiguration
import androidx.camera.lifecycle.ProcessCameraProvider
import androidx.camera.lifecycle.awaitInstance
import androidx.camera.video.Recorder
import com.google.jetpackcamera.core.camera.CameraCoreUtil.getAllCamerasPropertiesJSONArray
import com.google.jetpackcamera.core.camera.CameraCoreUtil.getDefaultMediaSaveLocation
import com.google.jetpackcamera.core.camera.CameraCoreUtil.writeFileExternalStorage
import com.google.jetpackcamera.core.common.DefaultDispatcher
import com.google.jetpackcamera.core.common.IODispatcher
import com.google.jetpackcamera.model.AspectRatio
import com.google.jetpackcamera.model.CameraZoomRatio
import com.google.jetpackcamera.model.CaptureMode
import com.google.jetpackcamera.model.ConcurrentCameraMode
import com.google.jetpackcamera.model.DeviceRotation
import com.google.jetpackcamera.model.DynamicRange
import com.google.jetpackcamera.model.FlashMode
import com.google.jetpackcamera.model.Illuminant
import com.google.jetpackcamera.model.ImageOutputFormat
import com.google.jetpackcamera.model.LensFacing
import com.google.jetpackcamera.model.LensToZoom
import com.google.jetpackcamera.model.StabilizationMode
import com.google.jetpackcamera.model.StreamConfig
import com.google.jetpackcamera.model.TestPattern
import com.google.jetpackcamera.model.VideoQuality
import com.google.jetpackcamera.model.ZoomStrategy
import com.google.jetpackcamera.settings.SettableConstraintsRepository
import com.google.jetpackcamera.settings.model.CameraAppSettings
import com.google.jetpackcamera.settings.model.CameraConstraints
import com.google.jetpackcamera.settings.model.CameraConstraints.Companion.FPS_15
import com.google.jetpackcamera.settings.model.CameraConstraints.Companion.FPS_60
import com.google.jetpackcamera.settings.model.SystemConstraints
<<<<<<< HEAD
import com.google.jetpackcamera.settings.model.VideoQuality
import com.google.jetpackcamera.settings.model.ZoomStrategy
=======
>>>>>>> 19c013a9
import com.google.jetpackcamera.settings.model.forCurrentLens
import dagger.hilt.android.scopes.ViewModelScoped
import java.io.File
import java.io.FileNotFoundException
import java.lang.IllegalStateException
import java.text.SimpleDateFormat
import java.util.Calendar
import java.util.Locale
import javax.inject.Inject
import kotlinx.coroutines.CoroutineDispatcher
import kotlinx.coroutines.channels.Channel
import kotlinx.coroutines.coroutineScope
import kotlinx.coroutines.flow.MutableStateFlow
import kotlinx.coroutines.flow.StateFlow
import kotlinx.coroutines.flow.asStateFlow
import kotlinx.coroutines.flow.collectLatest
import kotlinx.coroutines.flow.distinctUntilChanged
import kotlinx.coroutines.flow.filterNotNull
import kotlinx.coroutines.flow.map
import kotlinx.coroutines.flow.update
import kotlinx.coroutines.withContext

private const val TAG = "CameraXCameraUseCase"
const val TARGET_FPS_AUTO = 0
const val TARGET_FPS_15 = 15
const val TARGET_FPS_30 = 30
const val TARGET_FPS_60 = 60

const val UNLIMITED_VIDEO_DURATION = 0L

/**
 * CameraX based implementation for [CameraUseCase]
 */
@ViewModelScoped
class CameraXCameraUseCase
@Inject
constructor(
    private val application: Application,
    @DefaultDispatcher private val defaultDispatcher: CoroutineDispatcher,
    @IODispatcher private val iODispatcher: CoroutineDispatcher,
    private val constraintsRepository: SettableConstraintsRepository
) : CameraUseCase {
    private lateinit var cameraProvider: ProcessCameraProvider

    private var imageCaptureUseCase: ImageCapture? = null

    private lateinit var systemConstraints: SystemConstraints

    private val screenFlashEvents: Channel<CameraUseCase.ScreenFlashEvent> =
        Channel(capacity = Channel.UNLIMITED)
    private val focusMeteringEvents =
        Channel<CameraEvent.FocusMeteringEvent>(capacity = Channel.CONFLATED)
    private val videoCaptureControlEvents = Channel<VideoCaptureControlEvent>()

    private val currentSettings = MutableStateFlow<CameraAppSettings?>(null)

    // Could be improved by setting initial value only when camera is initialized
    private var currentCameraState = MutableStateFlow(CameraState())
    override fun getCurrentCameraState(): StateFlow<CameraState> = currentCameraState.asStateFlow()

    private val _surfaceRequest = MutableStateFlow<SurfaceRequest?>(null)

    override fun getSurfaceRequest(): StateFlow<SurfaceRequest?> = _surfaceRequest.asStateFlow()

    override suspend fun initialize(
        cameraAppSettings: CameraAppSettings,
        cameraPropertiesJSONCallback: (result: String) -> Unit
    ) {
        val debugSettings = cameraAppSettings.debugSettings
        cameraProvider = configureAndGetCameraProvider(
            context = application,
            singleLensMode = debugSettings.singleLensMode
        )

        // updates values for available cameras
        val availableCameraLenses =
            listOf(
                LensFacing.FRONT,
                LensFacing.BACK
            ).filter {
                cameraProvider.hasCamera(it.toCameraSelector())
            }

        // Build and update the system constraints
        systemConstraints = SystemConstraints(
            availableLenses = availableCameraLenses,
            concurrentCamerasSupported = cameraProvider.availableConcurrentCameraInfos.any {
                it.map { cameraInfo -> cameraInfo.appLensFacing }
                    .toSet() == setOf(LensFacing.FRONT, LensFacing.BACK)
            },
            perLensConstraints = buildMap {
                val availableCameraInfos = cameraProvider.availableCameraInfos
                for (lensFacing in availableCameraLenses) {
                    val selector = lensFacing.toCameraSelector()
                    selector.filter(availableCameraInfos).firstOrNull()?.let { camInfo ->
                        val videoCapabilities = Recorder.getVideoCapabilities(camInfo)
                        val supportedDynamicRanges =
                            videoCapabilities.supportedDynamicRanges
                                .mapNotNull(CXDynamicRange::toSupportedAppDynamicRange)
                                .toSet()
                        val supportedVideoQualitiesMap =
                            buildMap {
                                for (dynamicRange in supportedDynamicRanges) {
                                    val supportedVideoQualities =
                                        videoCapabilities.getSupportedQualities(
                                            dynamicRange.toCXDynamicRange()
                                        ).map { it.toVideoQuality() }
                                    put(dynamicRange, supportedVideoQualities)
                                }
                            }
                        val zoomState = camInfo.zoomState.value
                        val supportedZoomRange: Range<Float>? =
                            zoomState?.let { Range(it.minZoomRatio, it.maxZoomRatio) }

                        val supportedStabilizationModes = buildSet {
                            if (camInfo.isPreviewStabilizationSupported) {
                                add(StabilizationMode.ON)
                                add(StabilizationMode.AUTO)
                            }

                            if (camInfo.isVideoStabilizationSupported) {
                                add(StabilizationMode.HIGH_QUALITY)
                            }

                            if (camInfo.isOpticalStabilizationSupported) {
                                add(StabilizationMode.OPTICAL)
                                add(StabilizationMode.AUTO)
                            }

                            add(StabilizationMode.OFF)
                        }

                        val unsupportedStabilizationFpsMap = buildMap {
                            for (stabilizationMode in supportedStabilizationModes) {
                                when (stabilizationMode) {
                                    StabilizationMode.ON -> setOf(FPS_15, FPS_60)
                                    StabilizationMode.HIGH_QUALITY -> setOf(FPS_60)
                                    StabilizationMode.OPTICAL -> emptySet()
                                    else -> null
                                }?.let { put(stabilizationMode, it) }
                            }
                        }

                        val supportedFixedFrameRates =
                            camInfo.filterSupportedFixedFrameRates(FIXED_FRAME_RATES)
                        val supportedImageFormats = camInfo.supportedImageFormats
                        val supportedIlluminants = buildSet {
                            if (camInfo.hasFlashUnit()) {
                                add(Illuminant.FLASH_UNIT)
                            }

                            if (lensFacing == LensFacing.FRONT) {
                                add(Illuminant.SCREEN)
                            }

                            if (camInfo.isLowLightBoostSupported) {
                                add(Illuminant.LOW_LIGHT_BOOST)
                            }
                        }

                        val supportedFlashModes = buildSet {
                            add(FlashMode.OFF)
                            if ((
                                    setOf(
                                        Illuminant.FLASH_UNIT,
                                        Illuminant.SCREEN
                                    ) intersect supportedIlluminants
                                    ).isNotEmpty()
                            ) {
                                add(FlashMode.ON)
                                add(FlashMode.AUTO)
                            }

                            if (Illuminant.LOW_LIGHT_BOOST in supportedIlluminants) {
                                add(FlashMode.LOW_LIGHT_BOOST)
                            }
                        }

                        val supportedTestPatterns = if (debugSettings.isDebugModeEnabled) {
                            camInfo.availableTestPatterns
                        } else {
                            setOf(TestPattern.Off)
                        }

                        put(
                            lensFacing,
                            CameraConstraints(
                                supportedStabilizationModes = supportedStabilizationModes,
                                supportedFixedFrameRates = supportedFixedFrameRates,
                                supportedDynamicRanges = supportedDynamicRanges,
                                supportedImageFormatsMap = mapOf(
                                    // Only JPEG is supported in single-stream mode, since
                                    // single-stream mode uses CameraEffect, which does not support
                                    // Ultra HDR now.
                                    Pair(StreamConfig.SINGLE_STREAM, setOf(ImageOutputFormat.JPEG)),
                                    Pair(StreamConfig.MULTI_STREAM, supportedImageFormats)
                                ),
                                supportedVideoQualitiesMap = supportedVideoQualitiesMap,
                                supportedIlluminants = supportedIlluminants,
                                supportedFlashModes = supportedFlashModes,
                                supportedZoomRange = supportedZoomRange,
                                unsupportedStabilizationFpsMap = unsupportedStabilizationFpsMap,
                                supportedTestPatterns = supportedTestPatterns
                            )
                        )
                    }
                }
            }
        )

        constraintsRepository.updateSystemConstraints(systemConstraints)

        currentSettings.value =
            cameraAppSettings
                .tryApplyDynamicRangeConstraints()
                .tryApplyAspectRatioForExternalCapture(cameraAppSettings.captureMode)
                .tryApplyImageFormatConstraints()
                .tryApplyFrameRateConstraints()
                .tryApplyStabilizationConstraints()
                .tryApplyConcurrentCameraModeConstraints()
                .tryApplyFlashModeConstraints()
                .tryApplyCaptureModeConstraints()
                .tryApplyVideoQualityConstraints()
                .tryApplyTestPatternConstraints()
        if (debugSettings.isDebugModeEnabled && Build.VERSION.SDK_INT >= Build.VERSION_CODES.P) {
            withContext(iODispatcher) {
                val cameraPropertiesJSON =
                    getAllCamerasPropertiesJSONArray(cameraProvider.availableCameraInfos).toString()
                val fileDir = File(application.getExternalFilesDir(null), "Debug")
                fileDir.mkdirs()
                val file = File(
                    fileDir,
                    "JCACameraProperties.json"
                )
                writeFileExternalStorage(file, cameraPropertiesJSON)
                cameraPropertiesJSONCallback.invoke(cameraPropertiesJSON)
                Log.d(TAG, "JCACameraProperties written to ${file.path}. \n$cameraPropertiesJSON")
            }
        }
    }

    override suspend fun runCamera() = coroutineScope {
        Log.d(TAG, "runCamera")

        val transientSettings = MutableStateFlow<TransientSessionSettings?>(null)
        currentSettings
            .filterNotNull()
            .map { currentCameraSettings ->
                transientSettings.value = TransientSessionSettings(
                    isAudioEnabled = currentCameraSettings.audioEnabled,
                    deviceRotation = currentCameraSettings.deviceRotation,
                    flashMode = currentCameraSettings.flashMode,
                    primaryLensFacing = currentCameraSettings.cameraLensFacing,
                    zoomRatios = currentCameraSettings.defaultZoomRatios,
                    testPattern = currentCameraSettings.debugSettings.testPattern
                )

                when (currentCameraSettings.concurrentCameraMode) {
                    ConcurrentCameraMode.OFF -> {
                        val cameraConstraints = checkNotNull(
                            systemConstraints.forCurrentLens(currentCameraSettings)
                        ) {
                            "Could not retrieve constraints for ${currentCameraSettings.cameraLensFacing}"
                        }

                        val resolvedStabilizationMode = resolveStabilizationMode(
                            requestedStabilizationMode = currentCameraSettings.stabilizationMode,
                            targetFrameRate = currentCameraSettings.targetFrameRate,
                            cameraConstraints = cameraConstraints,
                            concurrentCameraMode = currentCameraSettings.concurrentCameraMode
                        )

                        PerpetualSessionSettings.SingleCamera(
                            aspectRatio = currentCameraSettings.aspectRatio,
                            captureMode = currentCameraSettings.captureMode,
                            streamConfig = currentCameraSettings.streamConfig,
                            targetFrameRate = currentCameraSettings.targetFrameRate,
                            stabilizationMode = resolvedStabilizationMode,
                            dynamicRange = currentCameraSettings.dynamicRange,
                            videoQuality = currentCameraSettings.videoQuality,
                            imageFormat = currentCameraSettings.imageFormat
                        )
                    }

                    ConcurrentCameraMode.DUAL -> {
                        val primaryFacing = currentCameraSettings.cameraLensFacing
                        val secondaryFacing = primaryFacing.flip()
                        cameraProvider.availableConcurrentCameraInfos.firstNotNullOf {
                            var primaryCameraInfo: CameraInfo? = null
                            var secondaryCameraInfo: CameraInfo? = null
                            it.forEach { cameraInfo ->
                                if (cameraInfo.appLensFacing == primaryFacing) {
                                    primaryCameraInfo = cameraInfo
                                } else if (cameraInfo.appLensFacing == secondaryFacing) {
                                    secondaryCameraInfo = cameraInfo
                                }
                            }

                            primaryCameraInfo?.let { nonNullPrimary ->
                                secondaryCameraInfo?.let { nonNullSecondary ->
                                    PerpetualSessionSettings.ConcurrentCamera(
                                        primaryCameraInfo = nonNullPrimary,
                                        secondaryCameraInfo = nonNullSecondary,
                                        aspectRatio = currentCameraSettings.aspectRatio
                                    )
                                }
                            }
                        }
                    }
                }
            }.distinctUntilChanged()
            .collectLatest { sessionSettings ->
                coroutineScope {
                    with(
                        CameraSessionContext(
                            context = application,
                            cameraProvider = cameraProvider,
                            backgroundDispatcher = defaultDispatcher,
                            screenFlashEvents = screenFlashEvents,
                            focusMeteringEvents = focusMeteringEvents,
                            videoCaptureControlEvents = videoCaptureControlEvents,
                            currentCameraState = currentCameraState,
                            surfaceRequests = _surfaceRequest,
                            transientSettings = transientSettings
                        )
                    ) {
                        try {
                            when (sessionSettings) {
                                is PerpetualSessionSettings.SingleCamera -> runSingleCameraSession(
                                    sessionSettings,
                                    onImageCaptureCreated = { imageCapture ->
                                        imageCaptureUseCase = imageCapture
                                    }
                                )

                                is PerpetualSessionSettings.ConcurrentCamera ->
                                    runConcurrentCameraSession(
                                        sessionSettings
                                    )
                            }
                        } finally {
                            // TODO(tm): This shouldn't be necessary. Cancellation of the
                            //  coroutineScope by collectLatest should cause this to
                            //  occur naturally.
                            cameraProvider.unbindAll()
                        }
                    }
                }
            }
    }

    private fun resolveStabilizationMode(
        requestedStabilizationMode: StabilizationMode,
        targetFrameRate: Int,
        cameraConstraints: CameraConstraints,
        concurrentCameraMode: ConcurrentCameraMode
    ): StabilizationMode = if (concurrentCameraMode == ConcurrentCameraMode.DUAL) {
        StabilizationMode.OFF
    } else {
        with(cameraConstraints) {
            // Convert AUTO stabilization mode to the first supported stabilization mode
            val stabilizationMode = if (requestedStabilizationMode == StabilizationMode.AUTO) {
                // Choose between ON, OPTICAL, or OFF, depending on support, in that order
                sequenceOf(StabilizationMode.ON, StabilizationMode.OPTICAL, StabilizationMode.OFF)
                    .first {
                        it in supportedStabilizationModes &&
                            targetFrameRate !in it.unsupportedFpsSet
                    }
            } else {
                requestedStabilizationMode
            }

            // Check that the stabilization mode can be supported, otherwise return OFF
            if (stabilizationMode in supportedStabilizationModes &&
                targetFrameRate !in stabilizationMode.unsupportedFpsSet
            ) {
                stabilizationMode
            } else {
                StabilizationMode.OFF
            }
        }
    }

    override suspend fun takePicture(onCaptureStarted: (() -> Unit)) {
        if (imageCaptureUseCase == null) {
            throw RuntimeException("Attempted take picture with null imageCapture use case")
        }
        try {
            val imageProxy = imageCaptureUseCase!!.takePicture(onCaptureStarted)
            Log.d(TAG, "onCaptureSuccess")
            imageProxy.close()
        } catch (exception: Exception) {
            Log.d(TAG, "takePicture onError: $exception")
            throw exception
        }
    }

    // TODO(b/319733374): Return bitmap for external mediastore capture without URI
    override suspend fun takePicture(
        onCaptureStarted: (() -> Unit),
        contentResolver: ContentResolver,
        imageCaptureUri: Uri?,
        ignoreUri: Boolean
    ): ImageCapture.OutputFileResults {
        if (imageCaptureUseCase == null) {
            throw RuntimeException("Attempted take picture with null imageCapture use case")
        }
        val eligibleContentValues = getEligibleContentValues()
        val outputFileOptions: OutputFileOptions
        if (ignoreUri) {
            val formatter = SimpleDateFormat(
                "yyyy-MM-dd-HH-mm-ss-SSS",
                Locale.US
            )
            val filename = "JCA-${formatter.format(Calendar.getInstance().time)}.jpg"
            val contentValues = ContentValues()
            contentValues.put(MediaStore.MediaColumns.DISPLAY_NAME, filename)
            contentValues.put(MediaStore.MediaColumns.MIME_TYPE, "image/jpeg")
            if (Build.VERSION.SDK_INT >= Build.VERSION_CODES.Q) { // Android 10+
                contentValues.put(
                    MediaStore.Images.Media.RELATIVE_PATH,
                    getDefaultMediaSaveLocation()
                )
            }
            outputFileOptions = OutputFileOptions.Builder(
                contentResolver,
                MediaStore.Images.Media.EXTERNAL_CONTENT_URI,
                contentValues
            ).build()
        } else if (imageCaptureUri == null) {
            val e = RuntimeException("Null Uri is provided.")
            Log.d(TAG, "takePicture onError: $e")
            throw e
        } else {
            try {
                val outputStream = contentResolver.openOutputStream(imageCaptureUri)
                if (outputStream != null) {
                    outputFileOptions =
                        OutputFileOptions.Builder(
                            contentResolver.openOutputStream(imageCaptureUri)!!
                        ).build()
                } else {
                    val e = RuntimeException("Provider recently crashed.")
                    Log.d(TAG, "takePicture onError: $e")
                    throw e
                }
            } catch (e: FileNotFoundException) {
                Log.d(TAG, "takePicture onError: $e")
                throw e
            }
        }
        try {
            val outputFileResults = imageCaptureUseCase!!.takePicture(
                outputFileOptions,
                onCaptureStarted
            )
            val relativePath =
                eligibleContentValues.getAsString(MediaStore.Images.Media.RELATIVE_PATH)
            val displayName = eligibleContentValues.getAsString(
                MediaStore.Images.Media.DISPLAY_NAME
            )
            Log.d(TAG, "Saved image to $relativePath/$displayName")
            return outputFileResults
        } catch (exception: ImageCaptureException) {
            Log.d(TAG, "takePicture onError: $exception")
            throw exception
        }
    }

    private fun getEligibleContentValues(): ContentValues {
        val eligibleContentValues = ContentValues()
        eligibleContentValues.put(
            MediaStore.Images.Media.DISPLAY_NAME,
            Calendar.getInstance().time.toString()
        )
        eligibleContentValues.put(MediaStore.Images.Media.MIME_TYPE, "image/jpeg")
        val saveLocation = if (Build.VERSION.SDK_INT >= Build.VERSION_CODES.Q) { // Android 10+
            getDefaultMediaSaveLocation()
        } else {
            Environment.DIRECTORY_PICTURES
        }
        eligibleContentValues.put(
            MediaStore.Images.Media.RELATIVE_PATH,
            saveLocation
        )
        return eligibleContentValues
    }

    override suspend fun startVideoRecording(
        videoCaptureUri: Uri?,
        shouldUseUri: Boolean,
        onVideoRecord: (CameraUseCase.OnVideoRecordEvent) -> Unit
    ) {
        if (shouldUseUri && videoCaptureUri == null) {
            val e = RuntimeException("Null Uri is provided.")
            Log.d(TAG, "takePicture onError: $e")
            throw e
        }
        videoCaptureControlEvents.send(
            VideoCaptureControlEvent.StartRecordingEvent(
                videoCaptureUri,
                shouldUseUri,
                currentSettings.value?.maxVideoDurationMillis
                    ?: UNLIMITED_VIDEO_DURATION,
                onVideoRecord = onVideoRecord
            )
        )
    }

    override suspend fun pauseVideoRecording() {
        videoCaptureControlEvents.send(VideoCaptureControlEvent.PauseRecordingEvent)
    }

    override suspend fun resumeVideoRecording() {
        videoCaptureControlEvents.send(VideoCaptureControlEvent.ResumeRecordingEvent)
    }

    override suspend fun stopVideoRecording() {
        videoCaptureControlEvents.send(VideoCaptureControlEvent.StopRecordingEvent)
    }

    override fun changeZoomRatio(newZoomState: CameraZoomRatio) {
        currentSettings.update { old ->
            old?.tryApplyNewZoomRatio(newZoomState) ?: old
        }
    }

    override fun setTestPattern(newTestPattern: TestPattern) {
        currentSettings.update { old ->
            old?.copy(debugSettings = old.debugSettings.copy(testPattern = newTestPattern)) ?: old
        }
    }

    // Sets the camera to the designated lensFacing direction
    override suspend fun setLensFacing(lensFacing: LensFacing) {
        currentSettings.update { old ->
            if (systemConstraints.availableLenses.contains(lensFacing)) {
                old?.copy(cameraLensFacing = lensFacing)
                    ?.tryApplyDynamicRangeConstraints()
                    ?.tryApplyImageFormatConstraints()
                    ?.tryApplyFlashModeConstraints()
                    ?.tryApplyCaptureModeConstraints()
                    ?.tryApplyTestPatternConstraints()
            } else {
                old
            }
        }
    }

    /**
     * Applies an appropriate Capture Mode for given settings, if necessary
     *
     * Should be applied whenever
     * [tryApplyImageFormatConstraints],
     * [tryApplyDynamicRangeConstraints],
     * or [tryApplyConcurrentCameraModeConstraints] would be called
     *
     * @param defaultCaptureMode if multiple capture modes are supported by the device, this capture
     * mode will be applied. If left null, it will not change the current capture mode.
     */
    private fun CameraAppSettings.tryApplyCaptureModeConstraints(
        defaultCaptureMode: CaptureMode? = null
    ): CameraAppSettings {
        Log.d(TAG, "applying capture mode constraints")
        return systemConstraints.perLensConstraints[cameraLensFacing]?.let { constraints ->
            val newCaptureMode =
                // concurrent currently only supports VIDEO_ONLY
                if (concurrentCameraMode == ConcurrentCameraMode.DUAL) {
                    CaptureMode.VIDEO_ONLY
                }

                // if hdr is enabled...
                else if (imageFormat == ImageOutputFormat.JPEG_ULTRA_HDR ||
                    dynamicRange == DynamicRange.HLG10
                ) {
                    // if both hdr video and image capture are supported, default to VIDEO_ONLY
                    if (constraints.supportedDynamicRanges.contains(DynamicRange.HLG10) &&
                        constraints.supportedImageFormatsMap[streamConfig]
                            ?.contains(ImageOutputFormat.JPEG_ULTRA_HDR) == true
                    ) {
                        if (captureMode == CaptureMode.STANDARD) {
                            CaptureMode.VIDEO_ONLY
                        } else {
                            return this
                        }
                    }
                    // return appropriate capture mode if only one is supported
                    else if (imageFormat == ImageOutputFormat.JPEG_ULTRA_HDR) {
                        CaptureMode.IMAGE_ONLY
                    } else {
                        CaptureMode.VIDEO_ONLY
                    }
                } else {
                    defaultCaptureMode ?: return this
                }

            Log.d(TAG, "new capture mode $newCaptureMode")
            this@tryApplyCaptureModeConstraints.copy(
                captureMode = newCaptureMode
            )
        } ?: this
    }

    private fun CameraAppSettings.tryApplyNewZoomRatio(
        newZoomState: CameraZoomRatio
    ): CameraAppSettings {
        val lensFacing = when (newZoomState.changeType.lensToZoom) {
            LensToZoom.PRIMARY -> cameraLensFacing

            LensToZoom.SECONDARY -> {
                cameraLensFacing.flip()
            }
        }
        // no-op if lens doesn't exist
        if (systemConstraints.perLensConstraints[lensFacing] == null) {
            return this
        }

        return systemConstraints.perLensConstraints[lensFacing]?.let { constraints ->
            val newZoomRatio = constraints.supportedZoomRange?.let { zoomRatioRange ->
                when (val change = newZoomState.changeType) {
                    is ZoomStrategy.Absolute -> change.value
                    is ZoomStrategy.Scale -> (
                        this.defaultZoomRatios
                            [lensFacing]
                            ?: 1.0f
                        ) *
                        change.value

                    is ZoomStrategy.Increment -> {
                        (this.defaultZoomRatios[lensFacing] ?: 1.0f) + change.value
                    }
                }.coerceIn(zoomRatioRange.lower, zoomRatioRange.upper)
            } ?: 1f
            this@tryApplyNewZoomRatio
                .copy(
                    defaultZoomRatios = this.defaultZoomRatios.toMutableMap().apply {
                        put(lensFacing, newZoomRatio)
                    }
                )
        } ?: this
    }

    private fun CameraAppSettings.tryApplyDynamicRangeConstraints(): CameraAppSettings =
        systemConstraints.perLensConstraints[cameraLensFacing]?.let { constraints ->
            with(constraints.supportedDynamicRanges) {
                val newDynamicRange = if (contains(dynamicRange)) {
                    dynamicRange
                } else {
                    DynamicRange.SDR
                }

                this@tryApplyDynamicRangeConstraints.copy(
                    dynamicRange = newDynamicRange
                )
            }
        } ?: this

    private fun CameraAppSettings.tryApplyAspectRatioForExternalCapture(
        captureMode: CaptureMode
    ): CameraAppSettings = when (captureMode) {
        CaptureMode.STANDARD -> this
        CaptureMode.IMAGE_ONLY ->
            this.copy(aspectRatio = AspectRatio.THREE_FOUR)

        CaptureMode.VIDEO_ONLY ->
            this.copy(aspectRatio = AspectRatio.NINE_SIXTEEN)
    }

    private fun CameraAppSettings.tryApplyImageFormatConstraints(): CameraAppSettings =
        systemConstraints.perLensConstraints[cameraLensFacing]?.let { constraints ->
            with(constraints.supportedImageFormatsMap[streamConfig]) {
                val newImageFormat = if (this != null && contains(imageFormat)) {
                    imageFormat
                } else {
                    ImageOutputFormat.JPEG
                }

                this@tryApplyImageFormatConstraints.copy(
                    imageFormat = newImageFormat
                )
            }
        } ?: this

    private fun CameraAppSettings.tryApplyFrameRateConstraints(): CameraAppSettings =
        systemConstraints.perLensConstraints[cameraLensFacing]?.let { constraints ->
            with(constraints.supportedFixedFrameRates) {
                val newTargetFrameRate = if (contains(targetFrameRate)) {
                    targetFrameRate
                } else {
                    TARGET_FPS_AUTO
                }

                this@tryApplyFrameRateConstraints.copy(
                    targetFrameRate = newTargetFrameRate
                )
            }
        } ?: this

    private fun CameraAppSettings.tryApplyStabilizationConstraints(): CameraAppSettings =
        systemConstraints.perLensConstraints[cameraLensFacing]?.let { constraints ->
            with(constraints) {
                val newStabilizationMode = if (stabilizationMode != StabilizationMode.AUTO &&
                    stabilizationMode in constraints.supportedStabilizationModes &&
                    targetFrameRate !in stabilizationMode.unsupportedFpsSet
                ) {
                    stabilizationMode
                } else {
                    StabilizationMode.AUTO
                }

                this@tryApplyStabilizationConstraints.copy(
                    stabilizationMode = newStabilizationMode
                )
            }
        } ?: this

    private fun CameraAppSettings.tryApplyConcurrentCameraModeConstraints(): CameraAppSettings =
        when (concurrentCameraMode) {
            ConcurrentCameraMode.OFF -> this
            else ->
                if (systemConstraints.concurrentCamerasSupported &&
                    dynamicRange == DynamicRange.SDR &&
                    streamConfig == StreamConfig.MULTI_STREAM
                ) {
                    copy(
                        targetFrameRate = TARGET_FPS_AUTO
                    )
                } else {
                    copy(concurrentCameraMode = ConcurrentCameraMode.OFF)
                }
        }

    private fun CameraAppSettings.tryApplyVideoQualityConstraints(): CameraAppSettings =
        systemConstraints.perLensConstraints[cameraLensFacing]?.let { constraints ->
            with(constraints.supportedVideoQualitiesMap) {
                val newVideoQuality = get(dynamicRange).let {
                    if (it == null) {
                        VideoQuality.UNSPECIFIED
                    } else if (it.contains(videoQuality)) {
                        videoQuality
                    } else {
                        VideoQuality.UNSPECIFIED
                    }
                }

                this@tryApplyVideoQualityConstraints.copy(
                    videoQuality = newVideoQuality
                )
            }
        } ?: this

    private fun CameraAppSettings.tryApplyFlashModeConstraints(): CameraAppSettings =
        systemConstraints.perLensConstraints[cameraLensFacing]?.let { constraints ->
            with(constraints.supportedFlashModes) {
                val newFlashMode = if (contains(flashMode)) {
                    flashMode
                } else {
                    FlashMode.OFF
                }

                this@tryApplyFlashModeConstraints.copy(
                    flashMode = newFlashMode
                )
            }
        } ?: this

    private fun CameraAppSettings.tryApplyTestPatternConstraints(): CameraAppSettings =
        systemConstraints.perLensConstraints[cameraLensFacing]?.let { constraints ->
            if (debugSettings.testPattern in constraints.supportedTestPatterns) {
                this
            } else {
                copy(debugSettings = debugSettings.copy(testPattern = TestPattern.Off))
            }
        } ?: this

    override suspend fun tapToFocus(x: Float, y: Float) {
        focusMeteringEvents.send(CameraEvent.FocusMeteringEvent(x, y))
    }

    override fun getScreenFlashEvents() = screenFlashEvents
    override fun getCurrentSettings() = currentSettings.asStateFlow()

    override fun setFlashMode(flashMode: FlashMode) {
        currentSettings.update { old ->
            old?.copy(flashMode = flashMode)
        }
    }

    override fun isScreenFlashEnabled() =
        imageCaptureUseCase?.flashMode == ImageCapture.FLASH_MODE_SCREEN &&
            imageCaptureUseCase?.screenFlash != null

    override suspend fun setAspectRatio(aspectRatio: AspectRatio) {
        currentSettings.update { old ->
            old?.copy(aspectRatio = aspectRatio)
        }
    }

    override suspend fun setVideoQuality(videoQuality: VideoQuality) {
        currentSettings.update { old ->
            old?.copy(videoQuality = videoQuality)
                ?.tryApplyVideoQualityConstraints()
        }
    }

    override suspend fun setStreamConfig(streamConfig: StreamConfig) {
        currentSettings.update { old ->
            old?.copy(streamConfig = streamConfig)
                ?.tryApplyImageFormatConstraints()
                ?.tryApplyConcurrentCameraModeConstraints()
                ?.tryApplyCaptureModeConstraints()
                ?.tryApplyVideoQualityConstraints()
        }
    }

    override suspend fun setDynamicRange(dynamicRange: DynamicRange) {
        currentSettings.update { old ->
            old?.copy(dynamicRange = dynamicRange)
                ?.tryApplyDynamicRangeConstraints()
                ?.tryApplyConcurrentCameraModeConstraints()
                ?.tryApplyCaptureModeConstraints(CaptureMode.STANDARD)
        }
    }

    override fun setDeviceRotation(deviceRotation: DeviceRotation) {
        currentSettings.update { old ->
            old?.copy(deviceRotation = deviceRotation)
        }
    }

    override suspend fun setConcurrentCameraMode(concurrentCameraMode: ConcurrentCameraMode) {
        currentSettings.update { old ->
            old?.copy(concurrentCameraMode = concurrentCameraMode)
                ?.tryApplyConcurrentCameraModeConstraints()
                ?.tryApplyCaptureModeConstraints(CaptureMode.STANDARD)
        }
    }

    override suspend fun setImageFormat(imageFormat: ImageOutputFormat) {
        currentSettings.update { old ->
            old?.copy(imageFormat = imageFormat)
                ?.tryApplyImageFormatConstraints()
                ?.tryApplyCaptureModeConstraints(CaptureMode.STANDARD)
        }
    }

    override suspend fun setMaxVideoDuration(durationInMillis: Long) {
        currentSettings.update { old ->
            old?.copy(
                maxVideoDurationMillis = durationInMillis
            )
        }
    }

    override suspend fun setStabilizationMode(stabilizationMode: StabilizationMode) {
        currentSettings.update { old ->
            old?.copy(stabilizationMode = stabilizationMode)
        }
    }

    override suspend fun setTargetFrameRate(targetFrameRate: Int) {
        currentSettings.update { old ->
            old?.copy(targetFrameRate = targetFrameRate)?.tryApplyFrameRateConstraints()
                ?.tryApplyConcurrentCameraModeConstraints()
        }
    }

    override suspend fun setAudioEnabled(isAudioEnabled: Boolean) {
        currentSettings.update { old ->
            old?.copy(audioEnabled = isAudioEnabled)
        }
    }

    override suspend fun setCaptureMode(captureMode: CaptureMode) {
        currentSettings.update { old ->
            old?.copy(captureMode = captureMode)
        }
    }

    companion object {
        @OptIn(markerClass = [ExperimentalCameraProviderConfiguration::class])
        private suspend fun configureAndGetCameraProvider(
            context: Context,
            singleLensMode: LensFacing? = null
        ): ProcessCameraProvider {
            singleLensMode?.let {
                try {
                    Log.d(TAG, "Configuring camera provider for single lens mode: $it")
                    ProcessCameraProvider.configureInstance(
                        CameraXConfig.Builder.fromConfig(
                            Camera2Config.defaultConfig()
                        ).setAvailableCamerasLimiter(it.toCameraSelector()).build()
                    )
                } catch (_: IllegalStateException) {
                    // No-op. CameraX is already configured.
                    Log.d(TAG, "CameraX camera provider already configured")
                }
            }
            return ProcessCameraProvider.awaitInstance(context)
        }
        private val FIXED_FRAME_RATES = setOf(TARGET_FPS_15, TARGET_FPS_30, TARGET_FPS_60)
    }
}<|MERGE_RESOLUTION|>--- conflicted
+++ resolved
@@ -29,7 +29,6 @@
 import androidx.camera.camera2.Camera2Config
 import androidx.camera.core.CameraInfo
 import androidx.camera.core.CameraXConfig
-import androidx.camera.core.DynamicRange as CXDynamicRange
 import androidx.camera.core.ImageCapture
 import androidx.camera.core.ImageCapture.OutputFileOptions
 import androidx.camera.core.ImageCaptureException
@@ -66,20 +65,8 @@
 import com.google.jetpackcamera.settings.model.CameraConstraints.Companion.FPS_15
 import com.google.jetpackcamera.settings.model.CameraConstraints.Companion.FPS_60
 import com.google.jetpackcamera.settings.model.SystemConstraints
-<<<<<<< HEAD
-import com.google.jetpackcamera.settings.model.VideoQuality
-import com.google.jetpackcamera.settings.model.ZoomStrategy
-=======
->>>>>>> 19c013a9
 import com.google.jetpackcamera.settings.model.forCurrentLens
 import dagger.hilt.android.scopes.ViewModelScoped
-import java.io.File
-import java.io.FileNotFoundException
-import java.lang.IllegalStateException
-import java.text.SimpleDateFormat
-import java.util.Calendar
-import java.util.Locale
-import javax.inject.Inject
 import kotlinx.coroutines.CoroutineDispatcher
 import kotlinx.coroutines.channels.Channel
 import kotlinx.coroutines.coroutineScope
@@ -92,6 +79,13 @@
 import kotlinx.coroutines.flow.map
 import kotlinx.coroutines.flow.update
 import kotlinx.coroutines.withContext
+import java.io.File
+import java.io.FileNotFoundException
+import java.text.SimpleDateFormat
+import java.util.Calendar
+import java.util.Locale
+import javax.inject.Inject
+import androidx.camera.core.DynamicRange as CXDynamicRange
 
 private const val TAG = "CameraXCameraUseCase"
 const val TARGET_FPS_AUTO = 0
@@ -234,11 +228,11 @@
                         val supportedFlashModes = buildSet {
                             add(FlashMode.OFF)
                             if ((
-                                    setOf(
-                                        Illuminant.FLASH_UNIT,
-                                        Illuminant.SCREEN
-                                    ) intersect supportedIlluminants
-                                    ).isNotEmpty()
+                                        setOf(
+                                            Illuminant.FLASH_UNIT,
+                                            Illuminant.SCREEN
+                                        ) intersect supportedIlluminants
+                                        ).isNotEmpty()
                             ) {
                                 add(FlashMode.ON)
                                 add(FlashMode.AUTO)
@@ -437,7 +431,7 @@
                 sequenceOf(StabilizationMode.ON, StabilizationMode.OPTICAL, StabilizationMode.OFF)
                     .first {
                         it in supportedStabilizationModes &&
-                            targetFrameRate !in it.unsupportedFpsSet
+                                targetFrameRate !in it.unsupportedFpsSet
                     }
             } else {
                 requestedStabilizationMode
@@ -694,11 +688,11 @@
                 when (val change = newZoomState.changeType) {
                     is ZoomStrategy.Absolute -> change.value
                     is ZoomStrategy.Scale -> (
-                        this.defaultZoomRatios
-                            [lensFacing]
-                            ?: 1.0f
-                        ) *
-                        change.value
+                            this.defaultZoomRatios
+                                [lensFacing]
+                                ?: 1.0f
+                            ) *
+                            change.value
 
                     is ZoomStrategy.Increment -> {
                         (this.defaultZoomRatios[lensFacing] ?: 1.0f) + change.value
@@ -862,7 +856,7 @@
 
     override fun isScreenFlashEnabled() =
         imageCaptureUseCase?.flashMode == ImageCapture.FLASH_MODE_SCREEN &&
-            imageCaptureUseCase?.screenFlash != null
+                imageCaptureUseCase?.screenFlash != null
 
     override suspend fun setAspectRatio(aspectRatio: AspectRatio) {
         currentSettings.update { old ->
@@ -972,6 +966,7 @@
             }
             return ProcessCameraProvider.awaitInstance(context)
         }
+
         private val FIXED_FRAME_RATES = setOf(TARGET_FPS_15, TARGET_FPS_30, TARGET_FPS_60)
     }
 }