/*
 * Copyright (C) 2023 The Android Open Source Project
 *
 * Licensed under the Apache License, Version 2.0 (the "License");
 * you may not use this file except in compliance with the License.
 * You may obtain a copy of the License at
 *
 *      http://www.apache.org/licenses/LICENSE-2.0
 *
 * Unless required by applicable law or agreed to in writing, software
 * distributed under the License is distributed on an "AS IS" BASIS,
 * WITHOUT WARRANTIES OR CONDITIONS OF ANY KIND, either express or implied.
 * See the License for the specific language governing permissions and
 * limitations under the License.
 */
package com.google.jetpackcamera.core.camera

import android.app.Application
import android.content.ContentResolver
import android.content.ContentValues
import android.net.Uri
import android.os.Build
import android.os.Environment
import android.provider.MediaStore
import android.util.Log
import androidx.camera.core.CameraInfo
import androidx.camera.core.DynamicRange as CXDynamicRange
import androidx.camera.core.ImageCapture
import androidx.camera.core.ImageCapture.OutputFileOptions
import androidx.camera.core.ImageCaptureException
import androidx.camera.core.SurfaceRequest
import androidx.camera.core.takePicture
import androidx.camera.lifecycle.ProcessCameraProvider
import androidx.camera.lifecycle.awaitInstance
import androidx.camera.video.Recorder
import com.google.jetpackcamera.core.camera.DebugCameraInfoUtil.getAllCamerasPropertiesJSONArray
import com.google.jetpackcamera.core.camera.DebugCameraInfoUtil.writeFileExternalStorage
import com.google.jetpackcamera.core.common.DefaultDispatcher
import com.google.jetpackcamera.core.common.IODispatcher
import com.google.jetpackcamera.settings.SettableConstraintsRepository
import com.google.jetpackcamera.settings.model.AspectRatio
import com.google.jetpackcamera.settings.model.CameraAppSettings
import com.google.jetpackcamera.settings.model.CameraConstraints
import com.google.jetpackcamera.settings.model.CameraConstraints.Companion.FPS_15
import com.google.jetpackcamera.settings.model.CameraConstraints.Companion.FPS_60
import com.google.jetpackcamera.settings.model.ConcurrentCameraMode
import com.google.jetpackcamera.settings.model.DeviceRotation
import com.google.jetpackcamera.settings.model.DynamicRange
import com.google.jetpackcamera.settings.model.FlashMode
import com.google.jetpackcamera.settings.model.Illuminant
import com.google.jetpackcamera.settings.model.ImageOutputFormat
import com.google.jetpackcamera.settings.model.LensFacing
import com.google.jetpackcamera.settings.model.StabilizationMode
import com.google.jetpackcamera.settings.model.StreamConfig
import com.google.jetpackcamera.settings.model.SystemConstraints
import com.google.jetpackcamera.settings.model.forCurrentLens
import dagger.hilt.android.scopes.ViewModelScoped
import java.io.File
import java.io.FileNotFoundException
import java.text.SimpleDateFormat
import java.util.Calendar
import java.util.Locale
import javax.inject.Inject
import kotlin.properties.Delegates
import kotlinx.coroutines.CoroutineDispatcher
import kotlinx.coroutines.channels.Channel
import kotlinx.coroutines.coroutineScope
import kotlinx.coroutines.flow.MutableStateFlow
import kotlinx.coroutines.flow.StateFlow
import kotlinx.coroutines.flow.asStateFlow
import kotlinx.coroutines.flow.collectLatest
import kotlinx.coroutines.flow.distinctUntilChanged
import kotlinx.coroutines.flow.filterNotNull
import kotlinx.coroutines.flow.map
import kotlinx.coroutines.flow.update
import kotlinx.coroutines.withContext

private const val TAG = "CameraXCameraUseCase"
const val TARGET_FPS_AUTO = 0
const val TARGET_FPS_15 = 15
const val TARGET_FPS_30 = 30
const val TARGET_FPS_60 = 60

const val UNLIMITED_VIDEO_DURATION = 0L

/**
 * CameraX based implementation for [CameraUseCase]
 */
@ViewModelScoped
class CameraXCameraUseCase
@Inject
constructor(
    private val application: Application,
    @DefaultDispatcher private val defaultDispatcher: CoroutineDispatcher,
    @IODispatcher private val iODispatcher: CoroutineDispatcher,
    private val constraintsRepository: SettableConstraintsRepository
) : CameraUseCase {
    private lateinit var cameraProvider: ProcessCameraProvider

    private var imageCaptureUseCase: ImageCapture? = null

    private lateinit var systemConstraints: SystemConstraints
    private var useCaseMode by Delegates.notNull<CameraUseCase.UseCaseMode>()

    private val screenFlashEvents: Channel<CameraUseCase.ScreenFlashEvent> =
        Channel(capacity = Channel.UNLIMITED)
    private val focusMeteringEvents =
        Channel<CameraEvent.FocusMeteringEvent>(capacity = Channel.CONFLATED)
    private val videoCaptureControlEvents = Channel<VideoCaptureControlEvent>()

    private val currentSettings = MutableStateFlow<CameraAppSettings?>(null)

    // Could be improved by setting initial value only when camera is initialized
    private var _currentCameraState = MutableStateFlow(CameraState())
    override fun getCurrentCameraState(): StateFlow<CameraState> = _currentCameraState.asStateFlow()

    private val _surfaceRequest = MutableStateFlow<SurfaceRequest?>(null)

    override fun getSurfaceRequest(): StateFlow<SurfaceRequest?> = _surfaceRequest.asStateFlow()

    override suspend fun initialize(
        cameraAppSettings: CameraAppSettings,
        useCaseMode: CameraUseCase.UseCaseMode,
        isDebugMode: Boolean,
        cameraPropertiesJSONCallback: (result: String) -> Unit
    ) {
        this.useCaseMode = useCaseMode
        cameraProvider = ProcessCameraProvider.awaitInstance(application)

        // updates values for available cameras
        val availableCameraLenses =
            listOf(
                LensFacing.FRONT,
                LensFacing.BACK
            ).filter {
                cameraProvider.hasCamera(it.toCameraSelector())
            }

        // Build and update the system constraints
        systemConstraints = SystemConstraints(
            availableLenses = availableCameraLenses,
            concurrentCamerasSupported = cameraProvider.availableConcurrentCameraInfos.any {
                it.map { cameraInfo -> cameraInfo.appLensFacing }
                    .toSet() == setOf(LensFacing.FRONT, LensFacing.BACK)
            },
            perLensConstraints = buildMap {
                val availableCameraInfos = cameraProvider.availableCameraInfos
                for (lensFacing in availableCameraLenses) {
                    val selector = lensFacing.toCameraSelector()
                    selector.filter(availableCameraInfos).firstOrNull()?.let { camInfo ->
                        val supportedDynamicRanges =
                            Recorder.getVideoCapabilities(camInfo).supportedDynamicRanges
                                .mapNotNull(CXDynamicRange::toSupportedAppDynamicRange)
                                .toSet()

                        val supportedStabilizationModes = buildSet {
                            if (camInfo.isPreviewStabilizationSupported) {
                                add(StabilizationMode.ON)
                                add(StabilizationMode.AUTO)
                            }

                            if (camInfo.isVideoStabilizationSupported) {
                                add(StabilizationMode.HIGH_QUALITY)
                            }

                            if (camInfo.isOpticalStabilizationSupported) {
                                add(StabilizationMode.OPTICAL)
                                add(StabilizationMode.AUTO)
                            }

                            add(StabilizationMode.OFF)
                        }

                        val unsupportedStabilizationFpsMap = buildMap {
                            for (stabilizationMode in supportedStabilizationModes) {
                                when (stabilizationMode) {
                                    StabilizationMode.ON -> setOf(FPS_15, FPS_60)
                                    StabilizationMode.HIGH_QUALITY -> setOf(FPS_60)
                                    StabilizationMode.OPTICAL -> emptySet()
                                    else -> null
                                }?.let { put(stabilizationMode, it) }
                            }
                        }

                        val supportedFixedFrameRates =
                            camInfo.filterSupportedFixedFrameRates(FIXED_FRAME_RATES)
                        val supportedImageFormats = camInfo.supportedImageFormats
                        val supportedIlluminants = buildSet {
                            if (camInfo.hasFlashUnit()) {
                                add(Illuminant.FLASH_UNIT)
                            }

                            if (lensFacing == LensFacing.FRONT) {
                                add(Illuminant.SCREEN)
                            }

                            if (camInfo.isLowLightBoostSupported) {
                                add(Illuminant.LOW_LIGHT_BOOST)
                            }
                        }

                        val supportedFlashModes = buildSet {
                            add(FlashMode.OFF)
                            if ((
                                    setOf(
                                        Illuminant.FLASH_UNIT,
                                        Illuminant.SCREEN
                                    ) intersect supportedIlluminants
                                    ).isNotEmpty()
                            ) {
                                add(FlashMode.ON)
                                add(FlashMode.AUTO)
                            }

                            if (Illuminant.LOW_LIGHT_BOOST in supportedIlluminants) {
                                add(FlashMode.LOW_LIGHT_BOOST)
                            }
                        }

                        put(
                            lensFacing,
                            CameraConstraints(
                                supportedStabilizationModes = supportedStabilizationModes,
                                supportedFixedFrameRates = supportedFixedFrameRates,
                                supportedDynamicRanges = supportedDynamicRanges,
                                supportedImageFormatsMap = mapOf(
                                    // Only JPEG is supported in single-stream mode, since
                                    // single-stream mode uses CameraEffect, which does not support
                                    // Ultra HDR now.
                                    Pair(StreamConfig.SINGLE_STREAM, setOf(ImageOutputFormat.JPEG)),
                                    Pair(StreamConfig.MULTI_STREAM, supportedImageFormats)
                                ),
                                supportedIlluminants = supportedIlluminants,
                                supportedFlashModes = supportedFlashModes,
                                unsupportedStabilizationFpsMap = unsupportedStabilizationFpsMap
                            )
                        )
                    }
                }
            }
        )

        constraintsRepository.updateSystemConstraints(systemConstraints)

        currentSettings.value =
            cameraAppSettings
                .tryApplyDynamicRangeConstraints()
                .tryApplyAspectRatioForExternalCapture(this.useCaseMode)
                .tryApplyImageFormatConstraints()
                .tryApplyFrameRateConstraints()
                .tryApplyStabilizationConstraints()
                .tryApplyConcurrentCameraModeConstraints()
                .tryApplyFlashModeConstraints()
        if (isDebugMode && Build.VERSION.SDK_INT >= Build.VERSION_CODES.P) {
            withContext(iODispatcher) {
                val cameraPropertiesJSON =
                    getAllCamerasPropertiesJSONArray(cameraProvider.availableCameraInfos).toString()
                val fileDir = File(application.getExternalFilesDir(null), "Debug")
                fileDir.mkdirs()
                val file = File(
                    fileDir,
                    "JCACameraProperties.json"
                )
                writeFileExternalStorage(file, cameraPropertiesJSON)
                cameraPropertiesJSONCallback.invoke(cameraPropertiesJSON)
                Log.d(TAG, "JCACameraProperties written to ${file.path}. \n$cameraPropertiesJSON")
            }
        }
    }

    override suspend fun runCamera() = coroutineScope {
        Log.d(TAG, "runCamera")

        val transientSettings = MutableStateFlow<TransientSessionSettings?>(null)
        currentSettings
            .filterNotNull()
            .map { currentCameraSettings ->
                transientSettings.value = TransientSessionSettings(
                    isAudioEnabled = currentCameraSettings.audioEnabled,
                    deviceRotation = currentCameraSettings.deviceRotation,
                    flashMode = currentCameraSettings.flashMode,
                    primaryLensFacing = currentCameraSettings.cameraLensFacing,
                    zoomScale = currentCameraSettings.zoomScale
                )

                when (currentCameraSettings.concurrentCameraMode) {
                    ConcurrentCameraMode.OFF -> {
                        val cameraConstraints = checkNotNull(
                            systemConstraints.forCurrentLens(currentCameraSettings)
                        ) {
                            "Could not retrieve constraints for ${currentCameraSettings.cameraLensFacing}"
                        }

                        val resolvedStabilizationMode = resolveStabilizationMode(
                            requestedStabilizationMode = currentCameraSettings.stabilizationMode,
                            targetFrameRate = currentCameraSettings.targetFrameRate,
                            cameraConstraints = cameraConstraints,
                            concurrentCameraMode = currentCameraSettings.concurrentCameraMode
                        )

                        PerpetualSessionSettings.SingleCamera(
                            aspectRatio = currentCameraSettings.aspectRatio,
                            streamConfig = currentCameraSettings.streamConfig,
                            targetFrameRate = currentCameraSettings.targetFrameRate,
                            stabilizationMode = resolvedStabilizationMode,
                            dynamicRange = currentCameraSettings.dynamicRange,
                            imageFormat = currentCameraSettings.imageFormat
                        )
                    }

                    ConcurrentCameraMode.DUAL -> {
                        val primaryFacing = currentCameraSettings.cameraLensFacing
                        val secondaryFacing = primaryFacing.flip()
                        cameraProvider.availableConcurrentCameraInfos.firstNotNullOf {
                            var primaryCameraInfo: CameraInfo? = null
                            var secondaryCameraInfo: CameraInfo? = null
                            it.forEach { cameraInfo ->
                                if (cameraInfo.appLensFacing == primaryFacing) {
                                    primaryCameraInfo = cameraInfo
                                } else if (cameraInfo.appLensFacing == secondaryFacing) {
                                    secondaryCameraInfo = cameraInfo
                                }
                            }

                            primaryCameraInfo?.let { nonNullPrimary ->
                                secondaryCameraInfo?.let { nonNullSecondary ->
                                    PerpetualSessionSettings.ConcurrentCamera(
                                        primaryCameraInfo = nonNullPrimary,
                                        secondaryCameraInfo = nonNullSecondary,
                                        aspectRatio = currentCameraSettings.aspectRatio
                                    )
                                }
                            }
                        }
                    }
                }
            }.distinctUntilChanged()
            .collectLatest { sessionSettings ->
                coroutineScope {
                    with(
                        CameraSessionContext(
                            context = application,
                            cameraProvider = cameraProvider,
                            backgroundDispatcher = defaultDispatcher,
                            screenFlashEvents = screenFlashEvents,
                            focusMeteringEvents = focusMeteringEvents,
                            videoCaptureControlEvents = videoCaptureControlEvents,
                            currentCameraState = _currentCameraState,
                            surfaceRequests = _surfaceRequest,
                            transientSettings = transientSettings
                        )
                    ) {
                        try {
                            when (sessionSettings) {
                                is PerpetualSessionSettings.SingleCamera -> runSingleCameraSession(
                                    sessionSettings,
                                    useCaseMode = useCaseMode
                                ) { imageCapture ->
                                    imageCaptureUseCase = imageCapture
                                }

                                is PerpetualSessionSettings.ConcurrentCamera ->
                                    runConcurrentCameraSession(
                                        sessionSettings,
                                        useCaseMode = CameraUseCase.UseCaseMode.VIDEO_ONLY
                                    )
                            }
                        } finally {
                            // TODO(tm): This shouldn't be necessary. Cancellation of the
                            //  coroutineScope by collectLatest should cause this to
                            //  occur naturally.
                            cameraProvider.unbindAll()
                        }
                    }
                }
            }
    }

    private fun resolveStabilizationMode(
        requestedStabilizationMode: StabilizationMode,
        targetFrameRate: Int,
        cameraConstraints: CameraConstraints,
        concurrentCameraMode: ConcurrentCameraMode
    ): StabilizationMode = if (concurrentCameraMode == ConcurrentCameraMode.DUAL) {
        StabilizationMode.OFF
    } else {
        with(cameraConstraints) {
            // Convert AUTO stabilization mode to the first supported stabilization mode
            val stabilizationMode = if (requestedStabilizationMode == StabilizationMode.AUTO) {
                // Choose between ON, OPTICAL, or OFF, depending on support, in that order
                sequenceOf(StabilizationMode.ON, StabilizationMode.OPTICAL, StabilizationMode.OFF)
                    .first {
                        it in supportedStabilizationModes &&
                            targetFrameRate !in it.unsupportedFpsSet
                    }
            } else {
                requestedStabilizationMode
            }

            // Check that the stabilization mode can be supported, otherwise return OFF
            if (stabilizationMode in supportedStabilizationModes &&
                targetFrameRate !in stabilizationMode.unsupportedFpsSet
            ) {
                stabilizationMode
            } else {
                StabilizationMode.OFF
            }
        }
    }

    override suspend fun takePicture(onCaptureStarted: (() -> Unit)) {
        if (imageCaptureUseCase == null) {
            throw RuntimeException("Attempted take picture with null imageCapture use case")
        }
        try {
            val imageProxy = imageCaptureUseCase!!.takePicture(onCaptureStarted)
            Log.d(TAG, "onCaptureSuccess")
            imageProxy.close()
        } catch (exception: Exception) {
            Log.d(TAG, "takePicture onError: $exception")
            throw exception
        }
    }

    // TODO(b/319733374): Return bitmap for external mediastore capture without URI
    override suspend fun takePicture(
        onCaptureStarted: (() -> Unit),
        contentResolver: ContentResolver,
        imageCaptureUri: Uri?,
        ignoreUri: Boolean
    ): ImageCapture.OutputFileResults {
        if (imageCaptureUseCase == null) {
            throw RuntimeException("Attempted take picture with null imageCapture use case")
        }
        val eligibleContentValues = getEligibleContentValues()
        val outputFileOptions: OutputFileOptions
        if (ignoreUri) {
            val formatter = SimpleDateFormat(
                "yyyy-MM-dd-HH-mm-ss-SSS",
                Locale.US
            )
            val filename = "JCA-${formatter.format(Calendar.getInstance().time)}.jpg"
            val contentValues = ContentValues()
            contentValues.put(MediaStore.MediaColumns.DISPLAY_NAME, filename)
            contentValues.put(MediaStore.MediaColumns.MIME_TYPE, "image/jpeg")
            outputFileOptions = OutputFileOptions.Builder(
                contentResolver,
                MediaStore.Images.Media.EXTERNAL_CONTENT_URI,
                contentValues
            ).build()
        } else if (imageCaptureUri == null) {
            val e = RuntimeException("Null Uri is provided.")
            Log.d(TAG, "takePicture onError: $e")
            throw e
        } else {
            try {
                val outputStream = contentResolver.openOutputStream(imageCaptureUri)
                if (outputStream != null) {
                    outputFileOptions =
                        OutputFileOptions.Builder(
                            contentResolver.openOutputStream(imageCaptureUri)!!
                        ).build()
                } else {
                    val e = RuntimeException("Provider recently crashed.")
                    Log.d(TAG, "takePicture onError: $e")
                    throw e
                }
            } catch (e: FileNotFoundException) {
                Log.d(TAG, "takePicture onError: $e")
                throw e
            }
        }
        try {
            val outputFileResults = imageCaptureUseCase!!.takePicture(
                outputFileOptions,
                onCaptureStarted
            )
            val relativePath =
                eligibleContentValues.getAsString(MediaStore.Images.Media.RELATIVE_PATH)
            val displayName = eligibleContentValues.getAsString(
                MediaStore.Images.Media.DISPLAY_NAME
            )
            Log.d(TAG, "Saved image to $relativePath/$displayName")
            return outputFileResults
        } catch (exception: ImageCaptureException) {
            Log.d(TAG, "takePicture onError: $exception")
            throw exception
        }
    }

    private fun getEligibleContentValues(): ContentValues {
        val eligibleContentValues = ContentValues()
        eligibleContentValues.put(
            MediaStore.Images.Media.DISPLAY_NAME,
            Calendar.getInstance().time.toString()
        )
        eligibleContentValues.put(MediaStore.Images.Media.MIME_TYPE, "image/jpeg")
        eligibleContentValues.put(
            MediaStore.Images.Media.RELATIVE_PATH,
            Environment.DIRECTORY_PICTURES
        )
        return eligibleContentValues
    }

    override suspend fun startVideoRecording(
        videoCaptureUri: Uri?,
        shouldUseUri: Boolean,
        onVideoRecord: (CameraUseCase.OnVideoRecordEvent) -> Unit
    ) {
        if (shouldUseUri && videoCaptureUri == null) {
            val e = RuntimeException("Null Uri is provided.")
            Log.d(TAG, "takePicture onError: $e")
            throw e
        }
        videoCaptureControlEvents.send(
            VideoCaptureControlEvent.StartRecordingEvent(
                videoCaptureUri,
                shouldUseUri,
                currentSettings.value?.maxVideoDurationMillis
                    ?: UNLIMITED_VIDEO_DURATION,
                onVideoRecord
            )
        )
    }

    override suspend fun pauseVideoRecording() {
        videoCaptureControlEvents.send(VideoCaptureControlEvent.PauseRecordingEvent)
    }

    override suspend fun resumeVideoRecording() {
        videoCaptureControlEvents.send(VideoCaptureControlEvent.ResumeRecordingEvent)
    }

    override suspend fun stopVideoRecording() {
        videoCaptureControlEvents.send(VideoCaptureControlEvent.StopRecordingEvent)
    }

    override fun setZoomScale(scale: Float) {
        currentSettings.update { old ->
            old?.copy(zoomScale = scale)
        }
    }

    // Sets the camera to the designated lensFacing direction
    override suspend fun setLensFacing(lensFacing: LensFacing) {
        currentSettings.update { old ->
            if (systemConstraints.availableLenses.contains(lensFacing)) {
                old?.copy(cameraLensFacing = lensFacing)
                    ?.tryApplyDynamicRangeConstraints()
                    ?.tryApplyImageFormatConstraints()
                    ?.tryApplyFlashModeConstraints()
            } else {
                old
            }
        }
    }

    private fun CameraAppSettings.tryApplyDynamicRangeConstraints(): CameraAppSettings =
        systemConstraints.perLensConstraints[cameraLensFacing]?.let { constraints ->
            with(constraints.supportedDynamicRanges) {
                val newDynamicRange = if (contains(dynamicRange)) {
                    dynamicRange
                } else {
                    DynamicRange.SDR
                }

                this@tryApplyDynamicRangeConstraints.copy(
                    dynamicRange = newDynamicRange
                )
            }
        } ?: this

    private fun CameraAppSettings.tryApplyAspectRatioForExternalCapture(
        useCaseMode: CameraUseCase.UseCaseMode
    ): CameraAppSettings = when (useCaseMode) {
        CameraUseCase.UseCaseMode.STANDARD -> this
        CameraUseCase.UseCaseMode.IMAGE_ONLY ->
            this.copy(aspectRatio = AspectRatio.THREE_FOUR)

        CameraUseCase.UseCaseMode.VIDEO_ONLY ->
            this.copy(aspectRatio = AspectRatio.NINE_SIXTEEN)
    }

    private fun CameraAppSettings.tryApplyImageFormatConstraints(): CameraAppSettings =
        systemConstraints.perLensConstraints[cameraLensFacing]?.let { constraints ->
<<<<<<< HEAD
            with(constraints.supportedImageFormatsMap[captureMode]) {
=======
            with(constraints.supportedImageFormatsMap[streamConfig]) {
>>>>>>> 1e28091e
                val newImageFormat = if (this != null && contains(imageFormat)) {
                    imageFormat
                } else {
                    ImageOutputFormat.JPEG
                }

                this@tryApplyImageFormatConstraints.copy(
                    imageFormat = newImageFormat
                )
            }
        } ?: this

    private fun CameraAppSettings.tryApplyFrameRateConstraints(): CameraAppSettings =
        systemConstraints.perLensConstraints[cameraLensFacing]?.let { constraints ->
            with(constraints.supportedFixedFrameRates) {
                val newTargetFrameRate = if (contains(targetFrameRate)) {
                    targetFrameRate
                } else {
                    TARGET_FPS_AUTO
                }

                this@tryApplyFrameRateConstraints.copy(
                    targetFrameRate = newTargetFrameRate
                )
            }
        } ?: this

    private fun CameraAppSettings.tryApplyStabilizationConstraints(): CameraAppSettings =
        systemConstraints.perLensConstraints[cameraLensFacing]?.let { constraints ->
<<<<<<< HEAD
            val invalidFps = when (stabilizationMode) {
                StabilizationMode.ON -> STABILIZATION_ON_UNSUPPORTED_FPS
                StabilizationMode.HIGH_QUALITY -> STABILIZATION_HIGH_QUALITY_UNSUPPORTED_FPS
                else -> emptySet()
            }

            val newStabilizationMode = if (targetFrameRate in invalidFps) {
                StabilizationMode.AUTO
            } else {
                stabilizationMode
            }.let {
                if (it !in constraints.supportedStabilizationModes) {
                    StabilizationMode.OFF
=======
            with(constraints) {
                val newStabilizationMode = if (stabilizationMode != StabilizationMode.AUTO &&
                    stabilizationMode in constraints.supportedStabilizationModes &&
                    targetFrameRate !in stabilizationMode.unsupportedFpsSet
                ) {
                    stabilizationMode
>>>>>>> 1e28091e
                } else {
                    StabilizationMode.AUTO
                }

                this@tryApplyStabilizationConstraints.copy(
                    stabilizationMode = newStabilizationMode
                )
            }
        } ?: this

    private fun CameraAppSettings.tryApplyConcurrentCameraModeConstraints(): CameraAppSettings =
        when (concurrentCameraMode) {
            ConcurrentCameraMode.OFF -> this
            else ->
                if (systemConstraints.concurrentCamerasSupported) {
                    copy(
                        targetFrameRate = TARGET_FPS_AUTO,
                        dynamicRange = DynamicRange.SDR,
                        streamConfig = StreamConfig.MULTI_STREAM
                    )
                } else {
                    copy(concurrentCameraMode = ConcurrentCameraMode.OFF)
                }
        }

    private fun CameraAppSettings.tryApplyFlashModeConstraints(): CameraAppSettings =
        systemConstraints.perLensConstraints[cameraLensFacing]?.let { constraints ->
            with(constraints.supportedFlashModes) {
                val newFlashMode = if (contains(flashMode)) {
                    flashMode
                } else {
                    FlashMode.OFF
                }

                this@tryApplyFlashModeConstraints.copy(
                    flashMode = newFlashMode
                )
            }
        } ?: this

    override suspend fun tapToFocus(x: Float, y: Float) {
        focusMeteringEvents.send(CameraEvent.FocusMeteringEvent(x, y))
    }

    override fun getScreenFlashEvents() = screenFlashEvents
    override fun getCurrentSettings() = currentSettings.asStateFlow()

    override fun setFlashMode(flashMode: FlashMode) {
        currentSettings.update { old ->
            old?.copy(flashMode = flashMode)
        }
    }

    override fun isScreenFlashEnabled() =
        imageCaptureUseCase?.flashMode == ImageCapture.FLASH_MODE_SCREEN &&
            imageCaptureUseCase?.screenFlash != null

    override suspend fun setAspectRatio(aspectRatio: AspectRatio) {
        currentSettings.update { old ->
            old?.copy(aspectRatio = aspectRatio)
        }
    }

    override suspend fun setStreamConfig(streamConfig: StreamConfig) {
        currentSettings.update { old ->
            old?.copy(streamConfig = streamConfig)
                ?.tryApplyImageFormatConstraints()
                ?.tryApplyConcurrentCameraModeConstraints()
        }
    }

    override suspend fun setDynamicRange(dynamicRange: DynamicRange) {
        currentSettings.update { old ->
            old?.copy(dynamicRange = dynamicRange)
                ?.tryApplyConcurrentCameraModeConstraints()
        }
    }

    override fun setDeviceRotation(deviceRotation: DeviceRotation) {
        currentSettings.update { old ->
            old?.copy(deviceRotation = deviceRotation)
        }
    }

    override suspend fun setConcurrentCameraMode(concurrentCameraMode: ConcurrentCameraMode) {
        currentSettings.update { old ->
            old?.copy(concurrentCameraMode = concurrentCameraMode)
                ?.tryApplyConcurrentCameraModeConstraints()
        }
    }

    override suspend fun setImageFormat(imageFormat: ImageOutputFormat) {
        currentSettings.update { old ->
            old?.copy(imageFormat = imageFormat)
        }
    }

    override suspend fun setMaxVideoDuration(durationInMillis: Long) {
        currentSettings.update { old ->
            old?.copy(
                maxVideoDurationMillis = durationInMillis
            )
        }
    }

    override suspend fun setStabilizationMode(stabilizationMode: StabilizationMode) {
        currentSettings.update { old ->
            old?.copy(stabilizationMode = stabilizationMode)
        }
    }

    override suspend fun setTargetFrameRate(targetFrameRate: Int) {
        currentSettings.update { old ->
            old?.copy(targetFrameRate = targetFrameRate)?.tryApplyFrameRateConstraints()
                ?.tryApplyConcurrentCameraModeConstraints()
        }
    }

    override suspend fun setAudioEnabled(isAudioEnabled: Boolean) {
        currentSettings.update { old ->
            old?.copy(audioEnabled = isAudioEnabled)
        }
    }

    companion object {
        private val FIXED_FRAME_RATES = setOf(TARGET_FPS_15, TARGET_FPS_30, TARGET_FPS_60)
    }
}<|MERGE_RESOLUTION|>--- conflicted
+++ resolved
@@ -583,11 +583,7 @@
 
     private fun CameraAppSettings.tryApplyImageFormatConstraints(): CameraAppSettings =
         systemConstraints.perLensConstraints[cameraLensFacing]?.let { constraints ->
-<<<<<<< HEAD
-            with(constraints.supportedImageFormatsMap[captureMode]) {
-=======
             with(constraints.supportedImageFormatsMap[streamConfig]) {
->>>>>>> 1e28091e
                 val newImageFormat = if (this != null && contains(imageFormat)) {
                     imageFormat
                 } else {
@@ -617,28 +613,12 @@
 
     private fun CameraAppSettings.tryApplyStabilizationConstraints(): CameraAppSettings =
         systemConstraints.perLensConstraints[cameraLensFacing]?.let { constraints ->
-<<<<<<< HEAD
-            val invalidFps = when (stabilizationMode) {
-                StabilizationMode.ON -> STABILIZATION_ON_UNSUPPORTED_FPS
-                StabilizationMode.HIGH_QUALITY -> STABILIZATION_HIGH_QUALITY_UNSUPPORTED_FPS
-                else -> emptySet()
-            }
-
-            val newStabilizationMode = if (targetFrameRate in invalidFps) {
-                StabilizationMode.AUTO
-            } else {
-                stabilizationMode
-            }.let {
-                if (it !in constraints.supportedStabilizationModes) {
-                    StabilizationMode.OFF
-=======
             with(constraints) {
                 val newStabilizationMode = if (stabilizationMode != StabilizationMode.AUTO &&
                     stabilizationMode in constraints.supportedStabilizationModes &&
                     targetFrameRate !in stabilizationMode.unsupportedFpsSet
                 ) {
                     stabilizationMode
->>>>>>> 1e28091e
                 } else {
                     StabilizationMode.AUTO
                 }
