/*
 * Copyright (C) 2023 The Android Open Source Project
 *
 * Licensed under the Apache License, Version 2.0 (the "License");
 * you may not use this file except in compliance with the License.
 * You may obtain a copy of the License at
 *
 *      http://www.apache.org/licenses/LICENSE-2.0
 *
 * Unless required by applicable law or agreed to in writing, software
 * distributed under the License is distributed on an "AS IS" BASIS,
 * WITHOUT WARRANTIES OR CONDITIONS OF ANY KIND, either express or implied.
 * See the License for the specific language governing permissions and
 * limitations under the License.
 */
package com.google.jetpackcamera.core.camera

import android.Manifest
import android.app.Application
import android.content.ContentResolver
import android.content.ContentValues
import android.content.pm.PackageManager
import android.hardware.camera2.CameraCaptureSession
import android.hardware.camera2.CameraCharacteristics
import android.hardware.camera2.CaptureRequest
import android.hardware.camera2.TotalCaptureResult
import android.net.Uri
import android.os.Environment
import android.os.SystemClock
import android.provider.MediaStore
import android.util.Log
import android.util.Range
import androidx.annotation.OptIn
import androidx.camera.camera2.interop.Camera2CameraInfo
import androidx.camera.camera2.interop.Camera2Interop
import androidx.camera.camera2.interop.ExperimentalCamera2Interop
import androidx.camera.core.AspectRatio.RATIO_16_9
import androidx.camera.core.AspectRatio.RATIO_4_3
import androidx.camera.core.Camera
import androidx.camera.core.CameraEffect
import androidx.camera.core.CameraInfo
import androidx.camera.core.CameraSelector
import androidx.camera.core.DynamicRange as CXDynamicRange
import androidx.camera.core.ExperimentalImageCaptureOutputFormat
import androidx.camera.core.FocusMeteringAction
import androidx.camera.core.ImageCapture
import androidx.camera.core.ImageCapture.OutputFileOptions
import androidx.camera.core.ImageCapture.ScreenFlash
import androidx.camera.core.ImageCaptureException
import androidx.camera.core.Preview
import androidx.camera.core.SurfaceOrientedMeteringPointFactory
import androidx.camera.core.SurfaceRequest
import androidx.camera.core.TorchState
import androidx.camera.core.UseCase
import androidx.camera.core.UseCaseGroup
import androidx.camera.core.ViewPort
import androidx.camera.core.resolutionselector.AspectRatioStrategy
import androidx.camera.core.resolutionselector.ResolutionSelector
import androidx.camera.core.takePicture
import androidx.camera.lifecycle.ProcessCameraProvider
import androidx.camera.lifecycle.awaitInstance
import androidx.camera.video.FileOutputOptions
import androidx.camera.video.MediaStoreOutputOptions
import androidx.camera.video.Recorder
import androidx.camera.video.Recording
import androidx.camera.video.VideoCapture
import androidx.camera.video.VideoRecordEvent
import androidx.camera.video.VideoRecordEvent.Finalize.ERROR_NONE
import androidx.concurrent.futures.await
import androidx.core.content.ContextCompat
import androidx.core.content.ContextCompat.checkSelfPermission
import androidx.lifecycle.asFlow
import com.google.jetpackcamera.core.camera.CameraUseCase.ScreenFlashEvent.Type
import com.google.jetpackcamera.core.camera.effects.SingleSurfaceForcingEffect
import com.google.jetpackcamera.settings.SettableConstraintsRepository
import com.google.jetpackcamera.settings.model.AspectRatio
import com.google.jetpackcamera.settings.model.CameraAppSettings
import com.google.jetpackcamera.settings.model.CameraConstraints
import com.google.jetpackcamera.settings.model.CaptureMode
import com.google.jetpackcamera.settings.model.DeviceRotation
import com.google.jetpackcamera.settings.model.DynamicRange
import com.google.jetpackcamera.settings.model.FlashMode
import com.google.jetpackcamera.settings.model.ImageOutputFormat
import com.google.jetpackcamera.settings.model.LensFacing
import com.google.jetpackcamera.settings.model.LowLightBoost
import com.google.jetpackcamera.settings.model.Stabilization
import com.google.jetpackcamera.settings.model.SupportedStabilizationMode
import com.google.jetpackcamera.settings.model.SystemConstraints
import dagger.hilt.android.scopes.ViewModelScoped
import java.io.File
import java.io.FileNotFoundException
import java.text.SimpleDateFormat
import java.util.Calendar
import java.util.Date
import java.util.Locale
import java.util.concurrent.Executor
import javax.inject.Inject
import kotlin.coroutines.ContinuationInterceptor
import kotlin.math.abs
import kotlin.properties.Delegates
import kotlinx.atomicfu.atomic
import kotlinx.coroutines.CoroutineDispatcher
import kotlinx.coroutines.CoroutineScope
import kotlinx.coroutines.CoroutineStart
import kotlinx.coroutines.Job
import kotlinx.coroutines.asExecutor
import kotlinx.coroutines.channels.Channel
import kotlinx.coroutines.channels.trySendBlocking
import kotlinx.coroutines.coroutineScope
import kotlinx.coroutines.currentCoroutineContext
import kotlinx.coroutines.flow.MutableSharedFlow
import kotlinx.coroutines.flow.MutableStateFlow
import kotlinx.coroutines.flow.StateFlow
import kotlinx.coroutines.flow.asSharedFlow
import kotlinx.coroutines.flow.asStateFlow
import kotlinx.coroutines.flow.collectLatest
import kotlinx.coroutines.flow.consumeAsFlow
import kotlinx.coroutines.flow.distinctUntilChanged
import kotlinx.coroutines.flow.filterNotNull
import kotlinx.coroutines.flow.first
import kotlinx.coroutines.flow.map
import kotlinx.coroutines.flow.onCompletion
import kotlinx.coroutines.flow.update
import kotlinx.coroutines.launch

private const val TAG = "CameraXCameraUseCase"
const val TARGET_FPS_AUTO = 0
const val TARGET_FPS_15 = 15
const val TARGET_FPS_30 = 30
const val TARGET_FPS_60 = 60

/**
 * CameraX based implementation for [CameraUseCase]
 */
@ViewModelScoped
class CameraXCameraUseCase
@Inject
constructor(
    private val application: Application,
    private val coroutineScope: CoroutineScope,
    private val defaultDispatcher: CoroutineDispatcher,
    private val constraintsRepository: SettableConstraintsRepository
) : CameraUseCase {
    private lateinit var cameraProvider: ProcessCameraProvider

    /**
     * Applies a CaptureCallback to the provided image capture builder
     */
    @OptIn(ExperimentalCamera2Interop::class)
    private fun setOnCaptureCompletedCallback(previewBuilder: Preview.Builder) {
        val isFirstFrameTimestampUpdated = atomic(false)
        val captureCallback = object : CameraCaptureSession.CaptureCallback() {
            override fun onCaptureCompleted(
                session: CameraCaptureSession,
                request: CaptureRequest,
                result: TotalCaptureResult
            ) {
                super.onCaptureCompleted(session, request, result)
                try {
                    if (!isFirstFrameTimestampUpdated.value) {
                        _currentCameraState.update { old ->
                            old.copy(
                                sessionFirstFrameTimestamp = SystemClock.elapsedRealtimeNanos()
                            )
                        }
                        isFirstFrameTimestampUpdated.value = true
                    }
                } catch (_: Exception) {
                }
            }
        }

        // Create an Extender to attach Camera2 options
        val imageCaptureExtender = Camera2Interop.Extender(previewBuilder)

        // Attach the Camera2 CaptureCallback
        imageCaptureExtender.setSessionCaptureCallback(captureCallback)
    }

<<<<<<< HEAD
    private var videoCaptureUseCase: VideoCapture<Recorder>? = null
    private var imageCaptureUseCase: ImageCapture? = null
    private var recording: Recording? = null
=======
>>>>>>> 317d683c
    private lateinit var captureMode: CaptureMode
    private lateinit var systemConstraints: SystemConstraints
    private var useCaseMode by Delegates.notNull<CameraUseCase.UseCaseMode>()

    private val screenFlashEvents: MutableSharedFlow<CameraUseCase.ScreenFlashEvent> =
        MutableSharedFlow()
    private val focusMeteringEvents =
        Channel<CameraEvent.FocusMeteringEvent>(capacity = Channel.CONFLATED)
    private val videoCaptureControlEvents = Channel<VideoCaptureControlEvent>()

    private val currentSettings = MutableStateFlow<CameraAppSettings?>(null)

    override suspend fun initialize(
        cameraAppSettings: CameraAppSettings,
        useCaseMode: CameraUseCase.UseCaseMode
    ) {
        this.useCaseMode = useCaseMode
        cameraProvider = ProcessCameraProvider.awaitInstance(application)

        // updates values for available cameras
        val availableCameraLenses =
            listOf(
                LensFacing.FRONT,
                LensFacing.BACK
            ).filter {
                cameraProvider.hasCamera(it.toCameraSelector())
            }

        // Build and update the system constraints
        systemConstraints = SystemConstraints(
            availableLenses = availableCameraLenses,
            perLensConstraints = buildMap {
                val availableCameraInfos = cameraProvider.availableCameraInfos
                for (lensFacing in availableCameraLenses) {
                    val selector = lensFacing.toCameraSelector()
                    selector.filter(availableCameraInfos).firstOrNull()?.let { camInfo ->
                        val supportedDynamicRanges =
                            Recorder.getVideoCapabilities(camInfo).supportedDynamicRanges
                                .mapNotNull(CXDynamicRange::toSupportedAppDynamicRange)
                                .toSet()

                        val supportedStabilizationModes = buildSet {
                            if (isPreviewStabilizationSupported(camInfo)) {
                                add(SupportedStabilizationMode.ON)
                            }

                            if (isVideoStabilizationSupported(camInfo)) {
                                add(SupportedStabilizationMode.HIGH_QUALITY)
                            }
                        }

                        val supportedFixedFrameRates = getSupportedFrameRates(camInfo)
                        val supportedImageFormats = getSupportedImageFormats(camInfo)
                        val hasFlashUnit = camInfo.hasFlashUnit()

                        put(
                            lensFacing,
                            CameraConstraints(
                                supportedStabilizationModes = supportedStabilizationModes,
                                supportedFixedFrameRates = supportedFixedFrameRates,
                                supportedDynamicRanges = supportedDynamicRanges,
                                supportedImageFormatsMap = mapOf(
                                    // Only JPEG is supported in single-stream mode, since
                                    // single-stream mode uses CameraEffect, which does not support
                                    // Ultra HDR now.
                                    Pair(CaptureMode.SINGLE_STREAM, setOf(ImageOutputFormat.JPEG)),
                                    Pair(CaptureMode.MULTI_STREAM, supportedImageFormats)
                                ),
                                hasFlashUnit = hasFlashUnit
                            )
                        )
                    }
                }
            }
        )

        constraintsRepository.updateSystemConstraints(systemConstraints)

        currentSettings.value =
            cameraAppSettings
                .tryApplyDynamicRangeConstraints()
                .tryApplyAspectRatioForExternalCapture(this.useCaseMode)
                .tryApplyImageFormatConstraints()
                .tryApplyFrameRateConstraints()
                .tryApplyStabilizationConstraints()
    }

    /**
     * Camera settings that persist as long as a camera is running.
     *
     * Any change in these settings will require calling [ProcessCameraProvider.runWith] with
     * updates [CameraSelector] and/or [UseCaseGroup]
     */
    private data class PerpetualSessionSettings(
        val cameraSelector: CameraSelector,
        val aspectRatio: AspectRatio,
        val captureMode: CaptureMode,
        val targetFrameRate: Int,
        val stabilizePreviewMode: Stabilization,
        val stabilizeVideoMode: Stabilization,
        val dynamicRange: DynamicRange,
        val imageFormat: ImageOutputFormat
    )

    /**
     * Camera settings that can change while the camera is running.
     *
     * Any changes in these settings can be applied either directly to use cases via their
     * setter methods or to [androidx.camera.core.CameraControl].
     * The use cases typically will not need to be re-bound.
     */
    private data class TransientSessionSettings(
        val audioMuted: Boolean,
        val deviceRotation: DeviceRotation,
        val flashMode: FlashMode,
        val zoomScale: Float
    )

    override suspend fun runCamera() = coroutineScope {
        Log.d(TAG, "runCamera")

        val transientSettings = MutableStateFlow<TransientSessionSettings?>(null)
        currentSettings
            .filterNotNull()
            .map { currentCameraSettings ->
                transientSettings.value = TransientSessionSettings(
                    audioMuted = currentCameraSettings.audioMuted,
                    deviceRotation = currentCameraSettings.deviceRotation,
                    flashMode = currentCameraSettings.flashMode,
                    zoomScale = currentCameraSettings.zoomScale
                )

                val cameraSelector = when (currentCameraSettings.cameraLensFacing) {
                    LensFacing.FRONT -> CameraSelector.DEFAULT_FRONT_CAMERA
                    LensFacing.BACK -> CameraSelector.DEFAULT_BACK_CAMERA
                }

                PerpetualSessionSettings(
                    cameraSelector = cameraSelector,
                    aspectRatio = currentCameraSettings.aspectRatio,
                    captureMode = currentCameraSettings.captureMode,
                    targetFrameRate = currentCameraSettings.targetFrameRate,
                    stabilizePreviewMode = currentCameraSettings.previewStabilization,
                    stabilizeVideoMode = currentCameraSettings.videoCaptureStabilization,
                    dynamicRange = currentCameraSettings.dynamicRange,
                    imageFormat = currentCameraSettings.imageFormat
                )
            }.distinctUntilChanged()
            .collectLatest { sessionSettings ->
                Log.d(TAG, "Starting new camera session")
                val cameraInfo = sessionSettings.cameraSelector.filter(
                    cameraProvider.availableCameraInfos
                ).first()

                val lensFacing = sessionSettings.cameraSelector.toAppLensFacing()
                val cameraConstraints = checkNotNull(
                    systemConstraints.perLensConstraints[lensFacing]
                ) {
                    "Unable to retrieve CameraConstraints for $lensFacing. " +
                        "Was the use case initialized?"
                }

                val initialTransientSettings = transientSettings
                    .filterNotNull()
                    .first()

                val useCaseGroup = createUseCaseGroup(
                    cameraInfo,
                    sessionSettings,
                    initialTransientSettings,
                    cameraConstraints.supportedStabilizationModes,
                    effect = when (sessionSettings.captureMode) {
                        CaptureMode.SINGLE_STREAM -> SingleSurfaceForcingEffect(coroutineScope)
                        CaptureMode.MULTI_STREAM -> null
                    }
                )

                var prevTransientSettings = initialTransientSettings
                cameraProvider.runWith(sessionSettings.cameraSelector, useCaseGroup) { camera ->
                    Log.d(TAG, "Camera session started")

                    launch {
                        focusMeteringEvents.consumeAsFlow().collect {
                            val focusMeteringAction =
                                FocusMeteringAction.Builder(it.meteringPoint).build()
                            Log.d(TAG, "Starting focus and metering")
                            camera.cameraControl.startFocusAndMetering(focusMeteringAction)
                        }
                    }

                    launch {
                        processVideoControlEvents(
                            camera,
                            useCaseGroup.getVideoCapture(),
                            sessionSettings,
                            transientSettings
                        )
                    }

                    launch {
                        cameraInfo.torchState.asFlow().collectLatest { torchState ->
                            _currentCameraState.update { old ->
                                old.copy(torchEnabled = torchState == TorchState.ON)
                            }
                        }
                    }

                    transientSettings.filterNotNull().collectLatest { newTransientSettings ->
                        // Apply camera control settings
                        if (prevTransientSettings.zoomScale != newTransientSettings.zoomScale) {
                            cameraInfo.zoomState.value?.let { zoomState ->
                                val finalScale =
                                    (zoomState.zoomRatio * newTransientSettings.zoomScale).coerceIn(
                                        zoomState.minZoomRatio,
                                        zoomState.maxZoomRatio
                                    )
                                camera.cameraControl.setZoomRatio(finalScale)
                                _currentCameraState.update { old ->
                                    old.copy(zoomScale = finalScale)
                                }
                            }
                        }

                        if (imageCaptureUseCase != null &&
                            prevTransientSettings.flashMode != newTransientSettings.flashMode) {
                            setFlashModeInternal(
                                flashMode = newTransientSettings.flashMode,
                                isFrontFacing = sessionSettings.cameraSelector
                                    == CameraSelector.DEFAULT_FRONT_CAMERA
                            )
                        }

                        if (prevTransientSettings.deviceRotation
                            != newTransientSettings.deviceRotation
                        ) {
                            Log.d(
                                TAG,
                                "Updating device rotation from " +
                                    "${prevTransientSettings.deviceRotation} -> " +
                                    "${newTransientSettings.deviceRotation}"
                            )
                            val targetRotation =
                                newTransientSettings.deviceRotation.toUiSurfaceRotation()
                            useCaseGroup.useCases.forEach {
                                when (it) {
                                    is Preview -> {
                                        // Preview rotation should always be natural orientation
                                        // in order to support seamless handling of orientation
                                        // configuration changes in UI
                                    }

                                    is ImageCapture -> {
                                        it.targetRotation = targetRotation
                                    }

                                    is VideoCapture<*> -> {
                                        it.targetRotation = targetRotation
                                    }
                                }
                            }
                        }

                        prevTransientSettings = newTransientSettings
                    }
                }
            }
    }

    private suspend fun processVideoControlEvents(
        camera: Camera,
        videoCapture: VideoCapture<Recorder>?,
        sessionSettings: PerpetualSessionSettings,
        transientSettings: StateFlow<TransientSessionSettings?>
    ) = coroutineScope {
        var recordingJob: Job? = null

        for (event in videoCaptureControlEvents) {
            when (event) {
                is VideoCaptureControlEvent.StartRecordingEvent -> {
                    if (videoCapture == null) {
                        throw RuntimeException(
                            "Attempted video recording with null videoCapture"
                        )
                    }

                    recordingJob = launch(start = CoroutineStart.UNDISPATCHED) {
                        runVideoRecording(
                            camera,
                            videoCapture,
                            sessionSettings,
                            transientSettings,
                            event.onVideoRecord
                        )
                    }
                }

                VideoCaptureControlEvent.StopRecordingEvent -> {
                    recordingJob?.cancel()
                    recordingJob = null
                }
            }
        }
    }

    private suspend fun runVideoRecording(
        camera: Camera,
        videoCapture: VideoCapture<Recorder>,
        sessionSettings: PerpetualSessionSettings,
        transientSettings: StateFlow<TransientSessionSettings?>,
        onVideoRecord: (CameraUseCase.OnVideoRecordEvent) -> Unit
    ) {
        var currentSettings = transientSettings.filterNotNull().first()

        startVideoRecordingInternal(
            initialMuted = currentSettings.audioMuted,
            videoCapture,
            onVideoRecord
        ).use { recording ->

            fun TransientSessionSettings.isFlashModeOn() = flashMode == FlashMode.ON
            val isFrontCameraSelector =
                sessionSettings.cameraSelector == CameraSelector.DEFAULT_FRONT_CAMERA

            if (currentSettings.isFlashModeOn()) {
                if (!isFrontCameraSelector) {
                    camera.cameraControl.enableTorch(true).await()
                } else {
                    Log.d(TAG, "Unable to enable torch for front camera.")
                }
            }

            transientSettings.filterNotNull()
                .onCompletion {
                    // Could do some fancier tracking of whether the torch was enabled before
                    // calling this.
                    camera.cameraControl.enableTorch(false)
                }
                .collectLatest { newTransientSettings ->
                    if (currentSettings.audioMuted != newTransientSettings.audioMuted) {
                        recording.mute(newTransientSettings.audioMuted)
                    }
                    if (currentSettings.isFlashModeOn() != newTransientSettings.isFlashModeOn()) {
                        if (!isFrontCameraSelector) {
                            camera.cameraControl.enableTorch(newTransientSettings.isFlashModeOn())
                        } else {
                            Log.d(TAG, "Unable to update torch for front camera.")
                        }
                    }
                    currentSettings = newTransientSettings
                }
        }
    }

    override suspend fun takePicture(onCaptureStarted: (() -> Unit)) {
        if (imageCaptureUseCase == null) {
            throw RuntimeException("Attempted take picture with null imageCapture use case")
        }
        try {
            val imageProxy = imageCaptureUseCase!!.takePicture(onCaptureStarted)
            Log.d(TAG, "onCaptureSuccess")
            imageProxy.close()
        } catch (exception: Exception) {
            Log.d(TAG, "takePicture onError: $exception")
            throw exception
        }
    }

    // TODO(b/319733374): Return bitmap for external mediastore capture without URI
    override suspend fun takePicture(
        onCaptureStarted: (() -> Unit),
        contentResolver: ContentResolver,
        imageCaptureUri: Uri?,
        ignoreUri: Boolean
    ): ImageCapture.OutputFileResults {
        if (imageCaptureUseCase == null) {
            throw RuntimeException("Attempted take picture with null imageCapture use case")
        }
        val eligibleContentValues = getEligibleContentValues()
        val outputFileOptions: OutputFileOptions
        if (ignoreUri) {
            val formatter = SimpleDateFormat(
                "yyyy-MM-dd-HH-mm-ss-SSS",
                Locale.US
            )
            val filename = "JCA-${formatter.format(Calendar.getInstance().time)}.jpg"
            val contentValues = ContentValues()
            contentValues.put(MediaStore.MediaColumns.DISPLAY_NAME, filename)
            contentValues.put(MediaStore.MediaColumns.MIME_TYPE, "image/jpeg")
            outputFileOptions = OutputFileOptions.Builder(
                contentResolver,
                MediaStore.Images.Media.EXTERNAL_CONTENT_URI,
                contentValues
            ).build()
        } else if (imageCaptureUri == null) {
            val e = RuntimeException("Null Uri is provided.")
            Log.d(TAG, "takePicture onError: $e")
            throw e
        } else {
            try {
                val outputStream = contentResolver.openOutputStream(imageCaptureUri)
                if (outputStream != null) {
                    outputFileOptions =
                        OutputFileOptions.Builder(
                            contentResolver.openOutputStream(imageCaptureUri)!!
                        ).build()
                } else {
                    val e = RuntimeException("Provider recently crashed.")
                    Log.d(TAG, "takePicture onError: $e")
                    throw e
                }
            } catch (e: FileNotFoundException) {
                Log.d(TAG, "takePicture onError: $e")
                throw e
            }
        }
        try {
            val outputFileResults = imageCaptureUseCase!!.takePicture(
                outputFileOptions,
                onCaptureStarted
            )
            val relativePath =
                eligibleContentValues.getAsString(MediaStore.Images.Media.RELATIVE_PATH)
            val displayName = eligibleContentValues.getAsString(
                MediaStore.Images.Media.DISPLAY_NAME
            )
            Log.d(TAG, "Saved image to $relativePath/$displayName")
            return outputFileResults
        } catch (exception: ImageCaptureException) {
            Log.d(TAG, "takePicture onError: $exception")
            throw exception
        }
    }

    private fun getEligibleContentValues(): ContentValues {
        val eligibleContentValues = ContentValues()
        eligibleContentValues.put(
            MediaStore.Images.Media.DISPLAY_NAME,
            Calendar.getInstance().time.toString()
        )
        eligibleContentValues.put(MediaStore.Images.Media.MIME_TYPE, "image/jpeg")
        eligibleContentValues.put(
            MediaStore.Images.Media.RELATIVE_PATH,
            Environment.DIRECTORY_PICTURES
        )
        return eligibleContentValues
    }

    override suspend fun startVideoRecording(
        videoCaptureUri: Uri?,
        shouldUseUri: Boolean,
        onVideoRecord: (CameraUseCase.OnVideoRecordEvent) -> Unit
    ) {
<<<<<<< HEAD
        if (videoCaptureUseCase == null) {
            throw RuntimeException("Attempted video recording with null videoCapture use case")
        }

        if (shouldUseUri && videoCaptureUri == null) {
            val e = RuntimeException("Null Uri is provided.")
            Log.d(TAG, "takePicture onError: $e")
            throw e
        }
=======
        videoCaptureControlEvents.send(
            VideoCaptureControlEvent.StartRecordingEvent(onVideoRecord)
        )
    }

    override fun stopVideoRecording() {
        videoCaptureControlEvents.trySendBlocking(VideoCaptureControlEvent.StopRecordingEvent)
    }

    private suspend fun startVideoRecordingInternal(
        initialMuted: Boolean,
        videoCaptureUseCase: VideoCapture<Recorder>,
        onVideoRecord: (CameraUseCase.OnVideoRecordEvent) -> Unit
    ): Recording {
>>>>>>> 317d683c
        Log.d(TAG, "recordVideo")
        // todo(b/336886716): default setting to enable or disable audio when permission is granted

        // ok. there is a difference between MUTING and ENABLING audio
        // audio must be enabled in order to be muted
        // if the video recording isnt started with audio enabled, you will not be able to unmute it
        // the toggle should only affect whether or not the audio is muted.
        // the permission will determine whether or not the audio is enabled.
        val audioEnabled = (
            checkSelfPermission(
                this.application.baseContext,
                Manifest.permission.RECORD_AUDIO
            )
                == PackageManager.PERMISSION_GRANTED
            )

        val pendingRecord = if (shouldUseUri) {
            val fileOutputOptions = FileOutputOptions.Builder(
                File(videoCaptureUri!!.getPath())
            ).build()
            videoCaptureUseCase!!.output.prepareRecording(application, fileOutputOptions)
        } else {
            val captureTypeString =
                when (captureMode) {
                    CaptureMode.MULTI_STREAM -> "MultiStream"
                    CaptureMode.SINGLE_STREAM -> "SingleStream"
                }
            val name = "JCA-recording-${Date()}-$captureTypeString.mp4"
            val contentValues =
                ContentValues().apply {
                    put(MediaStore.Video.Media.DISPLAY_NAME, name)
                }
            val mediaStoreOutput =
                MediaStoreOutputOptions.Builder(
                    application.contentResolver,
                    MediaStore.Video.Media.EXTERNAL_CONTENT_URI
                )
                    .setContentValues(contentValues)
                    .build()
            videoCaptureUseCase!!.output.prepareRecording(application, mediaStoreOutput)
        }
        pendingRecord.apply {
            if (audioEnabled) {
                withAudioEnabled()
            }
        }
        val callbackExecutor: Executor =
            (
                currentCoroutineContext()[ContinuationInterceptor] as?
                    CoroutineDispatcher
                )?.asExecutor() ?: ContextCompat.getMainExecutor(application)
<<<<<<< HEAD
        recording =
            pendingRecord.start(callbackExecutor) { onVideoRecordEvent ->
                Log.d(TAG, onVideoRecordEvent.toString())
                when (onVideoRecordEvent) {
                    is VideoRecordEvent.Finalize -> {
                        when (onVideoRecordEvent.error) {
                            ERROR_NONE ->
                                onVideoRecord(
                                    CameraUseCase.OnVideoRecordEvent.OnVideoRecorded(
                                        onVideoRecordEvent.outputResults.outputUri
                                    )
                                )

                            else ->
                                onVideoRecord(
                                    CameraUseCase.OnVideoRecordEvent.OnVideoRecordError(
                                        onVideoRecordEvent.cause
                                    )
                                )
=======
        return videoCaptureUseCase.output
            .prepareRecording(application, mediaStoreOutput)
            .apply {
                if (audioEnabled) {
                    withAudioEnabled()
                }
            }
            .start(callbackExecutor) { onVideoRecordEvent ->
                run {
                    Log.d(TAG, onVideoRecordEvent.toString())
                    when (onVideoRecordEvent) {
                        is VideoRecordEvent.Finalize -> {
                            when (onVideoRecordEvent.error) {
                                ERROR_NONE ->
                                    onVideoRecord(
                                        CameraUseCase.OnVideoRecordEvent.OnVideoRecorded(
                                            onVideoRecordEvent.outputResults.outputUri
                                        )
                                    )

                                else ->
                                    onVideoRecord(
                                        CameraUseCase.OnVideoRecordEvent.OnVideoRecordError
                                    )
                            }
                        }

                        is VideoRecordEvent.Status -> {
                            onVideoRecord(
                                CameraUseCase.OnVideoRecordEvent.OnVideoRecordStatus(
                                    onVideoRecordEvent.recordingStats.audioStats
                                        .audioAmplitude
                                )
                            )
>>>>>>> 317d683c
                        }
                    }

                    is VideoRecordEvent.Status -> {
                        onVideoRecord(
                            CameraUseCase.OnVideoRecordEvent.OnVideoRecordStatus(
                                onVideoRecordEvent.recordingStats.audioStats.audioAmplitude
                            )
                        )
                    }
                }
<<<<<<< HEAD
            }
        currentSettings.value?.audioMuted?.let { recording?.mute(it) }
    }

    override fun stopVideoRecording() {
        Log.d(TAG, "stopRecording")
        recording?.stop()
=======
            }.apply {
                mute(initialMuted)
            }
>>>>>>> 317d683c
    }

    override fun setZoomScale(scale: Float) {
        currentSettings.update { old ->
            old?.copy(zoomScale = scale)
        }
    }

    // Could be improved by setting initial value only when camera is initialized
    private val _currentCameraState = MutableStateFlow(CameraState())
    override fun getCurrentCameraState(): StateFlow<CameraState> = _currentCameraState.asStateFlow()

    private val _surfaceRequest = MutableStateFlow<SurfaceRequest?>(null)
    override fun getSurfaceRequest(): StateFlow<SurfaceRequest?> = _surfaceRequest.asStateFlow()

    // Sets the camera to the designated lensFacing direction
    override suspend fun setLensFacing(lensFacing: LensFacing) {
        currentSettings.update { old ->
            if (systemConstraints.availableLenses.contains(lensFacing)) {
                old?.copy(cameraLensFacing = lensFacing)
                    ?.tryApplyDynamicRangeConstraints()
                    ?.tryApplyImageFormatConstraints()
            } else {
                old
            }
        }
    }

    private fun CameraAppSettings.tryApplyDynamicRangeConstraints(): CameraAppSettings {
        return systemConstraints.perLensConstraints[cameraLensFacing]?.let { constraints ->
            with(constraints.supportedDynamicRanges) {
                val newDynamicRange = if (contains(dynamicRange)) {
                    dynamicRange
                } else {
                    DynamicRange.SDR
                }

                this@tryApplyDynamicRangeConstraints.copy(
                    dynamicRange = newDynamicRange
                )
            }
        } ?: this
    }

    private fun CameraAppSettings.tryApplyAspectRatioForExternalCapture(
        useCaseMode: CameraUseCase.UseCaseMode
    ): CameraAppSettings {
        return when (useCaseMode) {
            CameraUseCase.UseCaseMode.STANDARD -> this
            CameraUseCase.UseCaseMode.IMAGE_ONLY ->
                this.copy(aspectRatio = AspectRatio.THREE_FOUR)

            CameraUseCase.UseCaseMode.VIDEO_ONLY ->
                this.copy(aspectRatio = AspectRatio.NINE_SIXTEEN)
        }
    }

    private fun CameraAppSettings.tryApplyImageFormatConstraints(): CameraAppSettings {
        return systemConstraints.perLensConstraints[cameraLensFacing]?.let { constraints ->
            with(constraints.supportedImageFormatsMap[captureMode]) {
                val newImageFormat = if (this != null && contains(imageFormat)) {
                    imageFormat
                } else {
                    ImageOutputFormat.JPEG
                }

                this@tryApplyImageFormatConstraints.copy(
                    imageFormat = newImageFormat
                )
            }
        } ?: this
    }

    private fun CameraAppSettings.tryApplyFrameRateConstraints(): CameraAppSettings {
        return systemConstraints.perLensConstraints[cameraLensFacing]?.let { constraints ->
            with(constraints.supportedFixedFrameRates) {
                val newTargetFrameRate = if (contains(targetFrameRate)) {
                    targetFrameRate
                } else {
                    TARGET_FPS_AUTO
                }

                this@tryApplyFrameRateConstraints.copy(
                    targetFrameRate = newTargetFrameRate
                )
            }
        } ?: this
    }

    private fun CameraAppSettings.tryApplyStabilizationConstraints(): CameraAppSettings {
        return systemConstraints.perLensConstraints[cameraLensFacing]?.let { constraints ->
            with(constraints.supportedStabilizationModes) {
                val newVideoStabilization = if (contains(SupportedStabilizationMode.HIGH_QUALITY) &&
                    (targetFrameRate != TARGET_FPS_60)
                ) {
                    // unlike shouldVideoBeStabilized, doesn't check value of previewStabilization
                    videoCaptureStabilization
                } else {
                    Stabilization.UNDEFINED
                }
                val newPreviewStabilization = if (contains(SupportedStabilizationMode.ON) &&
                    (targetFrameRate in setOf(TARGET_FPS_AUTO, TARGET_FPS_30))
                ) {
                    previewStabilization
                } else {
                    Stabilization.UNDEFINED
                }

                this@tryApplyStabilizationConstraints.copy(
                    previewStabilization = newPreviewStabilization,
                    videoCaptureStabilization = newVideoStabilization
                )
            }
        } ?: this
    }

    override suspend fun tapToFocus(x: Float, y: Float) {
        Log.d(TAG, "tapToFocus, sending FocusMeteringEvent")

        getSurfaceRequest().filterNotNull().map { surfaceRequest ->
            SurfaceOrientedMeteringPointFactory(
                surfaceRequest.resolution.width.toFloat(),
                surfaceRequest.resolution.height.toFloat()
            )
        }.collectLatest { meteringPointFactory ->
            val meteringPoint = meteringPointFactory.createPoint(x, y)
            focusMeteringEvents.send(CameraEvent.FocusMeteringEvent(meteringPoint))
        }
    }

    override fun getScreenFlashEvents() = screenFlashEvents.asSharedFlow()
    override fun getCurrentSettings() = currentSettings.asStateFlow()

    override fun setFlashMode(flashMode: FlashMode) {
        currentSettings.update { old ->
            old?.copy(flashMode = flashMode)
        }
    }

    private fun setFlashModeInternal(flashMode: FlashMode, isFrontFacing: Boolean) {
        val isScreenFlashRequired =
            isFrontFacing && (flashMode == FlashMode.ON || flashMode == FlashMode.AUTO)

        if (isScreenFlashRequired) {
            imageCaptureUseCase!!.screenFlash = object : ScreenFlash {
                override fun apply(
                    expirationTimeMillis: Long,
                    listener: ImageCapture.ScreenFlashListener
                ) {
                    Log.d(TAG, "ImageCapture.ScreenFlash: apply")
                    coroutineScope.launch {
                        screenFlashEvents.emit(
                            CameraUseCase.ScreenFlashEvent(Type.APPLY_UI) {
                                listener.onCompleted()
                            }
                        )
                    }
                }

                override fun clear() {
                    Log.d(TAG, "ImageCapture.ScreenFlash: clear")
                    coroutineScope.launch {
                        screenFlashEvents.emit(
                            CameraUseCase.ScreenFlashEvent(Type.CLEAR_UI) {}
                        )
                    }
                }
            }
        }

        imageCaptureUseCase!!.flashMode = when (flashMode) {
            FlashMode.OFF -> ImageCapture.FLASH_MODE_OFF // 2

            FlashMode.ON -> if (isScreenFlashRequired) {
                ImageCapture.FLASH_MODE_SCREEN // 3
            } else {
                ImageCapture.FLASH_MODE_ON // 1
            }

            FlashMode.AUTO -> if (isScreenFlashRequired) {
                ImageCapture.FLASH_MODE_SCREEN // 3
            } else {
                ImageCapture.FLASH_MODE_AUTO // 0
            }
        }
        Log.d(TAG, "Set flash mode to: ${imageCaptureUseCase!!.flashMode}")
    }

    override fun isScreenFlashEnabled() =
        imageCaptureUseCase != null &&
            imageCaptureUseCase!!.flashMode == ImageCapture.FLASH_MODE_SCREEN &&
            imageCaptureUseCase!!.screenFlash != null

    override suspend fun setAspectRatio(aspectRatio: AspectRatio) {
        currentSettings.update { old ->
            old?.copy(aspectRatio = aspectRatio)
        }
    }

    override suspend fun setCaptureMode(captureMode: CaptureMode) {
        currentSettings.update { old ->
            old?.copy(captureMode = captureMode)?.tryApplyImageFormatConstraints()
        }
    }

    private fun createUseCaseGroup(
        cameraInfo: CameraInfo,
        sessionSettings: PerpetualSessionSettings,
        initialTransientSettings: TransientSessionSettings,
        supportedStabilizationModes: Set<SupportedStabilizationMode>,
        effect: CameraEffect? = null
    ): UseCaseGroup {
        val previewUseCase =
            createPreviewUseCase(cameraInfo, sessionSettings, supportedStabilizationModes)
<<<<<<< HEAD
        if (useCaseMode != CameraUseCase.UseCaseMode.VIDEO_ONLY) {
            imageCaptureUseCase = createImageUseCase(cameraInfo, sessionSettings)
        }
        if (useCaseMode != CameraUseCase.UseCaseMode.IMAGE_ONLY) {
=======
        imageCaptureUseCase = createImageUseCase(cameraInfo, sessionSettings)
        var videoCaptureUseCase: VideoCapture<Recorder>? = null
        if (!disableVideoCapture) {
>>>>>>> 317d683c
            videoCaptureUseCase =
                createVideoUseCase(cameraInfo, sessionSettings, supportedStabilizationModes)
        }

        if (imageCaptureUseCase != null) {
            setFlashModeInternal(
                initialTransientSettings.flashMode,
                sessionSettings.cameraSelector == CameraSelector.DEFAULT_FRONT_CAMERA
            )
        }

        return UseCaseGroup.Builder().apply {
            Log.d(
                TAG,
                "Setting initial device rotation to ${initialTransientSettings.deviceRotation}"
            )
            setViewPort(
                ViewPort.Builder(
                    sessionSettings.aspectRatio.ratio,
                    initialTransientSettings.deviceRotation.toUiSurfaceRotation()
                ).build()
            )
            addUseCase(previewUseCase)
            if (imageCaptureUseCase != null &&
                (sessionSettings.dynamicRange == DynamicRange.SDR ||
                        sessionSettings.imageFormat == ImageOutputFormat.JPEG_ULTRA_HDR)
            ) {
                addUseCase(imageCaptureUseCase!!)
            }
            // Not to bind VideoCapture when Ultra HDR is enabled to keep the app design simple.
            if (videoCaptureUseCase != null &&
                sessionSettings.imageFormat == ImageOutputFormat.JPEG
            ) {
                addUseCase(videoCaptureUseCase)
            }

            effect?.let { addEffect(it) }

            captureMode = sessionSettings.captureMode
        }.build()
    }

    override suspend fun setDynamicRange(dynamicRange: DynamicRange) {
        currentSettings.update { old ->
            old?.copy(dynamicRange = dynamicRange)
        }
    }

    override fun setDeviceRotation(deviceRotation: DeviceRotation) {
        currentSettings.update { old ->
            old?.copy(deviceRotation = deviceRotation)
        }
    }

    override suspend fun setImageFormat(imageFormat: ImageOutputFormat) {
        currentSettings.update { old ->
            old?.copy(imageFormat = imageFormat)
        }
    }

    override suspend fun setPreviewStabilization(previewStabilization: Stabilization) {
        currentSettings.update { old ->
            old?.copy(
                previewStabilization = previewStabilization
            )?.tryApplyStabilizationConstraints()
        }
    }

    override suspend fun setVideoCaptureStabilization(videoCaptureStabilization: Stabilization) {
        currentSettings.update { old ->
            old?.copy(
                videoCaptureStabilization = videoCaptureStabilization
            )?.tryApplyStabilizationConstraints()
        }
    }

    override suspend fun setTargetFrameRate(targetFrameRate: Int) {
        currentSettings.update { old ->
            old?.copy(targetFrameRate = targetFrameRate)?.tryApplyFrameRateConstraints()
        }
    }

    @OptIn(ExperimentalImageCaptureOutputFormat::class)
    private fun getSupportedImageFormats(cameraInfo: CameraInfo): Set<ImageOutputFormat> {
        return ImageCapture.getImageCaptureCapabilities(cameraInfo).supportedOutputFormats
            .mapNotNull(Int::toAppImageFormat)
            .toSet()
    }

    @OptIn(ExperimentalImageCaptureOutputFormat::class)
    private fun createImageUseCase(
        cameraInfo: CameraInfo,
        sessionSettings: PerpetualSessionSettings
    ): ImageCapture {
        val builder = ImageCapture.Builder()
        builder.setResolutionSelector(
            getResolutionSelector(cameraInfo.sensorLandscapeRatio, sessionSettings.aspectRatio)
        )
        if (sessionSettings.dynamicRange != DynamicRange.SDR &&
            sessionSettings.imageFormat == ImageOutputFormat.JPEG_ULTRA_HDR
        ) {
            builder.setOutputFormat(ImageCapture.OUTPUT_FORMAT_JPEG_ULTRA_HDR)
        }
        return builder.build()
    }

    override suspend fun setLowLightBoost(lowLightBoost: LowLightBoost) {
        currentSettings.update { old ->
            old?.copy(lowLightBoost = lowLightBoost)
        }
    }

    override suspend fun setAudioMuted(isAudioMuted: Boolean) {
        currentSettings.update { old ->
            old?.copy(audioMuted = isAudioMuted)
        }
    }

    private fun createVideoUseCase(
        cameraInfo: CameraInfo,
        sessionSettings: PerpetualSessionSettings,
        supportedStabilizationMode: Set<SupportedStabilizationMode>
    ): VideoCapture<Recorder> {
        val sensorLandscapeRatio = cameraInfo.sensorLandscapeRatio
        val recorder = Recorder.Builder()
            .setAspectRatio(
                getAspectRatioForUseCase(sensorLandscapeRatio, sessionSettings.aspectRatio)
            )
            .setExecutor(defaultDispatcher.asExecutor()).build()
        return VideoCapture.Builder(recorder).apply {
            // set video stabilization
            if (shouldVideoBeStabilized(sessionSettings, supportedStabilizationMode)
            ) {
                setVideoStabilizationEnabled(true)
            }
            // set target fps
            if (sessionSettings.targetFrameRate != TARGET_FPS_AUTO) {
                setTargetFrameRate(
                    Range(sessionSettings.targetFrameRate, sessionSettings.targetFrameRate)
                )
            }

            setDynamicRange(sessionSettings.dynamicRange.toCXDynamicRange())
        }.build()
    }

    private fun getAspectRatioForUseCase(
        sensorLandscapeRatio: Float,
        aspectRatio: AspectRatio
    ): Int {
        return when (aspectRatio) {
            AspectRatio.THREE_FOUR -> RATIO_4_3
            AspectRatio.NINE_SIXTEEN -> RATIO_16_9
            else -> {
                // Choose the aspect ratio which maximizes FOV by being closest to the sensor ratio
                if (
                    abs(sensorLandscapeRatio - AspectRatio.NINE_SIXTEEN.landscapeRatio.toFloat()) <
                    abs(sensorLandscapeRatio - AspectRatio.THREE_FOUR.landscapeRatio.toFloat())
                ) {
                    RATIO_16_9
                } else {
                    RATIO_4_3
                }
            }
        }
    }

    private fun shouldVideoBeStabilized(
        sessionSettings: PerpetualSessionSettings,
        supportedStabilizationModes: Set<SupportedStabilizationMode>
    ): Boolean {
        // video is on and target fps is not 60
        return (sessionSettings.targetFrameRate != TARGET_FPS_60) &&
            (supportedStabilizationModes.contains(SupportedStabilizationMode.HIGH_QUALITY)) &&
            // high quality (video only) selected
            (
                sessionSettings.stabilizeVideoMode == Stabilization.ON &&
                    sessionSettings.stabilizePreviewMode == Stabilization.UNDEFINED
                )
    }

    private fun createPreviewUseCase(
        cameraInfo: CameraInfo,
        sessionSettings: PerpetualSessionSettings,
        supportedStabilizationModes: Set<SupportedStabilizationMode>
    ): Preview {
        val previewUseCaseBuilder = Preview.Builder().apply {
            setTargetRotation(DeviceRotation.Natural.toUiSurfaceRotation())
        }

        setOnCaptureCompletedCallback(previewUseCaseBuilder)

        // set preview stabilization
        if (shouldPreviewBeStabilized(sessionSettings, supportedStabilizationModes)) {
            previewUseCaseBuilder.setPreviewStabilizationEnabled(true)
        }

        previewUseCaseBuilder.setResolutionSelector(
            getResolutionSelector(cameraInfo.sensorLandscapeRatio, sessionSettings.aspectRatio)
        )

        return previewUseCaseBuilder.build().apply {
            setSurfaceProvider { surfaceRequest ->
                _surfaceRequest.value = surfaceRequest
            }
        }
    }

    private fun getResolutionSelector(
        sensorLandscapeRatio: Float,
        aspectRatio: AspectRatio
    ): ResolutionSelector {
        val aspectRatioStrategy = when (aspectRatio) {
            AspectRatio.THREE_FOUR -> AspectRatioStrategy.RATIO_4_3_FALLBACK_AUTO_STRATEGY
            AspectRatio.NINE_SIXTEEN -> AspectRatioStrategy.RATIO_16_9_FALLBACK_AUTO_STRATEGY
            else -> {
                // Choose the resolution selector strategy which maximizes FOV by being closest
                // to the sensor aspect ratio
                if (
                    abs(sensorLandscapeRatio - AspectRatio.NINE_SIXTEEN.landscapeRatio.toFloat()) <
                    abs(sensorLandscapeRatio - AspectRatio.THREE_FOUR.landscapeRatio.toFloat())
                ) {
                    AspectRatioStrategy.RATIO_16_9_FALLBACK_AUTO_STRATEGY
                } else {
                    AspectRatioStrategy.RATIO_4_3_FALLBACK_AUTO_STRATEGY
                }
            }
        }
        return ResolutionSelector.Builder().setAspectRatioStrategy(aspectRatioStrategy).build()
    }

    private fun shouldPreviewBeStabilized(
        sessionSettings: PerpetualSessionSettings,
        supportedStabilizationModes: Set<SupportedStabilizationMode>
    ): Boolean {
        // only supported if target fps is 30 or none
        return ((sessionSettings.targetFrameRate in setOf(TARGET_FPS_AUTO, TARGET_FPS_30))) &&
            (
                supportedStabilizationModes.contains(SupportedStabilizationMode.ON) &&
                    sessionSettings.stabilizePreviewMode == Stabilization.ON
                )
    }

    companion object {
        private val FIXED_FRAME_RATES = setOf(TARGET_FPS_15, TARGET_FPS_30, TARGET_FPS_60)

        /**
         * Checks if preview stabilization is supported by the device.
         *
         */
        private fun isPreviewStabilizationSupported(cameraInfo: CameraInfo): Boolean {
            return Preview.getPreviewCapabilities(cameraInfo).isStabilizationSupported
        }

        /**
         * Checks if video stabilization is supported by the device.
         *
         */
        private fun isVideoStabilizationSupported(cameraInfo: CameraInfo): Boolean {
            return Recorder.getVideoCapabilities(cameraInfo).isStabilizationSupported
        }

        private fun getSupportedFrameRates(camInfo: CameraInfo): Set<Int> {
            return buildSet {
                camInfo.supportedFrameRateRanges.forEach { e ->
                    if (e.upper == e.lower && FIXED_FRAME_RATES.contains(e.upper)) {
                        add(e.upper)
                    }
                }
            }
        }
    }
}

private fun CXDynamicRange.toSupportedAppDynamicRange(): DynamicRange? {
    return when (this) {
        CXDynamicRange.SDR -> DynamicRange.SDR
        CXDynamicRange.HLG_10_BIT -> DynamicRange.HLG10
        // All other dynamic ranges unsupported. Return null.
        else -> null
    }
}

private fun DynamicRange.toCXDynamicRange(): CXDynamicRange {
    return when (this) {
        DynamicRange.SDR -> CXDynamicRange.SDR
        DynamicRange.HLG10 -> CXDynamicRange.HLG_10_BIT
    }
}

private fun LensFacing.toCameraSelector(): CameraSelector = when (this) {
    LensFacing.FRONT -> CameraSelector.DEFAULT_FRONT_CAMERA
    LensFacing.BACK -> CameraSelector.DEFAULT_BACK_CAMERA
}

private fun CameraSelector.toAppLensFacing(): LensFacing = when (this) {
    CameraSelector.DEFAULT_FRONT_CAMERA -> LensFacing.FRONT
    CameraSelector.DEFAULT_BACK_CAMERA -> LensFacing.BACK
    else -> throw IllegalArgumentException(
        "Unknown CameraSelector -> LensFacing mapping. [CameraSelector: $this]"
    )
}

private val CameraInfo.sensorLandscapeRatio: Float
    @OptIn(ExperimentalCamera2Interop::class)
    get() = Camera2CameraInfo.from(this)
        .getCameraCharacteristic(CameraCharacteristics.SENSOR_INFO_ACTIVE_ARRAY_SIZE)
        ?.let { sensorRect ->
            if (sensorRect.width() > sensorRect.height()) {
                sensorRect.width().toFloat() / sensorRect.height()
            } else {
                sensorRect.height().toFloat() / sensorRect.width()
            }
        } ?: Float.NaN

@OptIn(ExperimentalImageCaptureOutputFormat::class)
private fun Int.toAppImageFormat(): ImageOutputFormat? {
    return when (this) {
        ImageCapture.OUTPUT_FORMAT_JPEG -> ImageOutputFormat.JPEG
        ImageCapture.OUTPUT_FORMAT_JPEG_ULTRA_HDR -> ImageOutputFormat.JPEG_ULTRA_HDR
        // All other output formats unsupported. Return null.
        else -> null
    }
}

private fun UseCaseGroup.getVideoCapture() = getUseCaseOrNull<VideoCapture<Recorder>>()

private inline fun <reified T : UseCase> UseCaseGroup.getUseCaseOrNull(): T? {
    return useCases.filterIsInstance<T>().singleOrNull()
}<|MERGE_RESOLUTION|>--- conflicted
+++ resolved
@@ -177,12 +177,8 @@
         imageCaptureExtender.setSessionCaptureCallback(captureCallback)
     }
 
-<<<<<<< HEAD
-    private var videoCaptureUseCase: VideoCapture<Recorder>? = null
     private var imageCaptureUseCase: ImageCapture? = null
-    private var recording: Recording? = null
-=======
->>>>>>> 317d683c
+
     private lateinit var captureMode: CaptureMode
     private lateinit var systemConstraints: SystemConstraints
     private var useCaseMode by Delegates.notNull<CameraUseCase.UseCaseMode>()
@@ -635,7 +631,6 @@
         shouldUseUri: Boolean,
         onVideoRecord: (CameraUseCase.OnVideoRecordEvent) -> Unit
     ) {
-<<<<<<< HEAD
         if (videoCaptureUseCase == null) {
             throw RuntimeException("Attempted video recording with null videoCapture use case")
         }
@@ -645,7 +640,6 @@
             Log.d(TAG, "takePicture onError: $e")
             throw e
         }
-=======
         videoCaptureControlEvents.send(
             VideoCaptureControlEvent.StartRecordingEvent(onVideoRecord)
         )
@@ -660,7 +654,6 @@
         videoCaptureUseCase: VideoCapture<Recorder>,
         onVideoRecord: (CameraUseCase.OnVideoRecordEvent) -> Unit
     ): Recording {
->>>>>>> 317d683c
         Log.d(TAG, "recordVideo")
         // todo(b/336886716): default setting to enable or disable audio when permission is granted
 
@@ -712,27 +705,6 @@
                 currentCoroutineContext()[ContinuationInterceptor] as?
                     CoroutineDispatcher
                 )?.asExecutor() ?: ContextCompat.getMainExecutor(application)
-<<<<<<< HEAD
-        recording =
-            pendingRecord.start(callbackExecutor) { onVideoRecordEvent ->
-                Log.d(TAG, onVideoRecordEvent.toString())
-                when (onVideoRecordEvent) {
-                    is VideoRecordEvent.Finalize -> {
-                        when (onVideoRecordEvent.error) {
-                            ERROR_NONE ->
-                                onVideoRecord(
-                                    CameraUseCase.OnVideoRecordEvent.OnVideoRecorded(
-                                        onVideoRecordEvent.outputResults.outputUri
-                                    )
-                                )
-
-                            else ->
-                                onVideoRecord(
-                                    CameraUseCase.OnVideoRecordEvent.OnVideoRecordError(
-                                        onVideoRecordEvent.cause
-                                    )
-                                )
-=======
         return videoCaptureUseCase.output
             .prepareRecording(application, mediaStoreOutput)
             .apply {
@@ -755,8 +727,10 @@
 
                                 else ->
                                     onVideoRecord(
-                                        CameraUseCase.OnVideoRecordEvent.OnVideoRecordError
+                                        CameraUseCase.OnVideoRecordEvent.OnVideoRecordError(
+                                            onVideoRecordEvent.cause
                                     )
+                                )
                             }
                         }
 
@@ -767,7 +741,6 @@
                                         .audioAmplitude
                                 )
                             )
->>>>>>> 317d683c
                         }
                     }
 
@@ -779,19 +752,9 @@
                         )
                     }
                 }
-<<<<<<< HEAD
-            }
-        currentSettings.value?.audioMuted?.let { recording?.mute(it) }
-    }
-
-    override fun stopVideoRecording() {
-        Log.d(TAG, "stopRecording")
-        recording?.stop()
-=======
             }.apply {
                 mute(initialMuted)
             }
->>>>>>> 317d683c
     }
 
     override fun setZoomScale(scale: Float) {
@@ -1006,16 +969,11 @@
     ): UseCaseGroup {
         val previewUseCase =
             createPreviewUseCase(cameraInfo, sessionSettings, supportedStabilizationModes)
-<<<<<<< HEAD
         if (useCaseMode != CameraUseCase.UseCaseMode.VIDEO_ONLY) {
             imageCaptureUseCase = createImageUseCase(cameraInfo, sessionSettings)
         }
+        var videoCaptureUseCase: VideoCapture<Recorder>? = null
         if (useCaseMode != CameraUseCase.UseCaseMode.IMAGE_ONLY) {
-=======
-        imageCaptureUseCase = createImageUseCase(cameraInfo, sessionSettings)
-        var videoCaptureUseCase: VideoCapture<Recorder>? = null
-        if (!disableVideoCapture) {
->>>>>>> 317d683c
             videoCaptureUseCase =
                 createVideoUseCase(cameraInfo, sessionSettings, supportedStabilizationModes)
         }
