/*
 * Copyright (C) 2023 The Android Open Source Project
 *
 * Licensed under the Apache License, Version 2.0 (the "License");
 * you may not use this file except in compliance with the License.
 * You may obtain a copy of the License at
 *
 *      http://www.apache.org/licenses/LICENSE-2.0
 *
 * Unless required by applicable law or agreed to in writing, software
 * distributed under the License is distributed on an "AS IS" BASIS,
 * WITHOUT WARRANTIES OR CONDITIONS OF ANY KIND, either express or implied.
 * See the License for the specific language governing permissions and
 * limitations under the License.
 */
package com.google.jetpackcamera.core.camera

import android.app.Application
import android.content.ContentResolver
import android.content.ContentValues
import android.content.Context
import android.os.Build
import android.provider.MediaStore
import android.util.Log
import android.util.Range
import androidx.annotation.OptIn
import androidx.camera.camera2.Camera2Config
import androidx.camera.core.CameraInfo
import androidx.camera.core.CameraXConfig
import androidx.camera.core.DynamicRange as CXDynamicRange
import androidx.camera.core.ImageCapture
import androidx.camera.core.ImageCapture.OutputFileOptions
import androidx.camera.core.SurfaceRequest
import androidx.camera.core.takePicture
import androidx.camera.lifecycle.ExperimentalCameraProviderConfiguration
import androidx.camera.lifecycle.ProcessCameraProvider
import androidx.camera.lifecycle.awaitInstance
import androidx.camera.video.Recorder
import com.google.jetpackcamera.core.camera.CameraCoreUtil.getAllCamerasPropertiesJSONArray
import com.google.jetpackcamera.core.camera.CameraCoreUtil.getDefaultMediaSaveLocation
import com.google.jetpackcamera.core.camera.CameraCoreUtil.writeFileExternalStorage
import com.google.jetpackcamera.core.common.DefaultDispatcher
import com.google.jetpackcamera.core.common.IODispatcher
import com.google.jetpackcamera.model.AspectRatio
import com.google.jetpackcamera.model.CameraZoomRatio
import com.google.jetpackcamera.model.CaptureMode
import com.google.jetpackcamera.model.ConcurrentCameraMode
import com.google.jetpackcamera.model.DeviceRotation
import com.google.jetpackcamera.model.DynamicRange
import com.google.jetpackcamera.model.FlashMode
import com.google.jetpackcamera.model.Illuminant
import com.google.jetpackcamera.model.ImageOutputFormat
import com.google.jetpackcamera.model.LensFacing
import com.google.jetpackcamera.model.LensToZoom
import com.google.jetpackcamera.model.SaveLocation
import com.google.jetpackcamera.model.StabilizationMode
import com.google.jetpackcamera.model.StreamConfig
import com.google.jetpackcamera.model.TestPattern
import com.google.jetpackcamera.model.VideoQuality
import com.google.jetpackcamera.model.ZoomStrategy
import com.google.jetpackcamera.settings.SettableConstraintsRepository
import com.google.jetpackcamera.settings.model.CameraAppSettings
import com.google.jetpackcamera.settings.model.CameraConstraints
import com.google.jetpackcamera.settings.model.CameraConstraints.Companion.FPS_15
import com.google.jetpackcamera.settings.model.CameraConstraints.Companion.FPS_60
import com.google.jetpackcamera.settings.model.SystemConstraints
import com.google.jetpackcamera.settings.model.forCurrentLens
import dagger.hilt.android.scopes.ViewModelScoped
import java.io.File
import java.io.FileNotFoundException
import java.lang.IllegalStateException
import java.text.SimpleDateFormat
import java.util.Calendar
import java.util.Locale
import javax.inject.Inject
import kotlinx.coroutines.CoroutineDispatcher
import kotlinx.coroutines.channels.Channel
import kotlinx.coroutines.coroutineScope
import kotlinx.coroutines.flow.MutableStateFlow
import kotlinx.coroutines.flow.StateFlow
import kotlinx.coroutines.flow.asStateFlow
import kotlinx.coroutines.flow.collectLatest
import kotlinx.coroutines.flow.distinctUntilChanged
import kotlinx.coroutines.flow.filterNotNull
import kotlinx.coroutines.flow.map
import kotlinx.coroutines.flow.update
import kotlinx.coroutines.withContext

private const val TAG = "CameraXCameraUseCase"
const val TARGET_FPS_AUTO = 0
const val TARGET_FPS_15 = 15
const val TARGET_FPS_30 = 30
const val TARGET_FPS_60 = 60

const val UNLIMITED_VIDEO_DURATION = 0L

/**
 * CameraX based implementation for [CameraUseCase]
 */
@ViewModelScoped
class CameraXCameraUseCase
@Inject
constructor(
    private val application: Application,
    @param:DefaultDispatcher private val defaultDispatcher: CoroutineDispatcher,
    @param:IODispatcher private val iODispatcher: CoroutineDispatcher,
    private val constraintsRepository: SettableConstraintsRepository
) : CameraUseCase {
    private lateinit var cameraProvider: ProcessCameraProvider

    private var imageCaptureUseCase: ImageCapture? = null

    private lateinit var systemConstraints: SystemConstraints

    private val screenFlashEvents: Channel<CameraUseCase.ScreenFlashEvent> =
        Channel(capacity = Channel.UNLIMITED)
    private val focusMeteringEvents =
        Channel<CameraEvent.FocusMeteringEvent>(capacity = Channel.CONFLATED)
    private val videoCaptureControlEvents = Channel<VideoCaptureControlEvent>()

    private val currentSettings = MutableStateFlow<CameraAppSettings?>(null)

    // Could be improved by setting initial value only when camera is initialized
    private var currentCameraState = MutableStateFlow(CameraState())
    override fun getCurrentCameraState(): StateFlow<CameraState> = currentCameraState.asStateFlow()

    private val _surfaceRequest = MutableStateFlow<SurfaceRequest?>(null)

    override fun getSurfaceRequest(): StateFlow<SurfaceRequest?> = _surfaceRequest.asStateFlow()

    override suspend fun initialize(
        cameraAppSettings: CameraAppSettings,
        cameraPropertiesJSONCallback: (result: String) -> Unit
    ) {
        val debugSettings = cameraAppSettings.debugSettings
        cameraProvider = configureAndGetCameraProvider(
            context = application,
            singleLensMode = debugSettings.singleLensMode
        )

        // updates values for available cameras
        val availableCameraLenses =
            listOf(
                LensFacing.FRONT,
                LensFacing.BACK
            ).filter {
                cameraProvider.hasCamera(it.toCameraSelector())
            }

        // Build and update the system constraints
        systemConstraints = SystemConstraints(
            availableLenses = availableCameraLenses,
            concurrentCamerasSupported = cameraProvider.availableConcurrentCameraInfos.any {
                it.map { cameraInfo -> cameraInfo.appLensFacing }
                    .toSet() == setOf(LensFacing.FRONT, LensFacing.BACK)
            },
            perLensConstraints = buildMap {
                val availableCameraInfos = cameraProvider.availableCameraInfos
                for (lensFacing in availableCameraLenses) {
                    val selector = lensFacing.toCameraSelector()
                    selector.filter(availableCameraInfos).firstOrNull()?.let { camInfo ->
                        val videoCapabilities = Recorder.getVideoCapabilities(camInfo)
                        val supportedDynamicRanges =
                            videoCapabilities.supportedDynamicRanges
                                .mapNotNull(CXDynamicRange::toSupportedAppDynamicRange)
                                .toSet()
                        val supportedVideoQualitiesMap =
                            buildMap {
                                for (dynamicRange in supportedDynamicRanges) {
                                    val supportedVideoQualities =
                                        videoCapabilities.getSupportedQualities(
                                            dynamicRange.toCXDynamicRange()
                                        ).map { it.toVideoQuality() }
                                    put(dynamicRange, supportedVideoQualities)
                                }
                            }
                        val zoomState = camInfo.zoomState.value
                        val supportedZoomRange: Range<Float>? =
                            zoomState?.let { Range(it.minZoomRatio, it.maxZoomRatio) }

                        val supportedStabilizationModes = buildSet {
                            if (camInfo.isPreviewStabilizationSupported) {
                                add(StabilizationMode.ON)
                                add(StabilizationMode.AUTO)
                            }

                            if (camInfo.isVideoStabilizationSupported) {
                                add(StabilizationMode.HIGH_QUALITY)
                            }

                            if (camInfo.isOpticalStabilizationSupported) {
                                add(StabilizationMode.OPTICAL)
                                add(StabilizationMode.AUTO)
                            }

                            add(StabilizationMode.OFF)
                        }

                        val unsupportedStabilizationFpsMap = buildMap {
                            for (stabilizationMode in supportedStabilizationModes) {
                                when (stabilizationMode) {
                                    StabilizationMode.ON -> setOf(FPS_15, FPS_60)
                                    StabilizationMode.HIGH_QUALITY -> setOf(FPS_60)
                                    StabilizationMode.OPTICAL -> emptySet()
                                    else -> null
                                }?.let { put(stabilizationMode, it) }
                            }
                        }

                        val supportedFixedFrameRates =
                            camInfo.filterSupportedFixedFrameRates(FIXED_FRAME_RATES)
                        val supportedImageFormats = camInfo.supportedImageFormats
                        val supportedIlluminants = buildSet {
                            if (camInfo.hasFlashUnit()) {
                                add(Illuminant.FLASH_UNIT)
                            }

                            if (lensFacing == LensFacing.FRONT) {
                                add(Illuminant.SCREEN)
                            }

                            if (camInfo.isLowLightBoostSupported) {
                                add(Illuminant.LOW_LIGHT_BOOST)
                            }
                        }

                        val supportedFlashModes = buildSet {
                            add(FlashMode.OFF)
                            if ((
                                    setOf(
                                        Illuminant.FLASH_UNIT,
                                        Illuminant.SCREEN
                                    ) intersect supportedIlluminants
                                    ).isNotEmpty()
                            ) {
                                add(FlashMode.ON)
                                add(FlashMode.AUTO)
                            }

                            if (Illuminant.LOW_LIGHT_BOOST in supportedIlluminants) {
                                add(FlashMode.LOW_LIGHT_BOOST)
                            }
                        }

                        val supportedTestPatterns = if (debugSettings.isDebugModeEnabled) {
                            camInfo.availableTestPatterns
                        } else {
                            setOf(TestPattern.Off)
                        }

                        put(
                            lensFacing,
                            CameraConstraints(
                                supportedStabilizationModes = supportedStabilizationModes,
                                supportedFixedFrameRates = supportedFixedFrameRates,
                                supportedDynamicRanges = supportedDynamicRanges,
                                supportedImageFormatsMap = mapOf(
                                    // Only JPEG is supported in single-stream mode, since
                                    // single-stream mode uses CameraEffect, which does not support
                                    // Ultra HDR now.
                                    Pair(StreamConfig.SINGLE_STREAM, setOf(ImageOutputFormat.JPEG)),
                                    Pair(StreamConfig.MULTI_STREAM, supportedImageFormats)
                                ),
                                supportedVideoQualitiesMap = supportedVideoQualitiesMap,
                                supportedIlluminants = supportedIlluminants,
                                supportedFlashModes = supportedFlashModes,
                                supportedZoomRange = supportedZoomRange,
                                unsupportedStabilizationFpsMap = unsupportedStabilizationFpsMap,
                                supportedTestPatterns = supportedTestPatterns
                            )
                        )
                    }
                }
            }
        )

        constraintsRepository.updateSystemConstraints(systemConstraints)

        currentSettings.value =
            cameraAppSettings
                .tryApplyDynamicRangeConstraints()
                .tryApplyAspectRatioForExternalCapture(cameraAppSettings.captureMode)
                .tryApplyImageFormatConstraints()
                .tryApplyFrameRateConstraints()
                .tryApplyStabilizationConstraints()
                .tryApplyConcurrentCameraModeConstraints()
                .tryApplyFlashModeConstraints()
                .tryApplyCaptureModeConstraints()
                .tryApplyVideoQualityConstraints()
                .tryApplyTestPatternConstraints()
        if (debugSettings.isDebugModeEnabled && Build.VERSION.SDK_INT >= Build.VERSION_CODES.P) {
            withContext(iODispatcher) {
                val cameraPropertiesJSON =
                    getAllCamerasPropertiesJSONArray(cameraProvider.availableCameraInfos).toString()
                val fileDir = File(application.getExternalFilesDir(null), "Debug")
                fileDir.mkdirs()
                val file = File(
                    fileDir,
                    "JCACameraProperties.json"
                )
                writeFileExternalStorage(file, cameraPropertiesJSON)
                cameraPropertiesJSONCallback.invoke(cameraPropertiesJSON)
                Log.d(TAG, "JCACameraProperties written to ${file.path}. \n$cameraPropertiesJSON")
            }
        }
    }

    override suspend fun runCamera() = coroutineScope {
        Log.d(TAG, "runCamera")

        val transientSettings = MutableStateFlow<TransientSessionSettings?>(null)
        currentSettings
            .filterNotNull()
            .map { currentCameraSettings ->
                transientSettings.value = TransientSessionSettings(
                    isAudioEnabled = currentCameraSettings.audioEnabled,
                    deviceRotation = currentCameraSettings.deviceRotation,
                    flashMode = currentCameraSettings.flashMode,
                    primaryLensFacing = currentCameraSettings.cameraLensFacing,
                    zoomRatios = currentCameraSettings.defaultZoomRatios,
                    testPattern = currentCameraSettings.debugSettings.testPattern
                )

                when (currentCameraSettings.concurrentCameraMode) {
                    ConcurrentCameraMode.OFF -> {
                        val cameraConstraints = checkNotNull(
                            systemConstraints.forCurrentLens(currentCameraSettings)
                        ) {
                            "Could not retrieve constraints for ${currentCameraSettings.cameraLensFacing}"
                        }

                        val resolvedStabilizationMode = resolveStabilizationMode(
                            requestedStabilizationMode = currentCameraSettings.stabilizationMode,
                            targetFrameRate = currentCameraSettings.targetFrameRate,
                            cameraConstraints = cameraConstraints,
                            concurrentCameraMode = currentCameraSettings.concurrentCameraMode
                        )

                        PerpetualSessionSettings.SingleCamera(
                            aspectRatio = currentCameraSettings.aspectRatio,
                            captureMode = currentCameraSettings.captureMode,
                            streamConfig = currentCameraSettings.streamConfig,
                            targetFrameRate = currentCameraSettings.targetFrameRate,
                            stabilizationMode = resolvedStabilizationMode,
                            dynamicRange = currentCameraSettings.dynamicRange,
                            videoQuality = currentCameraSettings.videoQuality,
                            imageFormat = currentCameraSettings.imageFormat
                        )
                    }

                    ConcurrentCameraMode.DUAL -> {
                        val primaryFacing = currentCameraSettings.cameraLensFacing
                        val secondaryFacing = primaryFacing.flip()
                        cameraProvider.availableConcurrentCameraInfos.firstNotNullOf {
                            var primaryCameraInfo: CameraInfo? = null
                            var secondaryCameraInfo: CameraInfo? = null
                            it.forEach { cameraInfo ->
                                if (cameraInfo.appLensFacing == primaryFacing) {
                                    primaryCameraInfo = cameraInfo
                                } else if (cameraInfo.appLensFacing == secondaryFacing) {
                                    secondaryCameraInfo = cameraInfo
                                }
                            }

                            primaryCameraInfo?.let { nonNullPrimary ->
                                secondaryCameraInfo?.let { nonNullSecondary ->
                                    PerpetualSessionSettings.ConcurrentCamera(
                                        primaryCameraInfo = nonNullPrimary,
                                        secondaryCameraInfo = nonNullSecondary,
                                        aspectRatio = currentCameraSettings.aspectRatio
                                    )
                                }
                            }
                        }
                    }
                }
            }.distinctUntilChanged()
            .collectLatest { sessionSettings ->
                coroutineScope {
                    with(
                        CameraSessionContext(
                            context = application,
                            cameraProvider = cameraProvider,
                            backgroundDispatcher = defaultDispatcher,
                            screenFlashEvents = screenFlashEvents,
                            focusMeteringEvents = focusMeteringEvents,
                            videoCaptureControlEvents = videoCaptureControlEvents,
                            currentCameraState = currentCameraState,
                            surfaceRequests = _surfaceRequest,
                            transientSettings = transientSettings
                        )
                    ) {
                        try {
                            when (sessionSettings) {
                                is PerpetualSessionSettings.SingleCamera -> runSingleCameraSession(
                                    sessionSettings,
                                    onImageCaptureCreated = { imageCapture ->
                                        imageCaptureUseCase = imageCapture
                                    }
                                )

                                is PerpetualSessionSettings.ConcurrentCamera ->
                                    runConcurrentCameraSession(
                                        sessionSettings
                                    )
                            }
                        } finally {
                            // TODO(tm): This shouldn't be necessary. Cancellation of the
                            //  coroutineScope by collectLatest should cause this to
                            //  occur naturally.
                            cameraProvider.unbindAll()
                        }
                    }
                }
            }
    }

    private fun resolveStabilizationMode(
        requestedStabilizationMode: StabilizationMode,
        targetFrameRate: Int,
        cameraConstraints: CameraConstraints,
        concurrentCameraMode: ConcurrentCameraMode
    ): StabilizationMode = if (concurrentCameraMode == ConcurrentCameraMode.DUAL) {
        StabilizationMode.OFF
    } else {
        with(cameraConstraints) {
            // Convert AUTO stabilization mode to the first supported stabilization mode
            val stabilizationMode = if (requestedStabilizationMode == StabilizationMode.AUTO) {
                // Choose between ON, OPTICAL, or OFF, depending on support, in that order
                sequenceOf(StabilizationMode.ON, StabilizationMode.OPTICAL, StabilizationMode.OFF)
                    .first {
                        it in supportedStabilizationModes &&
                            targetFrameRate !in it.unsupportedFpsSet
                    }
            } else {
                requestedStabilizationMode
            }

            // Check that the stabilization mode can be supported, otherwise return OFF
            if (stabilizationMode in supportedStabilizationModes &&
                targetFrameRate !in stabilizationMode.unsupportedFpsSet
            ) {
                stabilizationMode
            } else {
                StabilizationMode.OFF
            }
        }
    }

    override suspend fun takePicture(onCaptureStarted: (() -> Unit)) {
        if (imageCaptureUseCase == null) {
            throw RuntimeException("Attempted take picture with null imageCapture use case")
        }
        try {
            val imageProxy = imageCaptureUseCase!!.takePicture(onCaptureStarted)
            Log.d(TAG, "onCaptureSuccess")
            imageProxy.close()
        } catch (exception: Exception) {
            Log.d(TAG, "takePicture onError: $exception")
            throw exception
        }
    }

    // TODO(b/319733374): Return bitmap for external mediastore capture without URI
    override suspend fun takePicture(
        contentResolver: ContentResolver,
        saveLocation: SaveLocation,
        onCaptureStarted: (() -> Unit)
    ): ImageCapture.OutputFileResults = imageCaptureUseCase?.let { imageCaptureUseCase ->
<<<<<<< HEAD
        when (saveLocation) {
=======
        val (outputFileOptions, closeable) = when (saveLocation) {
>>>>>>> 40762cdc
            is SaveLocation.Default -> {
                val formatter = SimpleDateFormat(
                    "yyyy-MM-dd-HH-mm-ss-SSS",
                    Locale.US
<<<<<<< HEAD
                )
                val filename = "JCA-${formatter.format(Calendar.getInstance().time)}.jpg"
                val contentValues = ContentValues()
                contentValues.put(MediaStore.MediaColumns.DISPLAY_NAME, filename)
                contentValues.put(MediaStore.MediaColumns.MIME_TYPE, "image/jpeg")
                val relativePath = getDefaultMediaSaveLocation()
                if (Build.VERSION.SDK_INT >= Build.VERSION_CODES.Q) { // Android 10+
                    contentValues.put(
                        MediaStore.Images.Media.RELATIVE_PATH,
                        relativePath
                    )
                }
                val outputFileOptions = OutputFileOptions.Builder(
                    contentResolver,
                    MediaStore.Images.Media.EXTERNAL_CONTENT_URI,
                    contentValues
                ).build()
                imageCaptureUseCase.takePicture(
                    outputFileOptions,
                    onCaptureStarted
=======
>>>>>>> 40762cdc
                )
                val filename = "JCA-${formatter.format(Calendar.getInstance().time)}.jpg"
                val contentValues = ContentValues()
                contentValues.put(MediaStore.MediaColumns.DISPLAY_NAME, filename)
                contentValues.put(MediaStore.MediaColumns.MIME_TYPE, "image/jpeg")
                val relativePath = getDefaultMediaSaveLocation()
                if (Build.VERSION.SDK_INT >= Build.VERSION_CODES.Q) { // Android 10+
                    contentValues.put(
                        MediaStore.Images.Media.RELATIVE_PATH,
                        relativePath
                    )
                }
                val options = OutputFileOptions.Builder(
                    contentResolver,
                    MediaStore.Images.Media.EXTERNAL_CONTENT_URI,
                    contentValues
                ).build()
                options to null
            }

            is SaveLocation.Explicit -> {
                try {
                    val imageCaptureUri = saveLocation.locationUri
                    val outputStream = contentResolver.openOutputStream(imageCaptureUri)
<<<<<<< HEAD
                    if (outputStream != null) {
                        outputStream.use { stream ->
                            val outputFileOptions = OutputFileOptions.Builder(stream).build()
                            imageCaptureUseCase.takePicture(
                                outputFileOptions,
                                onCaptureStarted
                            )
                        }
                    } else {
                        val e = RuntimeException("Provider recently crashed.")
                        Log.d(TAG, "takePicture onError: $e")
                        throw e
                    }
=======
                        ?: throw RuntimeException("Provider recently crashed.")
                    val options = OutputFileOptions.Builder(outputStream).build()
                    options to outputStream
>>>>>>> 40762cdc
                } catch (e: FileNotFoundException) {
                    Log.d(TAG, "takePicture onError: $e")
                    throw e
                }
<<<<<<< HEAD
            }
        }.also { outputFileResults ->
            outputFileResults.savedUri?.let {
                Log.d(TAG, "Saved image to ${outputFileResults.savedUri}")
            }
        }
=======
            }
        }

        try {
            imageCaptureUseCase.takePicture(
                outputFileOptions,
                onCaptureStarted
            )
        } finally {
            closeable?.close()
        }.also { outputFileResults ->
            outputFileResults.savedUri?.let {
                Log.d(TAG, "Saved image to $it")
            }
        }
>>>>>>> 40762cdc
    } ?: throw RuntimeException("Attempted take picture with null imageCapture use case")

    override suspend fun startVideoRecording(
        saveLocation: SaveLocation,
        onVideoRecord: (CameraUseCase.OnVideoRecordEvent) -> Unit
    ) {
        videoCaptureControlEvents.send(
            VideoCaptureControlEvent.StartRecordingEvent(
                saveLocation,
                currentSettings.value?.maxVideoDurationMillis
                    ?: UNLIMITED_VIDEO_DURATION,
                onVideoRecord = onVideoRecord
            )
        )
    }

    override suspend fun pauseVideoRecording() {
        videoCaptureControlEvents.send(VideoCaptureControlEvent.PauseRecordingEvent)
    }

    override suspend fun resumeVideoRecording() {
        videoCaptureControlEvents.send(VideoCaptureControlEvent.ResumeRecordingEvent)
    }

    override suspend fun stopVideoRecording() {
        videoCaptureControlEvents.send(VideoCaptureControlEvent.StopRecordingEvent)
    }

    override fun changeZoomRatio(newZoomState: CameraZoomRatio) {
        currentSettings.update { old ->
            old?.tryApplyNewZoomRatio(newZoomState) ?: old
        }
    }

    override fun setTestPattern(newTestPattern: TestPattern) {
        currentSettings.update { old ->
            old?.copy(debugSettings = old.debugSettings.copy(testPattern = newTestPattern)) ?: old
        }
    }

    // Sets the camera to the designated lensFacing direction
    override suspend fun setLensFacing(lensFacing: LensFacing) {
        currentSettings.update { old ->
            if (systemConstraints.availableLenses.contains(lensFacing)) {
                old?.copy(cameraLensFacing = lensFacing)
                    ?.tryApplyDynamicRangeConstraints()
                    ?.tryApplyImageFormatConstraints()
                    ?.tryApplyFlashModeConstraints()
                    ?.tryApplyCaptureModeConstraints()
                    ?.tryApplyTestPatternConstraints()
            } else {
                old
            }
        }
    }

    /**
     * Applies an appropriate Capture Mode for given settings, if necessary
     *
     * Should be applied whenever
     * [tryApplyImageFormatConstraints],
     * [tryApplyDynamicRangeConstraints],
     * or [tryApplyConcurrentCameraModeConstraints] would be called
     *
     * @param defaultCaptureMode if multiple capture modes are supported by the device, this capture
     * mode will be applied. If left null, it will not change the current capture mode.
     */
    private fun CameraAppSettings.tryApplyCaptureModeConstraints(
        defaultCaptureMode: CaptureMode? = null
    ): CameraAppSettings {
        Log.d(TAG, "applying capture mode constraints")
        return systemConstraints.perLensConstraints[cameraLensFacing]?.let { constraints ->
            val newCaptureMode =
                // concurrent currently only supports VIDEO_ONLY
                if (concurrentCameraMode == ConcurrentCameraMode.DUAL) {
                    CaptureMode.VIDEO_ONLY
                }

                // if hdr is enabled...
                else if (imageFormat == ImageOutputFormat.JPEG_ULTRA_HDR ||
                    dynamicRange == DynamicRange.HLG10
                ) {
                    // if both hdr video and image capture are supported, default to VIDEO_ONLY
                    if (constraints.supportedDynamicRanges.contains(DynamicRange.HLG10) &&
                        constraints.supportedImageFormatsMap[streamConfig]
                            ?.contains(ImageOutputFormat.JPEG_ULTRA_HDR) == true
                    ) {
                        if (captureMode == CaptureMode.STANDARD) {
                            CaptureMode.VIDEO_ONLY
                        } else {
                            return this
                        }
                    }
                    // return appropriate capture mode if only one is supported
                    else if (imageFormat == ImageOutputFormat.JPEG_ULTRA_HDR) {
                        CaptureMode.IMAGE_ONLY
                    } else {
                        CaptureMode.VIDEO_ONLY
                    }
                } else {
                    defaultCaptureMode ?: return this
                }

            Log.d(TAG, "new capture mode $newCaptureMode")
            this@tryApplyCaptureModeConstraints.copy(
                captureMode = newCaptureMode
            )
        } ?: this
    }

    private fun CameraAppSettings.tryApplyNewZoomRatio(
        newZoomState: CameraZoomRatio
    ): CameraAppSettings {
        val lensFacing = when (newZoomState.changeType.lensToZoom) {
            LensToZoom.PRIMARY -> cameraLensFacing

            LensToZoom.SECONDARY -> {
                cameraLensFacing.flip()
            }
        }
        // no-op if lens doesn't exist
        if (systemConstraints.perLensConstraints[lensFacing] == null) {
            return this
        }

        return systemConstraints.perLensConstraints[lensFacing]?.let { constraints ->
            val newZoomRatio = constraints.supportedZoomRange?.let { zoomRatioRange ->
                when (val change = newZoomState.changeType) {
                    is ZoomStrategy.Absolute -> change.value
                    is ZoomStrategy.Scale -> (
                        this.defaultZoomRatios
                            [lensFacing]
                            ?: 1.0f
                        ) *
                        change.value

                    is ZoomStrategy.Increment -> {
                        (this.defaultZoomRatios[lensFacing] ?: 1.0f) + change.value
                    }
                }.coerceIn(zoomRatioRange.lower, zoomRatioRange.upper)
            } ?: 1f
            this@tryApplyNewZoomRatio
                .copy(
                    defaultZoomRatios = this.defaultZoomRatios.toMutableMap().apply {
                        put(lensFacing, newZoomRatio)
                    }
                )
        } ?: this
    }

    private fun CameraAppSettings.tryApplyDynamicRangeConstraints(): CameraAppSettings =
        systemConstraints.perLensConstraints[cameraLensFacing]?.let { constraints ->
            with(constraints.supportedDynamicRanges) {
                val newDynamicRange = if (contains(dynamicRange)) {
                    dynamicRange
                } else {
                    DynamicRange.SDR
                }

                this@tryApplyDynamicRangeConstraints.copy(
                    dynamicRange = newDynamicRange
                )
            }
        } ?: this

    private fun CameraAppSettings.tryApplyAspectRatioForExternalCapture(
        captureMode: CaptureMode
    ): CameraAppSettings = when (captureMode) {
        CaptureMode.STANDARD -> this
        CaptureMode.IMAGE_ONLY ->
            this.copy(aspectRatio = AspectRatio.THREE_FOUR)

        CaptureMode.VIDEO_ONLY ->
            this.copy(aspectRatio = AspectRatio.NINE_SIXTEEN)
    }

    private fun CameraAppSettings.tryApplyImageFormatConstraints(): CameraAppSettings =
        systemConstraints.perLensConstraints[cameraLensFacing]?.let { constraints ->
            with(constraints.supportedImageFormatsMap[streamConfig]) {
                val newImageFormat = if (this != null && contains(imageFormat)) {
                    imageFormat
                } else {
                    ImageOutputFormat.JPEG
                }

                this@tryApplyImageFormatConstraints.copy(
                    imageFormat = newImageFormat
                )
            }
        } ?: this

    private fun CameraAppSettings.tryApplyFrameRateConstraints(): CameraAppSettings =
        systemConstraints.perLensConstraints[cameraLensFacing]?.let { constraints ->
            with(constraints.supportedFixedFrameRates) {
                val newTargetFrameRate = if (contains(targetFrameRate)) {
                    targetFrameRate
                } else {
                    TARGET_FPS_AUTO
                }

                this@tryApplyFrameRateConstraints.copy(
                    targetFrameRate = newTargetFrameRate
                )
            }
        } ?: this

    private fun CameraAppSettings.tryApplyStabilizationConstraints(): CameraAppSettings =
        systemConstraints.perLensConstraints[cameraLensFacing]?.let { constraints ->
            with(constraints) {
                val newStabilizationMode = if (stabilizationMode != StabilizationMode.AUTO &&
                    stabilizationMode in constraints.supportedStabilizationModes &&
                    targetFrameRate !in stabilizationMode.unsupportedFpsSet
                ) {
                    stabilizationMode
                } else {
                    StabilizationMode.AUTO
                }

                this@tryApplyStabilizationConstraints.copy(
                    stabilizationMode = newStabilizationMode
                )
            }
        } ?: this

    private fun CameraAppSettings.tryApplyConcurrentCameraModeConstraints(): CameraAppSettings =
        when (concurrentCameraMode) {
            ConcurrentCameraMode.OFF -> this
            else ->
                if (systemConstraints.concurrentCamerasSupported &&
                    dynamicRange == DynamicRange.SDR &&
                    streamConfig == StreamConfig.MULTI_STREAM
                ) {
                    copy(
                        targetFrameRate = TARGET_FPS_AUTO
                    )
                } else {
                    copy(concurrentCameraMode = ConcurrentCameraMode.OFF)
                }
        }

    private fun CameraAppSettings.tryApplyVideoQualityConstraints(): CameraAppSettings =
        systemConstraints.perLensConstraints[cameraLensFacing]?.let { constraints ->
            with(constraints.supportedVideoQualitiesMap) {
                val newVideoQuality = get(dynamicRange).let {
                    if (it == null) {
                        VideoQuality.UNSPECIFIED
                    } else if (it.contains(videoQuality)) {
                        videoQuality
                    } else {
                        VideoQuality.UNSPECIFIED
                    }
                }

                this@tryApplyVideoQualityConstraints.copy(
                    videoQuality = newVideoQuality
                )
            }
        } ?: this

    private fun CameraAppSettings.tryApplyFlashModeConstraints(): CameraAppSettings =
        systemConstraints.perLensConstraints[cameraLensFacing]?.let { constraints ->
            with(constraints.supportedFlashModes) {
                val newFlashMode = if (contains(flashMode)) {
                    flashMode
                } else {
                    FlashMode.OFF
                }

                this@tryApplyFlashModeConstraints.copy(
                    flashMode = newFlashMode
                )
            }
        } ?: this

    private fun CameraAppSettings.tryApplyTestPatternConstraints(): CameraAppSettings =
        systemConstraints.perLensConstraints[cameraLensFacing]?.let { constraints ->
            if (debugSettings.testPattern in constraints.supportedTestPatterns) {
                this
            } else {
                copy(debugSettings = debugSettings.copy(testPattern = TestPattern.Off))
            }
        } ?: this

    override suspend fun tapToFocus(x: Float, y: Float) {
        focusMeteringEvents.send(CameraEvent.FocusMeteringEvent(x, y))
    }

    override fun getScreenFlashEvents() = screenFlashEvents
    override fun getCurrentSettings() = currentSettings.asStateFlow()

    override fun setFlashMode(flashMode: FlashMode) {
        currentSettings.update { old ->
            old?.copy(flashMode = flashMode)
        }
    }

    override fun isScreenFlashEnabled() =
        imageCaptureUseCase?.flashMode == ImageCapture.FLASH_MODE_SCREEN &&
            imageCaptureUseCase?.screenFlash != null

    override suspend fun setAspectRatio(aspectRatio: AspectRatio) {
        currentSettings.update { old ->
            old?.copy(aspectRatio = aspectRatio)
        }
    }

    override suspend fun setVideoQuality(videoQuality: VideoQuality) {
        currentSettings.update { old ->
            old?.copy(videoQuality = videoQuality)
                ?.tryApplyVideoQualityConstraints()
        }
    }

    override suspend fun setStreamConfig(streamConfig: StreamConfig) {
        currentSettings.update { old ->
            old?.copy(streamConfig = streamConfig)
                ?.tryApplyImageFormatConstraints()
                ?.tryApplyConcurrentCameraModeConstraints()
                ?.tryApplyCaptureModeConstraints()
                ?.tryApplyVideoQualityConstraints()
        }
    }

    override suspend fun setDynamicRange(dynamicRange: DynamicRange) {
        currentSettings.update { old ->
            old?.copy(dynamicRange = dynamicRange)
                ?.tryApplyDynamicRangeConstraints()
                ?.tryApplyConcurrentCameraModeConstraints()
                ?.tryApplyCaptureModeConstraints(CaptureMode.STANDARD)
        }
    }

    override fun setDeviceRotation(deviceRotation: DeviceRotation) {
        currentSettings.update { old ->
            old?.copy(deviceRotation = deviceRotation)
        }
    }

    override suspend fun setConcurrentCameraMode(concurrentCameraMode: ConcurrentCameraMode) {
        currentSettings.update { old ->
            old?.copy(concurrentCameraMode = concurrentCameraMode)
                ?.tryApplyConcurrentCameraModeConstraints()
                ?.tryApplyCaptureModeConstraints(CaptureMode.STANDARD)
        }
    }

    override suspend fun setImageFormat(imageFormat: ImageOutputFormat) {
        currentSettings.update { old ->
            old?.copy(imageFormat = imageFormat)
                ?.tryApplyImageFormatConstraints()
                ?.tryApplyCaptureModeConstraints(CaptureMode.STANDARD)
        }
    }

    override suspend fun setMaxVideoDuration(durationInMillis: Long) {
        currentSettings.update { old ->
            old?.copy(
                maxVideoDurationMillis = durationInMillis
            )
        }
    }

    override suspend fun setStabilizationMode(stabilizationMode: StabilizationMode) {
        currentSettings.update { old ->
            old?.copy(stabilizationMode = stabilizationMode)
        }
    }

    override suspend fun setTargetFrameRate(targetFrameRate: Int) {
        currentSettings.update { old ->
            old?.copy(targetFrameRate = targetFrameRate)?.tryApplyFrameRateConstraints()
                ?.tryApplyConcurrentCameraModeConstraints()
        }
    }

    override suspend fun setAudioEnabled(isAudioEnabled: Boolean) {
        currentSettings.update { old ->
            old?.copy(audioEnabled = isAudioEnabled)
        }
    }

    override suspend fun setCaptureMode(captureMode: CaptureMode) {
        currentSettings.update { old ->
            old?.copy(captureMode = captureMode)
        }
    }

    companion object {
        @OptIn(markerClass = [ExperimentalCameraProviderConfiguration::class])
        private suspend fun configureAndGetCameraProvider(
            context: Context,
            singleLensMode: LensFacing? = null
        ): ProcessCameraProvider {
            singleLensMode?.let {
                try {
                    Log.d(TAG, "Configuring camera provider for single lens mode: $it")
                    ProcessCameraProvider.configureInstance(
                        CameraXConfig.Builder.fromConfig(
                            Camera2Config.defaultConfig()
                        ).setAvailableCamerasLimiter(it.toCameraSelector()).build()
                    )
                } catch (_: IllegalStateException) {
                    // No-op. CameraX is already configured.
                    Log.d(TAG, "CameraX camera provider already configured")
                }
            }
            return ProcessCameraProvider.awaitInstance(context)
        }
        private val FIXED_FRAME_RATES = setOf(TARGET_FPS_15, TARGET_FPS_30, TARGET_FPS_60)
    }
}<|MERGE_RESOLUTION|>--- conflicted
+++ resolved
@@ -467,16 +467,11 @@
         saveLocation: SaveLocation,
         onCaptureStarted: (() -> Unit)
     ): ImageCapture.OutputFileResults = imageCaptureUseCase?.let { imageCaptureUseCase ->
-<<<<<<< HEAD
-        when (saveLocation) {
-=======
         val (outputFileOptions, closeable) = when (saveLocation) {
->>>>>>> 40762cdc
             is SaveLocation.Default -> {
                 val formatter = SimpleDateFormat(
                     "yyyy-MM-dd-HH-mm-ss-SSS",
                     Locale.US
-<<<<<<< HEAD
                 )
                 val filename = "JCA-${formatter.format(Calendar.getInstance().time)}.jpg"
                 val contentValues = ContentValues()
@@ -489,28 +484,6 @@
                         relativePath
                     )
                 }
-                val outputFileOptions = OutputFileOptions.Builder(
-                    contentResolver,
-                    MediaStore.Images.Media.EXTERNAL_CONTENT_URI,
-                    contentValues
-                ).build()
-                imageCaptureUseCase.takePicture(
-                    outputFileOptions,
-                    onCaptureStarted
-=======
->>>>>>> 40762cdc
-                )
-                val filename = "JCA-${formatter.format(Calendar.getInstance().time)}.jpg"
-                val contentValues = ContentValues()
-                contentValues.put(MediaStore.MediaColumns.DISPLAY_NAME, filename)
-                contentValues.put(MediaStore.MediaColumns.MIME_TYPE, "image/jpeg")
-                val relativePath = getDefaultMediaSaveLocation()
-                if (Build.VERSION.SDK_INT >= Build.VERSION_CODES.Q) { // Android 10+
-                    contentValues.put(
-                        MediaStore.Images.Media.RELATIVE_PATH,
-                        relativePath
-                    )
-                }
                 val options = OutputFileOptions.Builder(
                     contentResolver,
                     MediaStore.Images.Media.EXTERNAL_CONTENT_URI,
@@ -523,37 +496,13 @@
                 try {
                     val imageCaptureUri = saveLocation.locationUri
                     val outputStream = contentResolver.openOutputStream(imageCaptureUri)
-<<<<<<< HEAD
-                    if (outputStream != null) {
-                        outputStream.use { stream ->
-                            val outputFileOptions = OutputFileOptions.Builder(stream).build()
-                            imageCaptureUseCase.takePicture(
-                                outputFileOptions,
-                                onCaptureStarted
-                            )
-                        }
-                    } else {
-                        val e = RuntimeException("Provider recently crashed.")
-                        Log.d(TAG, "takePicture onError: $e")
-                        throw e
-                    }
-=======
                         ?: throw RuntimeException("Provider recently crashed.")
                     val options = OutputFileOptions.Builder(outputStream).build()
                     options to outputStream
->>>>>>> 40762cdc
                 } catch (e: FileNotFoundException) {
                     Log.d(TAG, "takePicture onError: $e")
                     throw e
                 }
-<<<<<<< HEAD
-            }
-        }.also { outputFileResults ->
-            outputFileResults.savedUri?.let {
-                Log.d(TAG, "Saved image to ${outputFileResults.savedUri}")
-            }
-        }
-=======
             }
         }
 
@@ -569,7 +518,6 @@
                 Log.d(TAG, "Saved image to $it")
             }
         }
->>>>>>> 40762cdc
     } ?: throw RuntimeException("Attempted take picture with null imageCapture use case")
 
     override suspend fun startVideoRecording(
