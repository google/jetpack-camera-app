--- conflicted
+++ resolved
@@ -422,7 +422,6 @@
             }
     }
 
-<<<<<<< HEAD
     private fun applyDeviceRotation(deviceRotation: DeviceRotation, useCaseGroup: UseCaseGroup) {
         val targetRotation = deviceRotation.toUiSurfaceRotation()
         useCaseGroup.useCases.forEach {
@@ -441,7 +440,11 @@
 
                 is VideoCapture<*> -> {
                     it.targetRotation = targetRotation
-=======
+                }
+            }
+        }
+    }
+
     private suspend fun processFocusMeteringEvents(cameraControl: CameraControl) {
         getSurfaceRequest().map { surfaceRequest ->
             surfaceRequest?.resolution?.run {
@@ -461,7 +464,6 @@
                     cameraControl.startFocusAndMetering(action)
                 } ?: run {
                     Log.w(TAG, "Ignoring event due to no SurfaceRequest: $event")
->>>>>>> c80f0ebd
                 }
             }
         }
