/*
 * Copyright (C) 2023 The Android Open Source Project
 *
 * Licensed under the Apache License, Version 2.0 (the "License");
 * you may not use this file except in compliance with the License.
 * You may obtain a copy of the License at
 *
 *      http://www.apache.org/licenses/LICENSE-2.0
 *
 * Unless required by applicable law or agreed to in writing, software
 * distributed under the License is distributed on an "AS IS" BASIS,
 * WITHOUT WARRANTIES OR CONDITIONS OF ANY KIND, either express or implied.
 * See the License for the specific language governing permissions and
 * limitations under the License.
 */
package com.google.jetpackcamera.core.camera

import android.app.Application
import android.content.ContentResolver
import android.content.ContentValues
import android.net.Uri
import android.os.Build
import android.os.Environment
import android.provider.MediaStore
import android.util.Log
import androidx.camera.core.CameraInfo
import androidx.camera.core.DynamicRange as CXDynamicRange
import androidx.camera.core.ImageCapture
import androidx.camera.core.ImageCapture.OutputFileOptions
import androidx.camera.core.ImageCaptureException
import androidx.camera.core.SurfaceRequest
import androidx.camera.core.takePicture
import androidx.camera.lifecycle.ProcessCameraProvider
import androidx.camera.lifecycle.awaitInstance
import androidx.camera.video.Recorder
import com.google.jetpackcamera.core.camera.DebugCameraInfoUtil.getAllCamerasPropertiesJSONArray
import com.google.jetpackcamera.core.camera.DebugCameraInfoUtil.writeFileExternalStorage
import com.google.jetpackcamera.core.common.DefaultDispatcher
import com.google.jetpackcamera.core.common.IODispatcher
import com.google.jetpackcamera.settings.SettableConstraintsRepository
import com.google.jetpackcamera.settings.model.AspectRatio
import com.google.jetpackcamera.settings.model.CameraAppSettings
import com.google.jetpackcamera.settings.model.CameraConstraints
import com.google.jetpackcamera.settings.model.CameraZoomState
import com.google.jetpackcamera.settings.model.CaptureMode
import com.google.jetpackcamera.settings.model.ConcurrentCameraMode
import com.google.jetpackcamera.settings.model.DeviceRotation
import com.google.jetpackcamera.settings.model.DynamicRange
import com.google.jetpackcamera.settings.model.FlashMode
import com.google.jetpackcamera.settings.model.Illuminant
import com.google.jetpackcamera.settings.model.ImageOutputFormat
import com.google.jetpackcamera.settings.model.LensFacing
import com.google.jetpackcamera.settings.model.StabilizationMode
import com.google.jetpackcamera.settings.model.SystemConstraints
import com.google.jetpackcamera.settings.model.forCurrentLens
import dagger.hilt.android.scopes.ViewModelScoped
import java.io.File
import java.io.FileNotFoundException
import java.text.SimpleDateFormat
import java.util.Calendar
import java.util.Locale
import javax.inject.Inject
import kotlin.properties.Delegates
import kotlinx.coroutines.CoroutineDispatcher
import kotlinx.coroutines.channels.Channel
import kotlinx.coroutines.coroutineScope
import kotlinx.coroutines.flow.MutableStateFlow
import kotlinx.coroutines.flow.StateFlow
import kotlinx.coroutines.flow.asStateFlow
import kotlinx.coroutines.flow.collectLatest
import kotlinx.coroutines.flow.distinctUntilChanged
import kotlinx.coroutines.flow.filterNotNull
import kotlinx.coroutines.flow.map
import kotlinx.coroutines.flow.update
import kotlinx.coroutines.withContext

private const val TAG = "CameraXCameraUseCase"
const val TARGET_FPS_AUTO = 0
const val TARGET_FPS_15 = 15
const val TARGET_FPS_30 = 30
const val TARGET_FPS_60 = 60

const val UNLIMITED_VIDEO_DURATION = 0L

val STABILIZATION_ON_UNSUPPORTED_FPS = setOf(TARGET_FPS_15, TARGET_FPS_60)
val STABILIZATION_HIGH_QUALITY_UNSUPPORTED_FPS = setOf(TARGET_FPS_60)

/**
 * CameraX based implementation for [CameraUseCase]
 */
@ViewModelScoped
class CameraXCameraUseCase
@Inject
constructor(
    private val application: Application,
    @DefaultDispatcher private val defaultDispatcher: CoroutineDispatcher,
    @IODispatcher private val iODispatcher: CoroutineDispatcher,
    private val constraintsRepository: SettableConstraintsRepository
) : CameraUseCase {
    private lateinit var cameraProvider: ProcessCameraProvider

    private var imageCaptureUseCase: ImageCapture? = null

    private lateinit var systemConstraints: SystemConstraints
    private var useCaseMode by Delegates.notNull<CameraUseCase.UseCaseMode>()

    private val screenFlashEvents: Channel<CameraUseCase.ScreenFlashEvent> =
        Channel(capacity = Channel.UNLIMITED)
    private val focusMeteringEvents =
        Channel<CameraEvent.FocusMeteringEvent>(capacity = Channel.CONFLATED)
    private val videoCaptureControlEvents = Channel<VideoCaptureControlEvent>()

    private val currentSettings = MutableStateFlow<CameraAppSettings?>(null)

    // todo: zoomchanges init with cameraappsettings zoomratio
    private val zoomChanges = MutableStateFlow<CameraZoomState?>(null)

    // Could be improved by setting initial value only when camera is initialized
    private var currentCameraState = MutableStateFlow(CameraState())
    override fun getCurrentCameraState(): StateFlow<CameraState> = currentCameraState.asStateFlow()

    private val _surfaceRequest = MutableStateFlow<SurfaceRequest?>(null)

    override fun getSurfaceRequest(): StateFlow<SurfaceRequest?> = _surfaceRequest.asStateFlow()

    override suspend fun initialize(
        cameraAppSettings: CameraAppSettings,
        useCaseMode: CameraUseCase.UseCaseMode,
        isDebugMode: Boolean,
        cameraPropertiesJSONCallback: (result: String) -> Unit
    ) {
        this.useCaseMode = useCaseMode
        cameraProvider = ProcessCameraProvider.awaitInstance(application)

        // updates values for available cameras
        val availableCameraLenses =
            listOf(
                LensFacing.FRONT,
                LensFacing.BACK
            ).filter {
                cameraProvider.hasCamera(it.toCameraSelector())
            }

        // Build and update the system constraints
        systemConstraints = SystemConstraints(
            availableLenses = availableCameraLenses,
            concurrentCamerasSupported = cameraProvider.availableConcurrentCameraInfos.any {
                it.map { cameraInfo -> cameraInfo.appLensFacing }
                    .toSet() == setOf(LensFacing.FRONT, LensFacing.BACK)
            },
            perLensConstraints = buildMap {
                val availableCameraInfos = cameraProvider.availableCameraInfos
                for (lensFacing in availableCameraLenses) {
                    val selector = lensFacing.toCameraSelector()
                    selector.filter(availableCameraInfos).firstOrNull()?.let { camInfo ->
                        val supportedDynamicRanges =
                            Recorder.getVideoCapabilities(camInfo).supportedDynamicRanges
                                .mapNotNull(CXDynamicRange::toSupportedAppDynamicRange)
                                .toSet()

                        val supportedStabilizationModes = buildSet {
                            if (camInfo.isPreviewStabilizationSupported) {
                                add(StabilizationMode.ON)
                                add(StabilizationMode.AUTO)
                            }

                            if (camInfo.isVideoStabilizationSupported) {
                                add(StabilizationMode.HIGH_QUALITY)
                            }

                            add(StabilizationMode.OFF)
                        }

                        val supportedFixedFrameRates =
                            camInfo.filterSupportedFixedFrameRates(FIXED_FRAME_RATES)
                        val supportedImageFormats = camInfo.supportedImageFormats
                        val supportedIlluminants = buildSet {
                            if (camInfo.hasFlashUnit()) {
                                add(Illuminant.FLASH_UNIT)
                            }

                            if (lensFacing == LensFacing.FRONT) {
                                add(Illuminant.SCREEN)
                            }

                            if (camInfo.isLowLightBoostSupported) {
                                add(Illuminant.LOW_LIGHT_BOOST)
                            }
                        }

                        val supportedFlashModes = buildSet {
                            add(FlashMode.OFF)
                            if ((
                                    setOf(
                                        Illuminant.FLASH_UNIT,
                                        Illuminant.SCREEN
                                    ) intersect supportedIlluminants
                                    ).isNotEmpty()
                            ) {
                                add(FlashMode.ON)
                                add(FlashMode.AUTO)
                            }

                            if (Illuminant.LOW_LIGHT_BOOST in supportedIlluminants) {
                                add(FlashMode.LOW_LIGHT_BOOST)
                            }
                        }

                        put(
                            lensFacing,
                            CameraConstraints(
                                supportedStabilizationModes = supportedStabilizationModes,
                                supportedFixedFrameRates = supportedFixedFrameRates,
                                supportedDynamicRanges = supportedDynamicRanges,
                                supportedImageFormatsMap = mapOf(
                                    // Only JPEG is supported in single-stream mode, since
                                    // single-stream mode uses CameraEffect, which does not support
                                    // Ultra HDR now.
                                    Pair(CaptureMode.SINGLE_STREAM, setOf(ImageOutputFormat.JPEG)),
                                    Pair(CaptureMode.MULTI_STREAM, supportedImageFormats)
                                ),
                                supportedIlluminants = supportedIlluminants,
                                supportedFlashModes = supportedFlashModes
                            )
                        )
                    }
                }
            }
        )

        constraintsRepository.updateSystemConstraints(systemConstraints)

        currentSettings.value =
            cameraAppSettings
                .tryApplyDynamicRangeConstraints()
                .tryApplyAspectRatioForExternalCapture(this.useCaseMode)
                .tryApplyImageFormatConstraints()
                .tryApplyFrameRateConstraints()
                .tryApplyStabilizationConstraints()
                .tryApplyConcurrentCameraModeConstraints()
                .tryApplyFlashModeConstraints()
        if (isDebugMode && Build.VERSION.SDK_INT >= Build.VERSION_CODES.P) {
            withContext(iODispatcher) {
                val cameraPropertiesJSON =
                    getAllCamerasPropertiesJSONArray(cameraProvider.availableCameraInfos).toString()
                val fileDir = File(application.getExternalFilesDir(null), "Debug")
                fileDir.mkdirs()
                val file = File(
                    fileDir,
                    "JCACameraProperties.json"
                )
                writeFileExternalStorage(file, cameraPropertiesJSON)
                cameraPropertiesJSONCallback.invoke(cameraPropertiesJSON)
                Log.d(TAG, "JCACameraProperties written to ${file.path}. \n$cameraPropertiesJSON")
            }
        }
    }

    override suspend fun runCamera() = coroutineScope {
        Log.d(TAG, "runCamera")

        val transientSettings = MutableStateFlow<TransientSessionSettings?>(null)
        currentSettings
            .filterNotNull()
            .map { currentCameraSettings ->
                val cameraSelector = when (currentCameraSettings.cameraLensFacing) {
                    LensFacing.FRONT -> CameraSelector.DEFAULT_FRONT_CAMERA
                    LensFacing.BACK -> CameraSelector.DEFAULT_BACK_CAMERA
                }
                transientSettings.value = TransientSessionSettings(
                    isAudioMuted = currentCameraSettings.audioMuted,
                    deviceRotation = currentCameraSettings.deviceRotation,
                    flashMode = currentCameraSettings.flashMode,
<<<<<<< HEAD
                    cameraInfo = cameraProvider.getCameraInfo(cameraSelector),
                    zoomRatios = currentCameraSettings.defaultZoomRatios
=======
                    primaryLensFacing = currentCameraSettings.cameraLensFacing,
                    zoomScale = currentCameraSettings.zoomScale
>>>>>>> e457d928
                )
                when (currentCameraSettings.concurrentCameraMode) {
                    ConcurrentCameraMode.OFF -> {
                        val cameraConstraints = checkNotNull(
                            systemConstraints.forCurrentLens(currentCameraSettings)
                        ) {
                            "Could not retrieve constraints for ${currentCameraSettings.cameraLensFacing}"
                        }

                        val resolvedStabilizationMode = resolveStabilizationMode(
                            stabilizationMode = currentCameraSettings.stabilizationMode,
                            targetFrameRate = currentCameraSettings.targetFrameRate,
                            supportedStabilizationModes = cameraConstraints
                                .supportedStabilizationModes,
                            concurrentCameraMode = currentCameraSettings.concurrentCameraMode
                        )

                        PerpetualSessionSettings.SingleCamera(
                            aspectRatio = currentCameraSettings.aspectRatio,
                            captureMode = currentCameraSettings.captureMode,
                            targetFrameRate = currentCameraSettings.targetFrameRate,
                            stabilizationMode = resolvedStabilizationMode,
                            dynamicRange = currentCameraSettings.dynamicRange,
                            imageFormat = currentCameraSettings.imageFormat
                        )
                    }

                    ConcurrentCameraMode.DUAL -> {
                        val primaryFacing = currentCameraSettings.cameraLensFacing
                        val secondaryFacing = primaryFacing.flip()
                        cameraProvider.availableConcurrentCameraInfos.firstNotNullOf {
                            var primaryCameraInfo: CameraInfo? = null
                            var secondaryCameraInfo: CameraInfo? = null
                            it.forEach { cameraInfo ->
                                if (cameraInfo.appLensFacing == primaryFacing) {
                                    primaryCameraInfo = cameraInfo
                                } else if (cameraInfo.appLensFacing == secondaryFacing) {
                                    secondaryCameraInfo = cameraInfo
                                }
                            }

                            primaryCameraInfo?.let { nonNullPrimary ->
                                secondaryCameraInfo?.let { nonNullSecondary ->
                                    PerpetualSessionSettings.ConcurrentCamera(
                                        primaryCameraInfo = nonNullPrimary,
                                        secondaryCameraInfo = nonNullSecondary,
                                        aspectRatio = currentCameraSettings.aspectRatio
                                    )
                                }
                            }
                        }
                    }
                }
            }.distinctUntilChanged()
            .collectLatest { sessionSettings ->
                coroutineScope {
                    with(
                        CameraSessionContext(
                            context = application,
                            cameraProvider = cameraProvider,
                            backgroundDispatcher = defaultDispatcher,
                            screenFlashEvents = screenFlashEvents,
                            focusMeteringEvents = focusMeteringEvents,
                            videoCaptureControlEvents = videoCaptureControlEvents,
                            zoomChanges = zoomChanges.asStateFlow(),
                            currentCameraState = currentCameraState,
                            surfaceRequests = _surfaceRequest,
                            transientSettings = transientSettings
                        )
                    ) {
                        try {
                            when (sessionSettings) {
                                is PerpetualSessionSettings.SingleCamera -> runSingleCameraSession(
                                    sessionSettings,
                                    useCaseMode = useCaseMode
                                ) { imageCapture ->
                                    imageCaptureUseCase = imageCapture
                                }

                                is PerpetualSessionSettings.ConcurrentCamera ->
                                    runConcurrentCameraSession(
                                        sessionSettings,
                                        useCaseMode = CameraUseCase.UseCaseMode.VIDEO_ONLY
                                    )
                            }
                        } finally {
                            // TODO(tm): This shouldn't be necessary. Cancellation of the
                            //  coroutineScope by collectLatest should cause this to
                            //  occur naturally.
                            cameraProvider.unbindAll()
                        }
                    }
                }
            }
    }

    private fun resolveStabilizationMode(
        stabilizationMode: StabilizationMode,
        targetFrameRate: Int,
        supportedStabilizationModes: Set<StabilizationMode>,
        concurrentCameraMode: ConcurrentCameraMode
    ): StabilizationMode = if (concurrentCameraMode == ConcurrentCameraMode.DUAL) {
        StabilizationMode.OFF
    } else {
        when (stabilizationMode) {
            StabilizationMode.AUTO,
            StabilizationMode.ON -> {
                if (
                    supportedStabilizationModes.contains(StabilizationMode.ON) &&
                    targetFrameRate !in STABILIZATION_ON_UNSUPPORTED_FPS
                ) {
                    StabilizationMode.ON
                } else {
                    StabilizationMode.OFF
                }
            }

            StabilizationMode.HIGH_QUALITY -> {
                if (
                    supportedStabilizationModes.contains(StabilizationMode.HIGH_QUALITY) &&
                    targetFrameRate !in STABILIZATION_HIGH_QUALITY_UNSUPPORTED_FPS
                ) {
                    StabilizationMode.HIGH_QUALITY
                } else {
                    StabilizationMode.OFF
                }
            }

            StabilizationMode.OFF -> StabilizationMode.OFF
        }
    }

    override suspend fun takePicture(onCaptureStarted: (() -> Unit)) {
        if (imageCaptureUseCase == null) {
            throw RuntimeException("Attempted take picture with null imageCapture use case")
        }
        try {
            val imageProxy = imageCaptureUseCase!!.takePicture(onCaptureStarted)
            Log.d(TAG, "onCaptureSuccess")
            imageProxy.close()
        } catch (exception: Exception) {
            Log.d(TAG, "takePicture onError: $exception")
            throw exception
        }
    }

    // TODO(b/319733374): Return bitmap for external mediastore capture without URI
    override suspend fun takePicture(
        onCaptureStarted: (() -> Unit),
        contentResolver: ContentResolver,
        imageCaptureUri: Uri?,
        ignoreUri: Boolean
    ): ImageCapture.OutputFileResults {
        if (imageCaptureUseCase == null) {
            throw RuntimeException("Attempted take picture with null imageCapture use case")
        }
        val eligibleContentValues = getEligibleContentValues()
        val outputFileOptions: OutputFileOptions
        if (ignoreUri) {
            val formatter = SimpleDateFormat(
                "yyyy-MM-dd-HH-mm-ss-SSS",
                Locale.US
            )
            val filename = "JCA-${formatter.format(Calendar.getInstance().time)}.jpg"
            val contentValues = ContentValues()
            contentValues.put(MediaStore.MediaColumns.DISPLAY_NAME, filename)
            contentValues.put(MediaStore.MediaColumns.MIME_TYPE, "image/jpeg")
            outputFileOptions = OutputFileOptions.Builder(
                contentResolver,
                MediaStore.Images.Media.EXTERNAL_CONTENT_URI,
                contentValues
            ).build()
        } else if (imageCaptureUri == null) {
            val e = RuntimeException("Null Uri is provided.")
            Log.d(TAG, "takePicture onError: $e")
            throw e
        } else {
            try {
                val outputStream = contentResolver.openOutputStream(imageCaptureUri)
                if (outputStream != null) {
                    outputFileOptions =
                        OutputFileOptions.Builder(
                            contentResolver.openOutputStream(imageCaptureUri)!!
                        ).build()
                } else {
                    val e = RuntimeException("Provider recently crashed.")
                    Log.d(TAG, "takePicture onError: $e")
                    throw e
                }
            } catch (e: FileNotFoundException) {
                Log.d(TAG, "takePicture onError: $e")
                throw e
            }
        }
        try {
            val outputFileResults = imageCaptureUseCase!!.takePicture(
                outputFileOptions,
                onCaptureStarted
            )
            val relativePath =
                eligibleContentValues.getAsString(MediaStore.Images.Media.RELATIVE_PATH)
            val displayName = eligibleContentValues.getAsString(
                MediaStore.Images.Media.DISPLAY_NAME
            )
            Log.d(TAG, "Saved image to $relativePath/$displayName")
            return outputFileResults
        } catch (exception: ImageCaptureException) {
            Log.d(TAG, "takePicture onError: $exception")
            throw exception
        }
    }

    private fun getEligibleContentValues(): ContentValues {
        val eligibleContentValues = ContentValues()
        eligibleContentValues.put(
            MediaStore.Images.Media.DISPLAY_NAME,
            Calendar.getInstance().time.toString()
        )
        eligibleContentValues.put(MediaStore.Images.Media.MIME_TYPE, "image/jpeg")
        eligibleContentValues.put(
            MediaStore.Images.Media.RELATIVE_PATH,
            Environment.DIRECTORY_PICTURES
        )
        return eligibleContentValues
    }

    override suspend fun startVideoRecording(
        videoCaptureUri: Uri?,
        shouldUseUri: Boolean,
        onVideoRecord: (CameraUseCase.OnVideoRecordEvent) -> Unit
    ) {
        if (shouldUseUri && videoCaptureUri == null) {
            val e = RuntimeException("Null Uri is provided.")
            Log.d(TAG, "takePicture onError: $e")
            throw e
        }
        videoCaptureControlEvents.send(
            VideoCaptureControlEvent.StartRecordingEvent(
                videoCaptureUri,
                shouldUseUri,
                currentSettings.value?.maxVideoDurationMillis
                    ?: UNLIMITED_VIDEO_DURATION,
                onVideoRecord
            )
        )
    }

    override suspend fun pauseVideoRecording() {
        videoCaptureControlEvents.send(VideoCaptureControlEvent.PauseRecordingEvent)
    }

    override suspend fun resumeVideoRecording() {
        videoCaptureControlEvents.send(VideoCaptureControlEvent.ResumeRecordingEvent)
    }

    override suspend fun stopVideoRecording() {
        videoCaptureControlEvents.send(VideoCaptureControlEvent.StopRecordingEvent)
    }

    override fun changeZoom(newZoomState: CameraZoomState) {
        zoomChanges.update {
            newZoomState
        }
    }

    // Sets the camera to the designated lensFacing direction
    override suspend fun setLensFacing(lensFacing: LensFacing) {
        currentSettings.update { old ->
            if (systemConstraints.availableLenses.contains(lensFacing)) {
                old?.copy(cameraLensFacing = lensFacing)
                    ?.tryApplyDynamicRangeConstraints()
                    ?.tryApplyImageFormatConstraints()
                    ?.tryApplyFlashModeConstraints()
            } else {
                old
            }
        }
    }

    private fun CameraAppSettings.tryApplyDynamicRangeConstraints(): CameraAppSettings =
        systemConstraints.perLensConstraints[cameraLensFacing]?.let { constraints ->
            with(constraints.supportedDynamicRanges) {
                val newDynamicRange = if (contains(dynamicRange)) {
                    dynamicRange
                } else {
                    DynamicRange.SDR
                }

                this@tryApplyDynamicRangeConstraints.copy(
                    dynamicRange = newDynamicRange
                )
            }
        } ?: this

    private fun CameraAppSettings.tryApplyAspectRatioForExternalCapture(
        useCaseMode: CameraUseCase.UseCaseMode
    ): CameraAppSettings = when (useCaseMode) {
        CameraUseCase.UseCaseMode.STANDARD -> this
        CameraUseCase.UseCaseMode.IMAGE_ONLY ->
            this.copy(aspectRatio = AspectRatio.THREE_FOUR)

        CameraUseCase.UseCaseMode.VIDEO_ONLY ->
            this.copy(aspectRatio = AspectRatio.NINE_SIXTEEN)
    }

    private fun CameraAppSettings.tryApplyImageFormatConstraints(): CameraAppSettings =
        systemConstraints.perLensConstraints[cameraLensFacing]?.let { constraints ->
            with(constraints.supportedImageFormatsMap[captureMode]) {
                val newImageFormat = if (this != null && contains(imageFormat)) {
                    imageFormat
                } else {
                    ImageOutputFormat.JPEG
                }

                this@tryApplyImageFormatConstraints.copy(
                    imageFormat = newImageFormat
                )
            }
        } ?: this

    private fun CameraAppSettings.tryApplyFrameRateConstraints(): CameraAppSettings =
        systemConstraints.perLensConstraints[cameraLensFacing]?.let { constraints ->
            with(constraints.supportedFixedFrameRates) {
                val newTargetFrameRate = if (contains(targetFrameRate)) {
                    targetFrameRate
                } else {
                    TARGET_FPS_AUTO
                }

                this@tryApplyFrameRateConstraints.copy(
                    targetFrameRate = newTargetFrameRate
                )
            }
        } ?: this

    private fun CameraAppSettings.tryApplyStabilizationConstraints(): CameraAppSettings =
        systemConstraints.perLensConstraints[cameraLensFacing]?.let { constraints ->
            val invalidFps = when (stabilizationMode) {
                StabilizationMode.ON -> STABILIZATION_ON_UNSUPPORTED_FPS
                StabilizationMode.HIGH_QUALITY -> STABILIZATION_HIGH_QUALITY_UNSUPPORTED_FPS
                else -> emptySet()
            }

            val newStabilizationMode = if (targetFrameRate in invalidFps) {
                StabilizationMode.AUTO
            } else {
                stabilizationMode
            }.let {
                if (it !in constraints.supportedStabilizationModes) {
                    StabilizationMode.OFF
                } else {
                    it
                }
            }

            this@tryApplyStabilizationConstraints.copy(
                stabilizationMode = newStabilizationMode
            )
        } ?: this

    private fun CameraAppSettings.tryApplyConcurrentCameraModeConstraints(): CameraAppSettings =
        when (concurrentCameraMode) {
            ConcurrentCameraMode.OFF -> this
            else ->
                if (systemConstraints.concurrentCamerasSupported) {
                    copy(
                        targetFrameRate = TARGET_FPS_AUTO,
                        dynamicRange = DynamicRange.SDR,
                        captureMode = CaptureMode.MULTI_STREAM
                    )
                } else {
                    copy(concurrentCameraMode = ConcurrentCameraMode.OFF)
                }
        }

    private fun CameraAppSettings.tryApplyFlashModeConstraints(): CameraAppSettings =
        systemConstraints.perLensConstraints[cameraLensFacing]?.let { constraints ->
            with(constraints.supportedFlashModes) {
                val newFlashMode = if (contains(flashMode)) {
                    flashMode
                } else {
                    FlashMode.OFF
                }

                this@tryApplyFlashModeConstraints.copy(
                    flashMode = newFlashMode
                )
            }
        } ?: this

    override suspend fun tapToFocus(x: Float, y: Float) {
        focusMeteringEvents.send(CameraEvent.FocusMeteringEvent(x, y))
    }

    override fun getScreenFlashEvents() = screenFlashEvents
    override fun getCurrentSettings() = currentSettings.asStateFlow()

    override fun setFlashMode(flashMode: FlashMode) {
        currentSettings.update { old ->
            old?.copy(flashMode = flashMode)
        }
    }

    override fun isScreenFlashEnabled() =
        imageCaptureUseCase?.flashMode == ImageCapture.FLASH_MODE_SCREEN &&
            imageCaptureUseCase?.screenFlash != null

    override suspend fun setAspectRatio(aspectRatio: AspectRatio) {
        currentSettings.update { old ->
            old?.copy(aspectRatio = aspectRatio)
        }
    }

    override suspend fun setCaptureMode(captureMode: CaptureMode) {
        currentSettings.update { old ->
            old?.copy(captureMode = captureMode)
                ?.tryApplyImageFormatConstraints()
                ?.tryApplyConcurrentCameraModeConstraints()
        }
    }

    override suspend fun setDynamicRange(dynamicRange: DynamicRange) {
        currentSettings.update { old ->
            old?.copy(dynamicRange = dynamicRange)
                ?.tryApplyConcurrentCameraModeConstraints()
        }
    }

    override fun setDeviceRotation(deviceRotation: DeviceRotation) {
        currentSettings.update { old ->
            old?.copy(deviceRotation = deviceRotation)
        }
    }

    override suspend fun setConcurrentCameraMode(concurrentCameraMode: ConcurrentCameraMode) {
        currentSettings.update { old ->
            old?.copy(concurrentCameraMode = concurrentCameraMode)
                ?.tryApplyConcurrentCameraModeConstraints()
        }
    }

    override suspend fun setImageFormat(imageFormat: ImageOutputFormat) {
        currentSettings.update { old ->
            old?.copy(imageFormat = imageFormat)
        }
    }

    override suspend fun setMaxVideoDuration(durationInMillis: Long) {
        currentSettings.update { old ->
            old?.copy(
                maxVideoDurationMillis = durationInMillis
            )
        }
    }

    override suspend fun setStabilizationMode(stabilizationMode: StabilizationMode) {
        currentSettings.update { old ->
            old?.copy(stabilizationMode = stabilizationMode)
        }
    }

    override suspend fun setTargetFrameRate(targetFrameRate: Int) {
        currentSettings.update { old ->
            old?.copy(targetFrameRate = targetFrameRate)?.tryApplyFrameRateConstraints()
                ?.tryApplyConcurrentCameraModeConstraints()
        }
    }

    override suspend fun setAudioMuted(isAudioMuted: Boolean) {
        currentSettings.update { old ->
            old?.copy(audioMuted = isAudioMuted)
        }
    }

    companion object {
        private val FIXED_FRAME_RATES = setOf(TARGET_FPS_15, TARGET_FPS_30, TARGET_FPS_60)
    }
}<|MERGE_RESOLUTION|>--- conflicted
+++ resolved
@@ -263,21 +263,12 @@
         currentSettings
             .filterNotNull()
             .map { currentCameraSettings ->
-                val cameraSelector = when (currentCameraSettings.cameraLensFacing) {
-                    LensFacing.FRONT -> CameraSelector.DEFAULT_FRONT_CAMERA
-                    LensFacing.BACK -> CameraSelector.DEFAULT_BACK_CAMERA
-                }
                 transientSettings.value = TransientSessionSettings(
                     isAudioMuted = currentCameraSettings.audioMuted,
                     deviceRotation = currentCameraSettings.deviceRotation,
                     flashMode = currentCameraSettings.flashMode,
-<<<<<<< HEAD
-                    cameraInfo = cameraProvider.getCameraInfo(cameraSelector),
+                    primaryLensFacing = currentCameraSettings.cameraLensFacing,
                     zoomRatios = currentCameraSettings.defaultZoomRatios
-=======
-                    primaryLensFacing = currentCameraSettings.cameraLensFacing,
-                    zoomScale = currentCameraSettings.zoomScale
->>>>>>> e457d928
                 )
                 when (currentCameraSettings.concurrentCameraMode) {
                     ConcurrentCameraMode.OFF -> {
