--- conflicted
+++ resolved
@@ -204,17 +204,11 @@
 
     override suspend fun initialize(
         cameraAppSettings: CameraAppSettings,
-<<<<<<< HEAD
-        externalImageCapture: Boolean,
+        useCaseMode: CameraUseCase.UseCaseMode
         onCameraIdChangeListener: CameraUseCase.OnCameraIdChangeListener
     ) {
-        this.disableVideoCapture = externalImageCapture
+        this.useCaseMode = useCaseMode
         this.onCameraIdChangeListener = onCameraIdChangeListener
-=======
-        useCaseMode: CameraUseCase.UseCaseMode
-    ) {
-        this.useCaseMode = useCaseMode
->>>>>>> 8311848a
         cameraProvider = ProcessCameraProvider.awaitInstance(application)
 
         // updates values for available cameras
