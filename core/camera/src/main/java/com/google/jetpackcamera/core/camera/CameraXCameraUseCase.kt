--- conflicted
+++ resolved
@@ -261,11 +261,8 @@
                 .tryApplyStabilizationConstraints()
                 .tryApplyConcurrentCameraModeConstraints()
                 .tryApplyFlashModeConstraints()
-<<<<<<< HEAD
                 .tryApplyCaptureModeConstraints()
-=======
                 .tryApplyVideoQualityConstraints()
->>>>>>> 0c9b385e
         if (isDebugMode && Build.VERSION.SDK_INT >= Build.VERSION_CODES.P) {
             withContext(iODispatcher) {
                 val cameraPropertiesJSON =
@@ -370,19 +367,11 @@
                         try {
                             when (sessionSettings) {
                                 is PerpetualSessionSettings.SingleCamera -> runSingleCameraSession(
-<<<<<<< HEAD
-                                    sessionSettings
-                                ) { imageCapture ->
-                                    imageCaptureUseCase = imageCapture
-                                }
-=======
                                     sessionSettings,
-                                    useCaseMode = useCaseMode,
                                     onImageCaptureCreated = { imageCapture ->
                                         imageCaptureUseCase = imageCapture
                                     }
                                 )
->>>>>>> 0c9b385e
 
                                 is PerpetualSessionSettings.ConcurrentCamera ->
                                     runConcurrentCameraSession(
@@ -774,11 +763,8 @@
             old?.copy(streamConfig = streamConfig)
                 ?.tryApplyImageFormatConstraints()
                 ?.tryApplyConcurrentCameraModeConstraints()
-<<<<<<< HEAD
                 ?.tryApplyCaptureModeConstraints()
-=======
                 ?.tryApplyVideoQualityConstraints()
->>>>>>> 0c9b385e
         }
     }
 
