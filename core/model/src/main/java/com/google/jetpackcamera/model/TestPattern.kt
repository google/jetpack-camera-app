/*
 * Copyright (C) 2025 The Android Open Source Project
 *
 * Licensed under the Apache License, Version 2.0 (the "License");
 * you may not use this file except in compliance with the License.
 * You may obtain a copy of the License at
 *
 *      http://www.apache.org/licenses/LICENSE-2.0
 *
 * Unless required by applicable law or agreed to in writing, software
 * distributed under the License is distributed on an "AS IS" BASIS,
 * WITHOUT WARRANTIES OR CONDITIONS OF ANY KIND, either express or implied.
 * See the License for the specific language governing permissions and
 * limitations under the License.
 */
package com.google.jetpackcamera.model

import com.google.jetpackcamera.model.proto.TestPattern as ProtoTestPattern
import com.google.jetpackcamera.model.proto.TestPattern.PatternCase
import com.google.jetpackcamera.model.proto.testPattern as protoTestPattern
import com.google.jetpackcamera.model.proto.testPatternColorBars
import com.google.jetpackcamera.model.proto.testPatternColorBarsFadeToGray
import com.google.jetpackcamera.model.proto.testPatternCustom1
import com.google.jetpackcamera.model.proto.testPatternOff
import com.google.jetpackcamera.model.proto.testPatternPN9
import com.google.jetpackcamera.model.proto.testPatternSolidColor

/**
 * Represents a test pattern to replace sensor pixel data.
 *
 * This sealed interface defines various test patterns that can be displayed by the camera.
 * The behavior of these patterns is generally aligned with the definitions in
 * [android.hardware.camera2.CaptureRequest.SENSOR_TEST_PATTERN_MODE].
 *
 * This interface can be used to provide recognizable test patterns for debugging and testing
 * camera output. Note that the test pattern is applied before any other ISP operations, so
 * the appearance of final camera output may differ from the description of each test pattern.
 */
sealed interface TestPattern {
    /**
     * No test pattern is applied; the sensor's normal output is used.
     * @see android.hardware.camera2.CameraMetadata.SENSOR_TEST_PATTERN_MODE_OFF
     */
    object Off : TestPattern {
        override fun toString(): String = "Off"
    }

    /**
     * Displays color bars.
     * @see android.hardware.camera2.CameraMetadata.SENSOR_TEST_PATTERN_MODE_COLOR_BARS
     */
    object ColorBars : TestPattern {
        override fun toString(): String = "ColorBars"
    }

    /**
     * Displays color bars that fade to gray.
     * @see android.hardware.camera2.CameraMetadata.SENSOR_TEST_PATTERN_MODE_COLOR_BARS_FADE_TO_GRAY
     */
    object ColorBarsFadeToGray : TestPattern {
        override fun toString(): String = "ColorBarsFadeToGray"
    }

    /**
     * Displays a PN9 sequence.
     * @see android.hardware.camera2.CameraMetadata.SENSOR_TEST_PATTERN_MODE_PN9
     */
    object PN9 : TestPattern {
        override fun toString(): String = "PN9"
    }

    /**
     * Displays a custom test pattern. The specifics of this pattern are
     * implementation-dependent.
     * @see android.hardware.camera2.CameraMetadata.SENSOR_TEST_PATTERN_MODE_CUSTOM1
     */
    object Custom1 : TestPattern {
        override fun toString(): String = "Custom1"
    }

    /**
     * Displays a solid color as the test pattern.
     * The color is defined by the red, green (even/odd lines), and blue channel values.
     * This pattern is similar in concept to `SENSOR_TEST_PATTERN_MODE_SOLID_COLOR`
     * but provides more granular control over the color components.
     * @see android.hardware.camera2.CameraMetadata.SENSOR_TEST_PATTERN_MODE_SOLID_COLOR
     *
     * @param red The value for the red channel.
     * @param greenEven The value for the green channel on even-numbered rows.
     * @param greenOdd The value for the green channel on odd-numbered rows.
     * @param blue The value for the blue channel.
     */
    data class SolidColor(
        val red: UInt,
        val greenEven: UInt,
        val greenOdd: UInt,
        val blue: UInt
    ) : TestPattern {
        override fun toString(): String {
            val color = when (this) {
                BLACK -> "Black"
                WHITE -> "White"
                RED -> "Red"
                GREEN -> "Green"
                BLUE -> "Blue"
                GRAY -> "Gray"
                DARK_GRAY -> "Dark Gray"
                else -> "r=%x, g_even=%x, g_odd=%x, b=%x".format(red, greenEven, greenOdd, blue)
            }
            return "SolidColor($color)"
        }

        companion object {
            /** A solid red test pattern. */
            val RED = SolidColor(
                red = UInt.MAX_VALUE,
                greenEven = UInt.MIN_VALUE,
                greenOdd = UInt.MIN_VALUE,
                blue = UInt.MIN_VALUE
            )

            /** A solid green test pattern. */
            val GREEN = SolidColor(
                red = UInt.MIN_VALUE,
                greenEven = UInt.MAX_VALUE,
                greenOdd = UInt.MAX_VALUE,
                blue = UInt.MIN_VALUE
            )

            /** A solid blue test pattern. */
            val BLUE = SolidColor(
                red = UInt.MIN_VALUE,
                greenEven = UInt.MIN_VALUE,
                greenOdd = UInt.MIN_VALUE,
                blue = UInt.MAX_VALUE
            )

            /** A solid white test pattern (100% intensity). */
            val WHITE = SolidColor(
                red = UInt.MAX_VALUE,
                greenEven = UInt.MAX_VALUE,
                greenOdd = UInt.MAX_VALUE,
                blue = UInt.MAX_VALUE
            )

            /** A solid black test pattern (0% intensity). */
            val BLACK = SolidColor(
                red = UInt.MIN_VALUE,
                greenEven = UInt.MIN_VALUE,
                greenOdd = UInt.MIN_VALUE,
                blue = UInt.MIN_VALUE
            )

            /** A solid gray test pattern (50% intensity). */
            val GRAY = SolidColor(
                red = UInt.MAX_VALUE / 2u,
                greenEven = UInt.MAX_VALUE / 2u,
                greenOdd = UInt.MAX_VALUE / 2u,
                blue = UInt.MAX_VALUE / 2u
            )

            /** A solid dark gray test pattern (25% intensity). */
            val DARK_GRAY = SolidColor(
                red = UInt.MAX_VALUE / 4u,
                greenEven = UInt.MAX_VALUE / 4u,
                greenOdd = UInt.MAX_VALUE / 4u,
                blue = UInt.MAX_VALUE / 4u
            )

            /** A list of all predefined solid color test patterns. */
            val PREDEFINED_COLORS: List<SolidColor> = listOf(
                RED,
                GREEN,
                BLUE,
                WHITE,
                BLACK,
                GRAY,
                DARK_GRAY
            )
        }
    }

    companion object {
        /**
         * Converts a [TestPattern] sealed interface instance to its Protocol Buffer representation
         * ([ProtoTestPattern]).
         */
        fun TestPattern.toProto(): ProtoTestPattern {
            return protoTestPattern {
                when (val pattern = this@toProto) {
                    is Off -> off = testPatternOff {}
                    is ColorBars -> colorBars = testPatternColorBars {}
                    is ColorBarsFadeToGray ->
                        colorBarsFadeToGray = testPatternColorBarsFadeToGray {}
                    is PN9 -> pn9 = testPatternPN9 {}
                    is Custom1 -> custom1 = testPatternCustom1 {}
                    is SolidColor -> solidColor = testPatternSolidColor {
                        red = pattern.red.toInt()
                        greenEven = pattern.greenEven.toInt()
                        greenOdd = pattern.greenOdd.toInt()
                        blue = pattern.blue.toInt()
                    }
                }
            }
        }

        /**
         * Converts a [ProtoTestPattern] Protocol Buffer message to its Kotlin [TestPattern] sealed
         * interface representation.
         */
        fun fromProto(proto: ProtoTestPattern): TestPattern {
            return when (proto.patternCase) {
<<<<<<< HEAD
                PatternCase.OFF -> Off
=======
                PatternCase.OFF,
                PatternCase.PATTERN_NOT_SET -> {
                    // Default to Off if the oneof is not set
                    Off
                }
>>>>>>> 4c0a7d6b
                PatternCase.COLOR_BARS -> ColorBars
                PatternCase.COLOR_BARS_FADE_TO_GRAY -> ColorBarsFadeToGray
                PatternCase.PN9 -> PN9
                PatternCase.CUSTOM1 -> Custom1
                PatternCase.SOLID_COLOR -> {
                    val protoSolidColor = proto.solidColor
                    SolidColor(
                        red = protoSolidColor.red.toUInt(),
                        greenEven = protoSolidColor.greenEven.toUInt(),
                        greenOdd = protoSolidColor.greenOdd.toUInt(),
                        blue = protoSolidColor.blue.toUInt()
                    )
                }
<<<<<<< HEAD
                PatternCase.PATTERN_NOT_SET -> {
                    // Default to Off if the oneof is not set
                    Off
                }
=======
>>>>>>> 4c0a7d6b
            }
        }
    }
}<|MERGE_RESOLUTION|>--- conflicted
+++ resolved
@@ -210,15 +210,11 @@
          */
         fun fromProto(proto: ProtoTestPattern): TestPattern {
             return when (proto.patternCase) {
-<<<<<<< HEAD
-                PatternCase.OFF -> Off
-=======
                 PatternCase.OFF,
                 PatternCase.PATTERN_NOT_SET -> {
                     // Default to Off if the oneof is not set
                     Off
                 }
->>>>>>> 4c0a7d6b
                 PatternCase.COLOR_BARS -> ColorBars
                 PatternCase.COLOR_BARS_FADE_TO_GRAY -> ColorBarsFadeToGray
                 PatternCase.PN9 -> PN9
@@ -232,13 +228,6 @@
                         blue = protoSolidColor.blue.toUInt()
                     )
                 }
-<<<<<<< HEAD
-                PatternCase.PATTERN_NOT_SET -> {
-                    // Default to Off if the oneof is not set
-                    Off
-                }
-=======
->>>>>>> 4c0a7d6b
             }
         }
     }
