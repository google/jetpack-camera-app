--- conflicted
+++ resolved
@@ -61,11 +61,7 @@
     implementation("androidx.concurrent:concurrent-futures-ktx:1.1.0")
 
     // CameraX
-<<<<<<< HEAD
-    val camerax_version = "1.4.0-alpha01"
-=======
     val camerax_version = "1.4.0-SNAPSHOT"
->>>>>>> 5997b5c2
     implementation("androidx.camera:camera-core:${camerax_version}")
     implementation("androidx.camera:camera-camera2:${camerax_version}")
     implementation("androidx.camera:camera-lifecycle:${camerax_version}")
