/*
 * Copyright (C) 2023 The Android Open Source Project
 *
 * Licensed under the Apache License, Version 2.0 (the "License");
 * you may not use this file except in compliance with the License.
 * You may obtain a copy of the License at
 *
 *      http://www.apache.org/licenses/LICENSE-2.0
 *
 * Unless required by applicable law or agreed to in writing, software
 * distributed under the License is distributed on an "AS IS" BASIS,
 * WITHOUT WARRANTIES OR CONDITIONS OF ANY KIND, either express or implied.
 * See the License for the specific language governing permissions and
 * limitations under the License.
 */

plugins {
    alias(libs.plugins.android.library)
    alias(libs.plugins.kotlin.android)
    alias(libs.plugins.kotlin.kapt)
    alias(libs.plugins.dagger.hilt.android)
}

android {
    namespace = "com.google.jetpackcamera.data.camera"
    compileSdk = 34

    defaultConfig {
        minSdk = 21
        targetSdk = 34

        testInstrumentationRunner = "androidx.test.runner.AndroidJUnitRunner"
        consumerProguardFiles("consumer-rules.pro")
    }

    buildTypes {
        release {
            isMinifyEnabled = true
            proguardFiles(
                getDefaultProguardFile("proguard-android-optimize.txt"),
                "proguard-rules.pro"
            )
        }
    }
    compileOptions {
        sourceCompatibility = JavaVersion.VERSION_17
        targetCompatibility = JavaVersion.VERSION_17
    }
    kotlin {
        jvmToolchain(17)
    }
}

dependencies {
    implementation("androidx.tracing:tracing-ktx:1.2.0")
    // Testing
<<<<<<< HEAD
    testImplementation(libs.junit)
    androidTestImplementation(libs.androidx.junit)
    androidTestImplementation(libs.androidx.espresso.core)
=======
    testImplementation("junit:junit:4.13.2")
    testImplementation("org.jetbrains.kotlinx:kotlinx-coroutines-test:1.6")
    testImplementation("org.mockito:mockito-core:5.2.0")
    androidTestImplementation("androidx.test.ext:junit:1.1.3")
    androidTestImplementation("androidx.test.espresso:espresso-core:3.4.0")
>>>>>>> 7109bdea

    // Futures
    implementation(libs.futures.ktx)

    // CameraX
    implementation(libs.camera.core)
    implementation(libs.camera.camera2)
    implementation(libs.camera.lifecycle)
    implementation(libs.camera.video)

    implementation(libs.camera.view)
    implementation(libs.camera.extensions)

    // Hilt
    implementation(libs.dagger.hilt.android)
    kapt(libs.dagger.hilt.compiler)

    // Project dependencies
    implementation(project(":data:settings"))
    implementation(project(":core:common"))
}

// Allow references to generated code
kapt {
    correctErrorTypes = true
}<|MERGE_RESOLUTION|>--- conflicted
+++ resolved
@@ -52,19 +52,12 @@
 }
 
 dependencies {
-    implementation("androidx.tracing:tracing-ktx:1.2.0")
     // Testing
-<<<<<<< HEAD
     testImplementation(libs.junit)
     androidTestImplementation(libs.androidx.junit)
     androidTestImplementation(libs.androidx.espresso.core)
-=======
-    testImplementation("junit:junit:4.13.2")
     testImplementation("org.jetbrains.kotlinx:kotlinx-coroutines-test:1.6")
     testImplementation("org.mockito:mockito-core:5.2.0")
-    androidTestImplementation("androidx.test.ext:junit:1.1.3")
-    androidTestImplementation("androidx.test.espresso:espresso-core:3.4.0")
->>>>>>> 7109bdea
 
     // Futures
     implementation(libs.futures.ktx)
@@ -82,6 +75,9 @@
     implementation(libs.dagger.hilt.android)
     kapt(libs.dagger.hilt.compiler)
 
+    // Tracing
+    implementation("androidx.tracing:tracing-ktx:1.2.0")
+
     // Project dependencies
     implementation(project(":data:settings"))
     implementation(project(":core:common"))
