--- conflicted
+++ resolved
@@ -192,16 +192,14 @@
         }
     }
 
-<<<<<<< HEAD
+    override suspend fun setImageFormat(imageFormat: ImageOutputFormat) {
+        currentSettings.update { old ->
+            old.copy(imageFormat = imageFormat)
+        }
+    }
+
     override suspend fun setAudioMuted(isAudioMuted: Boolean) {
         currentSettings.update { old ->
             old.copy(audioMuted = isAudioMuted)
         }    }
-=======
-    override suspend fun setImageFormat(imageFormat: ImageOutputFormat) {
-        currentSettings.update { old ->
-            old.copy(imageFormat = imageFormat)
-        }
-    }
->>>>>>> 4e4d8158
 }