--- conflicted
+++ resolved
@@ -128,11 +128,7 @@
     }
 
     override suspend fun startVideoRecording(
-<<<<<<< HEAD
-        onVideoRecord: (CameraUseCase.VideoRecordEvent) -> Unit
-=======
         onVideoRecord: (CameraUseCase.OnVideoRecordEvent) -> Unit
->>>>>>> 33a7f106
     ) {
         if (!useCasesBinded) {
             throw IllegalStateException("Usecases not bound")
