/*
 * Copyright (C) 2023 The Android Open Source Project
 *
 * Licensed under the Apache License, Version 2.0 (the "License");
 * you may not use this file except in compliance with the License.
 * You may obtain a copy of the License at
 *
 *      http://www.apache.org/licenses/LICENSE-2.0
 *
 * Unless required by applicable law or agreed to in writing, software
 * distributed under the License is distributed on an "AS IS" BASIS,
 * WITHOUT WARRANTIES OR CONDITIONS OF ANY KIND, either express or implied.
 * See the License for the specific language governing permissions and
 * limitations under the License.
 */
package com.google.jetpackcamera.domain.camera.test

import android.annotation.SuppressLint
import android.content.ContentResolver
import android.net.Uri
import androidx.camera.core.ImageCapture
import androidx.camera.core.SurfaceRequest
import com.google.jetpackcamera.domain.camera.CameraUseCase
import com.google.jetpackcamera.settings.model.AspectRatio
import com.google.jetpackcamera.settings.model.CameraAppSettings
import com.google.jetpackcamera.settings.model.CaptureMode
import com.google.jetpackcamera.settings.model.DeviceRotation
import com.google.jetpackcamera.settings.model.DynamicRange
import com.google.jetpackcamera.settings.model.FlashMode
import com.google.jetpackcamera.settings.model.ImageOutputFormat
import com.google.jetpackcamera.settings.model.LensFacing
import kotlinx.coroutines.CoroutineScope
import kotlinx.coroutines.Dispatchers
import kotlinx.coroutines.SupervisorJob
import kotlinx.coroutines.flow.MutableSharedFlow
import kotlinx.coroutines.flow.MutableStateFlow
import kotlinx.coroutines.flow.StateFlow
import kotlinx.coroutines.flow.asStateFlow
import kotlinx.coroutines.flow.collectLatest
import kotlinx.coroutines.flow.onCompletion
import kotlinx.coroutines.flow.update
import kotlinx.coroutines.launch

class FakeCameraUseCase(
    private val coroutineScope: CoroutineScope =
        CoroutineScope(SupervisorJob() + Dispatchers.Default),
    defaultCameraSettings: CameraAppSettings = CameraAppSettings()
) : CameraUseCase {
    private val availableLenses = listOf(LensFacing.FRONT, LensFacing.BACK)
    private var initialized = false
    private var useCasesBinded = false

    var previewStarted = false
    var numPicturesTaken = 0

    var recordingInProgress = false

    var isLensFacingFront = false

    private var isScreenFlash = true
    private var screenFlashEvents = MutableSharedFlow<CameraUseCase.ScreenFlashEvent>()

    private val currentSettings = MutableStateFlow(defaultCameraSettings)

    override suspend fun initialize(disableVideoCapture: Boolean) {
        initialized = true
    }

    override suspend fun runCamera() {
        val lensFacing = currentSettings.value.cameraLensFacing

        if (!initialized) {
            throw IllegalStateException("CameraProvider not initialized")
        }
        if (!availableLenses.contains(lensFacing)) {
            throw IllegalStateException("Requested lens not available")
        }

        currentSettings
            .onCompletion {
                useCasesBinded = false
                previewStarted = false
                recordingInProgress = false
            }.collectLatest {
                useCasesBinded = true
                previewStarted = true

                isLensFacingFront = it.cameraLensFacing == LensFacing.FRONT
                isScreenFlash =
                    isLensFacingFront &&
                    (it.flashMode == FlashMode.AUTO || it.flashMode == FlashMode.ON)

                _zoomScale.value = it.zoomScale
            }
    }

    override suspend fun takePicture(onCaptureStarted: (() -> Unit)) {
        if (!useCasesBinded) {
            throw IllegalStateException("Usecases not bound")
        }
        if (isScreenFlash) {
            coroutineScope.launch {
                screenFlashEvents.emit(
                    CameraUseCase.ScreenFlashEvent(CameraUseCase.ScreenFlashEvent.Type.APPLY_UI) { }
                )
                screenFlashEvents.emit(
                    CameraUseCase.ScreenFlashEvent(CameraUseCase.ScreenFlashEvent.Type.CLEAR_UI) { }
                )
            }
        }
        numPicturesTaken += 1
    }

    @SuppressLint("RestrictedApi")
    override suspend fun takePicture(
        onCaptureStarted: (() -> Unit),
        contentResolver: ContentResolver,
        imageCaptureUri: Uri?,
        ignoreUri: Boolean
    ): ImageCapture.OutputFileResults {
        takePicture(onCaptureStarted)
        return ImageCapture.OutputFileResults(null)
    }

    fun emitScreenFlashEvent(event: CameraUseCase.ScreenFlashEvent) {
        coroutineScope.launch {
            screenFlashEvents.emit(event)
        }
    }

    override suspend fun startVideoRecording(
        onVideoRecord: (CameraUseCase.OnVideoRecordEvent) -> Unit
    ) {
        if (!useCasesBinded) {
            throw IllegalStateException("Usecases not bound")
        }
        recordingInProgress = true
    }

    override fun stopVideoRecording() {
        recordingInProgress = false
    }

    private val _zoomScale = MutableStateFlow(1f)
    override fun setZoomScale(scale: Float) {
        currentSettings.update { old ->
            old.copy(zoomScale = scale)
        }
    }
    override fun getZoomScale(): StateFlow<Float> = _zoomScale.asStateFlow()

    private val _surfaceRequest = MutableStateFlow<SurfaceRequest?>(null)
    override fun getSurfaceRequest(): StateFlow<SurfaceRequest?> = _surfaceRequest.asStateFlow()

    override fun getScreenFlashEvents() = screenFlashEvents
    override fun getCurrentSettings(): StateFlow<CameraAppSettings?> = currentSettings.asStateFlow()

    override fun setFlashMode(flashMode: FlashMode) {
        currentSettings.update { old ->
            old.copy(flashMode = flashMode)
        }
    }

    override fun isScreenFlashEnabled() = isScreenFlash

    fun isPreviewStarted() = previewStarted

    override suspend fun setAspectRatio(aspectRatio: AspectRatio) {
        currentSettings.update { old ->
            old.copy(aspectRatio = aspectRatio)
        }
    }

    override suspend fun setLensFacing(lensFacing: LensFacing) {
        currentSettings.update { old ->
            old.copy(cameraLensFacing = lensFacing)
        }
    }

    override suspend fun tapToFocus(x: Float, y: Float) {
        TODO("Not yet implemented")
    }

    override suspend fun setCaptureMode(captureMode: CaptureMode) {
        currentSettings.update { old ->
            old.copy(captureMode = captureMode)
        }
    }

    override suspend fun setDynamicRange(dynamicRange: DynamicRange) {
        currentSettings.update { old ->
            old.copy(dynamicRange = dynamicRange)
        }
    }

<<<<<<< HEAD
    override fun setDisplayRotation(deviceRotation: DeviceRotation) {
        currentSettings.update { old ->
            old.copy(deviceRotation = deviceRotation)
=======
    override suspend fun setImageFormat(imageFormat: ImageOutputFormat) {
        currentSettings.update { old ->
            old.copy(imageFormat = imageFormat)
>>>>>>> b3a75411
        }
    }
}<|MERGE_RESOLUTION|>--- conflicted
+++ resolved
@@ -193,15 +193,15 @@
         }
     }
 
-<<<<<<< HEAD
     override fun setDisplayRotation(deviceRotation: DeviceRotation) {
         currentSettings.update { old ->
             old.copy(deviceRotation = deviceRotation)
-=======
+        }
+    }
+
     override suspend fun setImageFormat(imageFormat: ImageOutputFormat) {
         currentSettings.update { old ->
             old.copy(imageFormat = imageFormat)
->>>>>>> b3a75411
         }
     }
 }