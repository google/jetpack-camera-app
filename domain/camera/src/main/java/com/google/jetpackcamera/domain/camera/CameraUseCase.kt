/*
 * Copyright (C) 2023 The Android Open Source Project
 *
 * Licensed under the Apache License, Version 2.0 (the "License");
 * you may not use this file except in compliance with the License.
 * You may obtain a copy of the License at
 *
 *      http://www.apache.org/licenses/LICENSE-2.0
 *
 * Unless required by applicable law or agreed to in writing, software
 * distributed under the License is distributed on an "AS IS" BASIS,
 * WITHOUT WARRANTIES OR CONDITIONS OF ANY KIND, either express or implied.
 * See the License for the specific language governing permissions and
 * limitations under the License.
 */
package com.google.jetpackcamera.domain.camera

import android.content.ContentResolver
import android.net.Uri
import android.util.Rational
import android.view.Display
import androidx.camera.core.ImageCapture
import androidx.camera.core.Preview
import com.google.jetpackcamera.settings.model.AspectRatio as SettingsAspectRatio
import com.google.jetpackcamera.settings.model.CameraAppSettings
import com.google.jetpackcamera.settings.model.CaptureMode as SettingsCaptureMode
import com.google.jetpackcamera.settings.model.FlashMode as SettingsFlashMode
<<<<<<< HEAD
import java.lang.Exception
=======
import kotlinx.coroutines.flow.SharedFlow
>>>>>>> 7109bdea

/**
 * Data layer for camera.
 */
interface CameraUseCase {
    /**
     * Initializes the camera.
     *
     * @return list of available lenses.
     */
    suspend fun initialize(currentCameraSettings: CameraAppSettings): List<Int>

    /**
     * Starts the camera with lensFacing with the provided [Preview.SurfaceProvider].
     *
     * The camera will run until the calling coroutine is cancelled.
     */
    suspend fun runCamera(
        surfaceProvider: Preview.SurfaceProvider,
        currentCameraSettings: CameraAppSettings
    )

    suspend fun takePicture(
        contentResolver: ContentResolver,
        imageCaptureUri: Uri?,
        onImageCapture: (ImageCaptureEvent) -> Unit
    )

    suspend fun startVideoRecording()

    fun stopVideoRecording()

    fun setZoomScale(scale: Float): Float

    fun getScreenFlashEvents(): SharedFlow<ScreenFlashEvent>

    fun setFlashMode(flashMode: SettingsFlashMode, isFrontFacing: Boolean)

    fun isScreenFlashEnabled(): Boolean

    suspend fun setAspectRatio(aspectRatio: SettingsAspectRatio, isFrontFacing: Boolean)

    suspend fun flipCamera(isFrontFacing: Boolean, flashMode: SettingsFlashMode)

    fun tapToFocus(display: Display, surfaceWidth: Int, surfaceHeight: Int, x: Float, y: Float)

    suspend fun setCaptureMode(captureMode: SettingsCaptureMode)

    companion object {
        const val INVALID_ZOOM_SCALE = -1f
    }

    /**
     * Data class holding information used for configuring [CameraUseCase].
     */
    data class Config(
        val lensFacing: LensFacing = LensFacing.FRONT,
        val captureMode: CaptureMode = CaptureMode.SINGLE_STREAM,
        val aspectRatio: AspectRatio = AspectRatio.ASPECT_RATIO_4_3,
        val flashMode: FlashMode = FlashMode.OFF
    )

    /**
     * Represents the lens used by [CameraUseCase].
     */
    enum class LensFacing {
        FRONT,
        BACK
    }

    /**
     * Represents the capture mode used by [CameraUseCase].
     */
    enum class CaptureMode {
        MULTI_STREAM,
        SINGLE_STREAM
    }

    /**
     * Represents the aspect ratio used by [CameraUseCase].
     */
    enum class AspectRatio(val rational: Rational) {
        ASPECT_RATIO_4_3(Rational(4, 3)),
        ASPECT_RATIO_16_9(Rational(16, 9)),
        ASPECT_RATIO_1_1(Rational(1, 1))
    }

    /**
     * Represents the flash mode used by [CameraUseCase].
     */
    enum class FlashMode {
        OFF,
        ON,
        AUTO
    }

<<<<<<< HEAD
    sealed interface ImageCaptureEvent {
        data class ImageSaved(
            val outputFileResults: ImageCapture.OutputFileResults,
            val relativePath: String,
            val displayName: String
        ) : ImageCaptureEvent

        data class ImageCaptureError(
            val exception: Exception
        ) : ImageCaptureEvent
=======
    /**
     * Represents the events required for screen flash.
     */
    data class ScreenFlashEvent(val type: Type, val onComplete: () -> Unit) {
        enum class Type {
            APPLY_UI,
            CLEAR_UI
        }
>>>>>>> 7109bdea
    }
}<|MERGE_RESOLUTION|>--- conflicted
+++ resolved
@@ -25,11 +25,8 @@
 import com.google.jetpackcamera.settings.model.CameraAppSettings
 import com.google.jetpackcamera.settings.model.CaptureMode as SettingsCaptureMode
 import com.google.jetpackcamera.settings.model.FlashMode as SettingsFlashMode
-<<<<<<< HEAD
 import java.lang.Exception
-=======
 import kotlinx.coroutines.flow.SharedFlow
->>>>>>> 7109bdea
 
 /**
  * Data layer for camera.
@@ -126,7 +123,6 @@
         AUTO
     }
 
-<<<<<<< HEAD
     sealed interface ImageCaptureEvent {
         data class ImageSaved(
             val outputFileResults: ImageCapture.OutputFileResults,
@@ -137,7 +133,7 @@
         data class ImageCaptureError(
             val exception: Exception
         ) : ImageCaptureEvent
-=======
+    }
     /**
      * Represents the events required for screen flash.
      */
@@ -146,6 +142,5 @@
             APPLY_UI,
             CLEAR_UI
         }
->>>>>>> 7109bdea
     }
 }