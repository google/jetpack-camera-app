--- conflicted
+++ resolved
@@ -92,11 +92,9 @@
 
     suspend fun setDynamicRange(dynamicRange: DynamicRange)
 
-<<<<<<< HEAD
+    suspend fun setImageFormat(imageFormat: ImageOutputFormat)
+
     suspend fun setAudioMuted(isAudioMuted: Boolean)
-=======
-    suspend fun setImageFormat(imageFormat: ImageOutputFormat)
->>>>>>> 4e4d8158
 
     /**
      * Represents the events required for screen flash.
