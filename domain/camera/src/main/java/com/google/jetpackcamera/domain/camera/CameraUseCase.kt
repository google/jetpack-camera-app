/*
 * Copyright (C) 2023 The Android Open Source Project
 *
 * Licensed under the Apache License, Version 2.0 (the "License");
 * you may not use this file except in compliance with the License.
 * You may obtain a copy of the License at
 *
 *      http://www.apache.org/licenses/LICENSE-2.0
 *
 * Unless required by applicable law or agreed to in writing, software
 * distributed under the License is distributed on an "AS IS" BASIS,
 * WITHOUT WARRANTIES OR CONDITIONS OF ANY KIND, either express or implied.
 * See the License for the specific language governing permissions and
 * limitations under the License.
 */
package com.google.jetpackcamera.domain.camera

import android.content.ContentResolver
import android.net.Uri
import android.util.Rational
import android.view.Display
import androidx.camera.core.ImageCapture
import androidx.camera.core.Preview
import com.google.jetpackcamera.settings.model.AspectRatio as SettingsAspectRatio
import com.google.jetpackcamera.settings.model.CameraAppSettings
import com.google.jetpackcamera.settings.model.CaptureMode as SettingsCaptureMode
import com.google.jetpackcamera.settings.model.FlashMode as SettingsFlashMode
<<<<<<< HEAD
import java.lang.Exception
=======
import kotlinx.coroutines.flow.SharedFlow
>>>>>>> 7109bdea

/**
 * Data layer for camera.
 */
interface CameraUseCase {
    /**
     * Initializes the camera.
     *
     * @return list of available lenses.
     */
    suspend fun initialize(currentCameraSettings: CameraAppSettings): List<Int>

    /**
     * Starts the camera with lensFacing with the provided [Preview.SurfaceProvider].
     *
     * The camera will run until the calling coroutine is cancelled.
     */
    suspend fun runCamera(
        surfaceProvider: Preview.SurfaceProvider,
        currentCameraSettings: CameraAppSettings
    )

    suspend fun takePicture(
        contentResolver: ContentResolver,
        imageCaptureUri: Uri?,
        onImageCapture: (ImageCaptureEvent) -> Unit
    )

    suspend fun startVideoRecording()

    fun stopVideoRecording()

    fun setZoomScale(scale: Float): Float

    fun getScreenFlashEvents(): SharedFlow<ScreenFlashEvent>

    fun setFlashMode(flashMode: SettingsFlashMode, isFrontFacing: Boolean)

    fun isScreenFlashEnabled(): Boolean

    suspend fun setAspectRatio(aspectRatio: SettingsAspectRatio, isFrontFacing: Boolean)

    suspend fun flipCamera(isFrontFacing: Boolean, flashMode: SettingsFlashMode)

    fun tapToFocus(display: Display, surfaceWidth: Int, surfaceHeight: Int, x: Float, y: Float)

    suspend fun setCaptureMode(captureMode: SettingsCaptureMode)

    companion object {
        const val INVALID_ZOOM_SCALE = -1f
    }

    /**
     * Data class holding information used for configuring [CameraUseCase].
     */
    data class Config(
        val lensFacing: LensFacing = LensFacing.FRONT,
        val captureMode: CaptureMode = CaptureMode.SINGLE_STREAM,
        val aspectRatio: AspectRatio = AspectRatio.ASPECT_RATIO_4_3,
        val flashMode: FlashMode = FlashMode.OFF
    )

    /**
     * Represents the lens used by [CameraUseCase].
     */
    enum class LensFacing {
        FRONT,
        BACK
    }

    /**
     * Represents the capture mode used by [CameraUseCase].
     */
    enum class CaptureMode {
        MULTI_STREAM,
        SINGLE_STREAM
    }

    /**
     * Represents the aspect ratio used by [CameraUseCase].
     */
    enum class AspectRatio(val rational: Rational) {
        ASPECT_RATIO_4_3(Rational(4, 3)),
        ASPECT_RATIO_16_9(Rational(16, 9)),
        ASPECT_RATIO_1_1(Rational(1, 1))
    }

    /**
     * Represents the flash mode used by [CameraUseCase].
     */
    enum class FlashMode {
        OFF,
        ON,
        AUTO
    }

<<<<<<< HEAD
    sealed interface ImageCaptureEvent {
        data class ImageSaved(
            val outputFileResults: ImageCapture.OutputFileResults,
            val relativePath: String,
            val displayName: String
        ) : ImageCaptureEvent

        data class ImageCaptureError(
            val exception: Exception
        ) : ImageCaptureEvent
=======
    /**
     * Represents the events required for screen flash.
     */
    data class ScreenFlashEvent(val type: Type, val onComplete: () -> Unit) {
        enum class Type {
            APPLY_UI,
            CLEAR_UI
        }
>>>>>>> 7109bdea
    }
}<|MERGE_RESOLUTION|>--- conflicted
+++ resolved
@@ -19,17 +19,12 @@
 import android.net.Uri
 import android.util.Rational
 import android.view.Display
-import androidx.camera.core.ImageCapture
 import androidx.camera.core.Preview
 import com.google.jetpackcamera.settings.model.AspectRatio as SettingsAspectRatio
 import com.google.jetpackcamera.settings.model.CameraAppSettings
 import com.google.jetpackcamera.settings.model.CaptureMode as SettingsCaptureMode
 import com.google.jetpackcamera.settings.model.FlashMode as SettingsFlashMode
-<<<<<<< HEAD
-import java.lang.Exception
-=======
 import kotlinx.coroutines.flow.SharedFlow
->>>>>>> 7109bdea
 
 /**
  * Data layer for camera.
@@ -52,11 +47,9 @@
         currentCameraSettings: CameraAppSettings
     )
 
-    suspend fun takePicture(
-        contentResolver: ContentResolver,
-        imageCaptureUri: Uri?,
-        onImageCapture: (ImageCaptureEvent) -> Unit
-    )
+    suspend fun takePicture()
+
+    suspend fun takePicture(contentResolver: ContentResolver, imageCaptureUri: Uri?)
 
     suspend fun startVideoRecording()
 
@@ -126,18 +119,6 @@
         AUTO
     }
 
-<<<<<<< HEAD
-    sealed interface ImageCaptureEvent {
-        data class ImageSaved(
-            val outputFileResults: ImageCapture.OutputFileResults,
-            val relativePath: String,
-            val displayName: String
-        ) : ImageCaptureEvent
-
-        data class ImageCaptureError(
-            val exception: Exception
-        ) : ImageCaptureEvent
-=======
     /**
      * Represents the events required for screen flash.
      */
@@ -146,6 +127,5 @@
             APPLY_UI,
             CLEAR_UI
         }
->>>>>>> 7109bdea
     }
 }