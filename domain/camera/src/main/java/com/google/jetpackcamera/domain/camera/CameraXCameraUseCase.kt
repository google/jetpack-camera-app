--- conflicted
+++ resolved
@@ -748,14 +748,12 @@
         }
     }
 
-<<<<<<< HEAD
     override fun setDisplayRotation(deviceRotation: DeviceRotation) {
         currentSettings.update { old ->
             old?.copy(deviceRotation = deviceRotation)
         }
     }
 
-=======
     override suspend fun setImageFormat(imageFormat: ImageOutputFormat) {
         currentSettings.update { old ->
             old?.copy(imageFormat = imageFormat)
@@ -781,7 +779,6 @@
         return builder.build()
     }
 
->>>>>>> b3a75411
     private fun createVideoUseCase(
         sessionSettings: PerpetualSessionSettings,
         supportedStabilizationMode: Set<SupportedStabilizationMode>
