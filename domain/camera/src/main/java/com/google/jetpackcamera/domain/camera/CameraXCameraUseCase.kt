--- conflicted
+++ resolved
@@ -48,11 +48,8 @@
 import com.google.jetpackcamera.settings.model.CameraAppSettings
 import com.google.jetpackcamera.settings.model.CaptureMode
 import com.google.jetpackcamera.settings.model.FlashMode
-<<<<<<< HEAD
 import com.google.jetpackcamera.settings.model.Stabilization
-=======
 import dagger.hilt.android.scopes.ViewModelScoped
->>>>>>> 7109bdea
 import java.util.Date
 import javax.inject.Inject
 import kotlinx.coroutines.CompletableDeferred
@@ -108,14 +105,9 @@
     override suspend fun initialize(currentCameraSettings: CameraAppSettings): List<Int> {
         this.aspectRatio = currentCameraSettings.aspectRatio
         this.captureMode = currentCameraSettings.captureMode
-<<<<<<< HEAD
         this.shouldStabilizePreview = currentCameraSettings.previewStabilization
         this.shouldStabilizeVideo = currentCameraSettings.videoCaptureStabilization
-        setFlashMode(currentCameraSettings.flashMode)
-=======
         setFlashMode(currentCameraSettings.flashMode, currentCameraSettings.isFrontCameraFacing)
-
->>>>>>> 7109bdea
         cameraProvider = ProcessCameraProvider.getInstance(application).await()
         videoCaptureUseCase = createVideoUseCase()
         updateUseCaseGroup()
