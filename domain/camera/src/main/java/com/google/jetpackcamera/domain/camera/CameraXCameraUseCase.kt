--- conflicted
+++ resolved
@@ -185,18 +185,14 @@
         constraintsRepository.updateSystemConstraints(systemConstraints)
 
         currentSettings.value =
-<<<<<<< HEAD
-            settingsRepository.defaultCameraAppSettings.first().tryApplyDynamicRangeConstraints()
+            settingsRepository.defaultCameraAppSettings.first()
+                .tryApplyDynamicRangeConstraints()
+                .tryApplyAspectRatioForExternalCapture(externalImageCapture)
 
         imageCaptureUseCase = ImageCapture.Builder()
             .setResolutionSelector(
                 getResolutionSelector(
                     settingsRepository.defaultCameraAppSettings.first().aspectRatio)).build()
-=======
-            settingsRepository.defaultCameraAppSettings.first()
-                .tryApplyDynamicRangeConstraints()
-                .tryApplyAspectRatioForExternalCapture(externalImageCapture)
->>>>>>> 61ec9c4e
     }
 
     /**
