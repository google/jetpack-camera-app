/*
 * Copyright (C) 2023 The Android Open Source Project
 *
 * Licensed under the Apache License, Version 2.0 (the "License");
 * you may not use this file except in compliance with the License.
 * You may obtain a copy of the License at
 *
 *      http://www.apache.org/licenses/LICENSE-2.0
 *
 * Unless required by applicable law or agreed to in writing, software
 * distributed under the License is distributed on an "AS IS" BASIS,
 * WITHOUT WARRANTIES OR CONDITIONS OF ANY KIND, either express or implied.
 * See the License for the specific language governing permissions and
 * limitations under the License.
 */
package com.google.jetpackcamera.domain.camera

import android.app.Application
import android.content.ContentResolver
import android.content.ContentValues
import android.net.Uri
import android.os.Environment
import android.provider.MediaStore
import android.util.Log
import android.util.Range
import android.view.Display
import androidx.camera.core.CameraEffect
import androidx.camera.core.CameraInfo
import androidx.camera.core.CameraSelector
import androidx.camera.core.ImageCapture
import androidx.camera.core.ImageCapture.OutputFileOptions
import androidx.camera.core.ImageCapture.ScreenFlash
import androidx.camera.core.ImageCaptureException
import androidx.camera.core.ImageProxy
import androidx.camera.core.Preview
import androidx.camera.core.SurfaceRequest
import androidx.camera.core.UseCaseGroup
import androidx.camera.core.ViewPort
import androidx.camera.lifecycle.ProcessCameraProvider
import androidx.camera.video.MediaStoreOutputOptions
import androidx.camera.video.Recorder
import androidx.camera.video.Recording
import androidx.camera.video.VideoCapture
import androidx.camera.video.VideoRecordEvent
import androidx.camera.video.VideoRecordEvent.Finalize.ERROR_NONE
import androidx.concurrent.futures.await
import androidx.core.content.ContextCompat
import com.google.jetpackcamera.domain.camera.CameraUseCase.ScreenFlashEvent.Type
import com.google.jetpackcamera.domain.camera.effects.SingleSurfaceForcingEffect
import com.google.jetpackcamera.settings.SettingsRepository
import com.google.jetpackcamera.settings.model.AspectRatio
import com.google.jetpackcamera.settings.model.CameraAppSettings
import com.google.jetpackcamera.settings.model.CaptureMode
import com.google.jetpackcamera.settings.model.FlashMode
import com.google.jetpackcamera.settings.model.LensFacing
import com.google.jetpackcamera.settings.model.Stabilization
import com.google.jetpackcamera.settings.model.SupportedStabilizationMode
import dagger.hilt.android.scopes.ViewModelScoped
import java.io.FileNotFoundException
import java.text.SimpleDateFormat
import java.util.Calendar
import java.util.Date
import java.util.Locale
import javax.inject.Inject
import kotlinx.coroutines.CompletableDeferred
import kotlinx.coroutines.CoroutineDispatcher
import kotlinx.coroutines.CoroutineScope
import kotlinx.coroutines.asExecutor
import kotlinx.coroutines.coroutineScope
import kotlinx.coroutines.currentCoroutineContext
import kotlinx.coroutines.flow.MutableSharedFlow
import kotlinx.coroutines.flow.MutableStateFlow
import kotlinx.coroutines.flow.StateFlow
import kotlinx.coroutines.flow.asSharedFlow
import kotlinx.coroutines.flow.asStateFlow
import kotlinx.coroutines.flow.collectLatest
import kotlinx.coroutines.flow.distinctUntilChanged
import kotlinx.coroutines.flow.filterNotNull
import kotlinx.coroutines.flow.first
import kotlinx.coroutines.flow.map
import kotlinx.coroutines.flow.update
import kotlinx.coroutines.launch
import java.util.concurrent.Executor
import kotlin.coroutines.ContinuationInterceptor

private const val TAG = "CameraXCameraUseCase"
const val TARGET_FPS_AUTO = 0
const val TARGET_FPS_15 = 15
const val TARGET_FPS_30 = 30
const val TARGET_FPS_60 = 60

/**
 * CameraX based implementation for [CameraUseCase]
 */
@ViewModelScoped
class CameraXCameraUseCase
@Inject
constructor(
    private val application: Application,
    private val coroutineScope: CoroutineScope,
    private val defaultDispatcher: CoroutineDispatcher,
    private val settingsRepository: SettingsRepository
) : CameraUseCase {
    private val fixedFrameRates = setOf(15, 30, 60)
    private lateinit var cameraProvider: ProcessCameraProvider

    private val imageCaptureUseCase = ImageCapture.Builder().build()

    private val recorder = Recorder.Builder().setExecutor(defaultDispatcher.asExecutor()).build()
    private lateinit var videoCaptureUseCase: VideoCapture<Recorder>
    private var recording: Recording? = null
    private lateinit var captureMode: CaptureMode

    private val screenFlashEvents: MutableSharedFlow<CameraUseCase.ScreenFlashEvent> =
        MutableSharedFlow()

    private val currentSettings = MutableStateFlow<CameraAppSettings?>(null)

    override suspend fun initialize() {
        cameraProvider = ProcessCameraProvider.getInstance(application).await()

        // updates values for available camera lens
        val availableCameraLens =
            listOf(
                LensFacing.FRONT,
                LensFacing.BACK
            ).filter { lensFacing ->
                cameraProvider.hasCamera(lensFacing.toCameraSelector())
            }

        settingsRepository.updateAvailableCameraLens(
            availableCameraLens.contains(LensFacing.FRONT),
            availableCameraLens.contains(LensFacing.BACK)
        )

        currentSettings.value = settingsRepository.cameraAppSettings.first()
    }

    /**
     * Returns the union of supported fixed frame rates fom a device's cameras
     */
    private fun getDeviceSupportedFrameRates(): Set<Int> {
        val supportedFixedFrameRates = mutableSetOf<Int>()
        cameraProvider.availableCameraInfos.forEach { cameraInfo ->
            cameraInfo.supportedFrameRateRanges.forEach { e ->
                if (e.upper == e.lower && fixedFrameRates.contains(e.upper)) {
                    supportedFixedFrameRates.add(e.upper)
                }
            }
        }
        return supportedFixedFrameRates
    }

    /**
     * Returns the union of supported stabilization modes for a device's cameras
     */
    private fun getDeviceSupportedStabilizations(): Set<SupportedStabilizationMode> {
        val deviceSupportedStabilizationModes = mutableSetOf<SupportedStabilizationMode>()

        cameraProvider.availableCameraInfos.forEach { cameraInfo ->
            if (isPreviewStabilizationSupported(cameraInfo)) {
                deviceSupportedStabilizationModes.add(SupportedStabilizationMode.ON)
            }
            if (isVideoStabilizationSupported(cameraInfo)) {
                deviceSupportedStabilizationModes.add(SupportedStabilizationMode.HIGH_QUALITY)
            }
        }
        return deviceSupportedStabilizationModes
    }

    /**
     * Camera settings that persist as long as a camera is running.
     *
     * Any change in these settings will require calling [ProcessCameraProvider.runWith] with
     * updates [CameraSelector] and/or [UseCaseGroup]
     */
    private data class PerpetualSessionSettings(
        val cameraSelector: CameraSelector,
        val aspectRatio: AspectRatio,
        val captureMode: CaptureMode,
        val targetFrameRate: Int,
        val stabilizePreviewMode: Stabilization,
        val stabilizeVideoMode: Stabilization
    )

    /**
     * Camera settings that can change while the camera is running.
     *
     * Any changes in these settings can be applied either directly to use cases via their
     * setter methods or to [androidx.camera.core.CameraControl].
     * The use cases typically will not need to be re-bound.
     */
    private data class TransientSessionSettings(
        val flashMode: FlashMode,
        val zoomScale: Float
    )

    override suspend fun runCamera() = coroutineScope {
        Log.d(TAG, "runCamera")

        val transientSettings = MutableStateFlow<TransientSessionSettings?>(null)
        currentSettings
            .filterNotNull()
            .map { currentCameraSettings ->
                transientSettings.value = TransientSessionSettings(
                    flashMode = currentCameraSettings.flashMode,
                    zoomScale = currentCameraSettings.zoomScale
                )

                val cameraSelector = when (currentCameraSettings.cameraLensFacing) {
                    LensFacing.FRONT -> CameraSelector.DEFAULT_FRONT_CAMERA
                    LensFacing.BACK -> CameraSelector.DEFAULT_BACK_CAMERA
                }

                PerpetualSessionSettings(
                    cameraSelector = cameraSelector,
                    aspectRatio = currentCameraSettings.aspectRatio,
                    captureMode = currentCameraSettings.captureMode,
                    targetFrameRate = currentCameraSettings.targetFrameRate,
                    stabilizePreviewMode = currentCameraSettings.previewStabilization,
                    stabilizeVideoMode = currentCameraSettings.videoCaptureStabilization
                )
            }.distinctUntilChanged()
            .collectLatest { sessionSettings ->
                Log.d(TAG, "Starting new camera session")
                val cameraInfo = sessionSettings.cameraSelector.filter(
                    cameraProvider.availableCameraInfos
                ).first()

                // get device-supported fixed frame rates
                settingsRepository.updateSupportedFixedFrameRate(
                    getDeviceSupportedFrameRates(),
                    sessionSettings.targetFrameRate
                )

                // get device-supported stabilization modes
                val supportedStabilizationModes = getDeviceSupportedStabilizations()

                settingsRepository.updatePreviewStabilizationSupported(
                    supportedStabilizationModes.contains(SupportedStabilizationMode.ON)
                )
                settingsRepository.updateVideoStabilizationSupported(
                    supportedStabilizationModes.contains(SupportedStabilizationMode.HIGH_QUALITY)
                )

                settingsRepository.cameraAppSettings.first().supportedStabilizationModes

                val initialTransientSettings = transientSettings
                    .filterNotNull()
                    .first()

                val useCaseGroup = createUseCaseGroup(
                    sessionSettings,
                    initialTransientSettings,
                    supportedStabilizationModes.toList(),
                    effect = when (sessionSettings.captureMode) {
                        CaptureMode.SINGLE_STREAM -> SingleSurfaceForcingEffect(coroutineScope)
                        CaptureMode.MULTI_STREAM -> null
                    }
                )

                var prevTransientSettings = initialTransientSettings
                cameraProvider.runWith(sessionSettings.cameraSelector, useCaseGroup) { camera ->
                    Log.d(TAG, "Camera session started")
                    transientSettings.filterNotNull().collectLatest { newTransientSettings ->
                        // Apply camera control settings
                        if (prevTransientSettings.zoomScale != newTransientSettings.zoomScale) {
                            cameraInfo.zoomState.value?.let { zoomState ->
                                val finalScale =
                                    (zoomState.zoomRatio * newTransientSettings.zoomScale).coerceIn(
                                        zoomState.minZoomRatio,
                                        zoomState.maxZoomRatio
                                    )
                                camera.cameraControl.setZoomRatio(finalScale)
                                _zoomScale.value = finalScale
                            }
                        }

                        if (prevTransientSettings.flashMode != newTransientSettings.flashMode) {
                            setFlashModeInternal(
                                flashMode = newTransientSettings.flashMode,
                                isFrontFacing = sessionSettings.cameraSelector
                                    == CameraSelector.DEFAULT_FRONT_CAMERA
                            )
                        }

                        prevTransientSettings = newTransientSettings
                    }
                }
            }
    }

    override suspend fun takePicture() {
        val imageDeferred = CompletableDeferred<ImageProxy>()

        imageCaptureUseCase.takePicture(
            defaultDispatcher.asExecutor(),
            object : ImageCapture.OnImageCapturedCallback() {
                override fun onCaptureSuccess(imageProxy: ImageProxy) {
                    Log.d(TAG, "onCaptureSuccess")
                    imageDeferred.complete(imageProxy)
                    imageProxy.close()
                }

                override fun onError(exception: ImageCaptureException) {
                    super.onError(exception)
                    Log.d(TAG, "takePicture onError: $exception")
                    imageDeferred.completeExceptionally(exception)
                }
            }
        )
        imageDeferred.await()
    }

    // TODO(b/319733374): Return bitmap for external mediastore capture without URI
    override suspend fun takePicture(
        contentResolver: ContentResolver,
        imageCaptureUri: Uri?,
        ignoreUri: Boolean
    ): ImageCapture.OutputFileResults {
        val imageDeferred = CompletableDeferred<ImageCapture.OutputFileResults>()
        val eligibleContentValues = getEligibleContentValues()
        val outputFileOptions: OutputFileOptions
        if (ignoreUri) {
            val formatter = SimpleDateFormat(
                "yyyy-MM-dd-HH-mm-ss-SSS",
                Locale.US
            )
            val filename = "JCA-${formatter.format(Calendar.getInstance().time)}.jpg"
            val contentValues = ContentValues()
            contentValues.put(MediaStore.MediaColumns.DISPLAY_NAME, filename)
            contentValues.put(MediaStore.MediaColumns.MIME_TYPE, "image/jpeg")
            outputFileOptions = OutputFileOptions.Builder(
                contentResolver,
                MediaStore.Images.Media.EXTERNAL_CONTENT_URI,
                contentValues
            ).build()
        } else if (imageCaptureUri == null) {
            val e = RuntimeException("Null Uri is provided.")
            Log.d(TAG, "takePicture onError: $e")
            throw e
        } else {
            try {
                val outputStream = contentResolver.openOutputStream(imageCaptureUri)
                if (outputStream != null) {
                    outputFileOptions =
                        OutputFileOptions.Builder(
                            contentResolver.openOutputStream(imageCaptureUri)!!
                        ).build()
                } else {
                    val e = RuntimeException("Provider recently crashed.")
                    Log.d(TAG, "takePicture onError: $e")
                    throw e
                }
            } catch (e: FileNotFoundException) {
                Log.d(TAG, "takePicture onError: $e")
                throw e
            }
        }
        imageCaptureUseCase.takePicture(
            outputFileOptions,
            defaultDispatcher.asExecutor(),
            object : ImageCapture.OnImageSavedCallback {
                override fun onImageSaved(outputFileResults: ImageCapture.OutputFileResults) {
                    val relativePath =
                        eligibleContentValues.getAsString(MediaStore.Images.Media.RELATIVE_PATH)
                    val displayName = eligibleContentValues.getAsString(
                        MediaStore.Images.Media.DISPLAY_NAME
                    )
                    Log.d(TAG, "Saved image to $relativePath/$displayName")
                    imageDeferred.complete(outputFileResults)
                }

                override fun onError(exception: ImageCaptureException) {
                    Log.d(TAG, "takePicture onError: $exception")
                    imageDeferred.completeExceptionally(exception)
                }
            }
        )
        imageDeferred.await()
        return imageDeferred.await()
    }

    private fun getEligibleContentValues(): ContentValues {
        val eligibleContentValues = ContentValues()
        eligibleContentValues.put(
            MediaStore.Images.Media.DISPLAY_NAME,
            Calendar.getInstance().time.toString()
        )
        eligibleContentValues.put(MediaStore.Images.Media.MIME_TYPE, "image/jpeg")
        eligibleContentValues.put(
            MediaStore.Images.Media.RELATIVE_PATH,
            Environment.DIRECTORY_PICTURES
        )
        return eligibleContentValues
    }

    override suspend fun startVideoRecording(
<<<<<<< HEAD
        onVideoRecord: (CameraUseCase.VideoRecordEvent) -> Unit
=======
        onVideoRecord: (CameraUseCase.OnVideoRecordEvent) -> Unit
>>>>>>> 33a7f106
    ) {
        Log.d(TAG, "recordVideo")
        val captureTypeString =
            when (captureMode) {
                CaptureMode.MULTI_STREAM -> "MultiStream"
                CaptureMode.SINGLE_STREAM -> "SingleStream"
            }
        val name = "JCA-recording-${Date()}-$captureTypeString.mp4"
        val contentValues =
            ContentValues().apply {
                put(MediaStore.Video.Media.DISPLAY_NAME, name)
            }
        val mediaStoreOutput =
            MediaStoreOutputOptions.Builder(
                application.contentResolver,
                MediaStore.Video.Media.EXTERNAL_CONTENT_URI
            )
                .setContentValues(contentValues)
                .build()

        val callbackExecutor: Executor =
            (currentCoroutineContext()[ContinuationInterceptor] as?
                    CoroutineDispatcher)?.asExecutor() ?: ContextCompat.getMainExecutor(application)
        recording =
            videoCaptureUseCase.output
                .prepareRecording(application, mediaStoreOutput)
                .start(callbackExecutor) { onVideoRecordEvent ->
                    run {
<<<<<<< HEAD
                        Log.d(TAG, videoRecordEvent.toString())
                        when (videoRecordEvent) {
                            is VideoRecordEvent.Finalize -> {
                                when (videoRecordEvent.error) {
                                    ERROR_NONE ->
                                        onVideoRecord(CameraUseCase.VideoRecordEvent.VideoRecorded)
                                    else ->
                                        onVideoRecord(
                                            CameraUseCase.VideoRecordEvent.VideoRecordError
=======
                        Log.d(TAG, onVideoRecordEvent.toString())
                        when (onVideoRecordEvent) {
                            is VideoRecordEvent.Finalize -> {
                                when (onVideoRecordEvent.error) {
                                    ERROR_NONE ->
                                        onVideoRecord(
                                            CameraUseCase.OnVideoRecordEvent.OnVideoRecorded
                                        )
                                    else ->
                                        onVideoRecord(
                                            CameraUseCase.OnVideoRecordEvent.OnVideoRecordError
>>>>>>> 33a7f106
                                        )
                                }
                            }
                        }
                    }
                }
    }

    override fun stopVideoRecording() {
        Log.d(TAG, "stopRecording")
        recording?.stop()
    }

    override fun setZoomScale(scale: Float) {
        currentSettings.update { old ->
            old?.copy(zoomScale = scale)
        }
    }

    // Could be improved by setting initial value only when camera is initialized
    private val _zoomScale = MutableStateFlow(1f)
    override fun getZoomScale(): StateFlow<Float> = _zoomScale.asStateFlow()

    private val _surfaceRequest = MutableStateFlow<SurfaceRequest?>(null)
    override fun getSurfaceRequest(): StateFlow<SurfaceRequest?> = _surfaceRequest.asStateFlow()

    // Sets the camera to the designated lensFacing direction
    override suspend fun setLensFacing(lensFacing: LensFacing) {
        currentSettings.update { old ->
            old?.copy(cameraLensFacing = lensFacing)
        }
    }

    override fun tapToFocus(
        display: Display,
        surfaceWidth: Int,
        surfaceHeight: Int,
        x: Float,
        y: Float
    ) {
        // TODO(tm):Convert API to use SurfaceOrientedMeteringPointFactory and
        // use a Channel to get result of FocusMeteringAction
    }

    override fun getScreenFlashEvents() = screenFlashEvents.asSharedFlow()
    override fun getCurrentSettings() = currentSettings.asStateFlow()

    override fun setFlashMode(flashMode: FlashMode) {
        currentSettings.update { old ->
            old?.copy(flashMode = flashMode)
        }
    }

    private fun setFlashModeInternal(flashMode: FlashMode, isFrontFacing: Boolean) {
        val isScreenFlashRequired =
            isFrontFacing && (flashMode == FlashMode.ON || flashMode == FlashMode.AUTO)

        if (isScreenFlashRequired) {
            imageCaptureUseCase.screenFlash = object : ScreenFlash {
                override fun apply(
                    expirationTimeMillis: Long,
                    listener: ImageCapture.ScreenFlashListener
                ) {
                    Log.d(TAG, "ImageCapture.ScreenFlash: apply")
                    coroutineScope.launch {
                        screenFlashEvents.emit(
                            CameraUseCase.ScreenFlashEvent(Type.APPLY_UI) {
                                listener.onCompleted()
                            }
                        )
                    }
                }

                override fun clear() {
                    Log.d(TAG, "ImageCapture.ScreenFlash: clear")
                    coroutineScope.launch {
                        screenFlashEvents.emit(
                            CameraUseCase.ScreenFlashEvent(Type.CLEAR_UI) {}
                        )
                    }
                }
            }
        }

        imageCaptureUseCase.flashMode = when (flashMode) {
            FlashMode.OFF -> ImageCapture.FLASH_MODE_OFF // 2

            FlashMode.ON -> if (isScreenFlashRequired) {
                ImageCapture.FLASH_MODE_SCREEN // 3
            } else {
                ImageCapture.FLASH_MODE_ON // 1
            }

            FlashMode.AUTO -> if (isScreenFlashRequired) {
                ImageCapture.FLASH_MODE_SCREEN // 3
            } else {
                ImageCapture.FLASH_MODE_AUTO // 0
            }
        }
        Log.d(TAG, "Set flash mode to: ${imageCaptureUseCase.flashMode}")
    }

    override fun isScreenFlashEnabled() =
        imageCaptureUseCase.flashMode == ImageCapture.FLASH_MODE_SCREEN &&
            imageCaptureUseCase.screenFlash != null

    override suspend fun setAspectRatio(aspectRatio: AspectRatio) {
        currentSettings.update { old ->
            old?.copy(aspectRatio = aspectRatio)
        }
    }

    override suspend fun setCaptureMode(captureMode: CaptureMode) {
        currentSettings.update { old ->
            old?.copy(captureMode = captureMode)
        }
    }

    private fun createUseCaseGroup(
        sessionSettings: PerpetualSessionSettings,
        initialTransientSettings: TransientSessionSettings,
        supportedStabilizationModes: List<SupportedStabilizationMode>,
        effect: CameraEffect? = null
    ): UseCaseGroup {
        val previewUseCase = createPreviewUseCase(sessionSettings, supportedStabilizationModes)
        videoCaptureUseCase = createVideoUseCase(sessionSettings, supportedStabilizationModes)

        setFlashModeInternal(
            flashMode = initialTransientSettings.flashMode,
            isFrontFacing = sessionSettings.cameraSelector == CameraSelector.DEFAULT_FRONT_CAMERA
        )

        return UseCaseGroup.Builder().apply {
            setViewPort(
                ViewPort.Builder(
                    sessionSettings.aspectRatio.ratio,
                    previewUseCase.targetRotation
                ).build()
            )
            addUseCase(previewUseCase)
            addUseCase(imageCaptureUseCase)
            addUseCase(videoCaptureUseCase)

            effect?.let { addEffect(it) }

            captureMode = sessionSettings.captureMode
        }.build()
    }

    private fun createVideoUseCase(
        sessionSettings: PerpetualSessionSettings,
        supportedStabilizationMode: List<SupportedStabilizationMode>
    ): VideoCapture<Recorder> {
        val videoCaptureBuilder = VideoCapture.Builder(recorder)

        // set video stabilization

        if (shouldVideoBeStabilized(sessionSettings, supportedStabilizationMode)
        ) {
            videoCaptureBuilder.setVideoStabilizationEnabled(true)
        }
        // set target fps
        if (sessionSettings.targetFrameRate != TARGET_FPS_AUTO) {
            videoCaptureBuilder.setTargetFrameRate(
                Range(sessionSettings.targetFrameRate, sessionSettings.targetFrameRate)
            )
        }
        return videoCaptureBuilder.build()
    }

    private fun shouldVideoBeStabilized(
        sessionSettings: PerpetualSessionSettings,
        supportedStabilizationModes: List<SupportedStabilizationMode>
    ): Boolean {
        // video is on and target fps is not 60
        return (sessionSettings.targetFrameRate != TARGET_FPS_60) &&
            (supportedStabilizationModes.contains(SupportedStabilizationMode.HIGH_QUALITY)) &&
            // high quality (video only) selected
            (
                sessionSettings.stabilizeVideoMode == Stabilization.ON &&
                    sessionSettings.stabilizePreviewMode == Stabilization.UNDEFINED
                )
    }

    private fun createPreviewUseCase(
        sessionSettings: PerpetualSessionSettings,
        supportedStabilizationModes: List<SupportedStabilizationMode>
    ): Preview {
        val previewUseCaseBuilder = Preview.Builder()
        // set preview stabilization
        if (shouldPreviewBeStabilized(sessionSettings, supportedStabilizationModes)) {
            previewUseCaseBuilder.setPreviewStabilizationEnabled(true)
        }

        return previewUseCaseBuilder.build().apply {
            setSurfaceProvider { surfaceRequest ->
                _surfaceRequest.value = surfaceRequest
            }
        }
    }

    private fun shouldPreviewBeStabilized(
        sessionSettings: PerpetualSessionSettings,
        supportedStabilizationModes: List<SupportedStabilizationMode>
    ): Boolean {
        // only supported if target fps is 30 or none
        return (
            when (sessionSettings.targetFrameRate) {
                TARGET_FPS_AUTO, TARGET_FPS_30 -> true
                else -> false
            }
            ) &&
            (
                supportedStabilizationModes.contains(SupportedStabilizationMode.ON) &&
                    sessionSettings.stabilizePreviewMode == Stabilization.ON
                )
    }

    private fun LensFacing.toCameraSelector(): CameraSelector = when (this) {
        LensFacing.FRONT -> CameraSelector.DEFAULT_FRONT_CAMERA
        LensFacing.BACK -> CameraSelector.DEFAULT_BACK_CAMERA
    }

    companion object {
        /**
         * Checks if preview stabilization is supported by the device.
         *
         */
        private fun isPreviewStabilizationSupported(cameraInfo: CameraInfo): Boolean {
            return Preview.getPreviewCapabilities(cameraInfo).isStabilizationSupported
        }

        /**
         * Checks if video stabilization is supported by the device.
         *
         */
        private fun isVideoStabilizationSupported(cameraInfo: CameraInfo): Boolean {
            return Recorder.getVideoCapabilities(cameraInfo).isStabilizationSupported
        }
    }
}<|MERGE_RESOLUTION|>--- conflicted
+++ resolved
@@ -396,11 +396,7 @@
     }
 
     override suspend fun startVideoRecording(
-<<<<<<< HEAD
-        onVideoRecord: (CameraUseCase.VideoRecordEvent) -> Unit
-=======
         onVideoRecord: (CameraUseCase.OnVideoRecordEvent) -> Unit
->>>>>>> 33a7f106
     ) {
         Log.d(TAG, "recordVideo")
         val captureTypeString =
@@ -429,17 +425,6 @@
                 .prepareRecording(application, mediaStoreOutput)
                 .start(callbackExecutor) { onVideoRecordEvent ->
                     run {
-<<<<<<< HEAD
-                        Log.d(TAG, videoRecordEvent.toString())
-                        when (videoRecordEvent) {
-                            is VideoRecordEvent.Finalize -> {
-                                when (videoRecordEvent.error) {
-                                    ERROR_NONE ->
-                                        onVideoRecord(CameraUseCase.VideoRecordEvent.VideoRecorded)
-                                    else ->
-                                        onVideoRecord(
-                                            CameraUseCase.VideoRecordEvent.VideoRecordError
-=======
                         Log.d(TAG, onVideoRecordEvent.toString())
                         when (onVideoRecordEvent) {
                             is VideoRecordEvent.Finalize -> {
@@ -451,7 +436,6 @@
                                     else ->
                                         onVideoRecord(
                                             CameraUseCase.OnVideoRecordEvent.OnVideoRecordError
->>>>>>> 33a7f106
                                         )
                                 }
                             }
