/*
 * Copyright (C) 2023 The Android Open Source Project
 *
 * Licensed under the Apache License, Version 2.0 (the "License");
 * you may not use this file except in compliance with the License.
 * You may obtain a copy of the License at
 *
 *      http://www.apache.org/licenses/LICENSE-2.0
 *
 * Unless required by applicable law or agreed to in writing, software
 * distributed under the License is distributed on an "AS IS" BASIS,
 * WITHOUT WARRANTIES OR CONDITIONS OF ANY KIND, either express or implied.
 * See the License for the specific language governing permissions and
 * limitations under the License.
 */
package com.google.jetpackcamera.domain.camera

import android.app.Application
import android.content.ContentResolver
import android.content.ContentValues
import android.net.Uri
import android.os.Environment
import android.provider.MediaStore
import android.util.Log
import android.view.Display
import androidx.camera.core.Camera
import androidx.camera.core.CameraSelector
import androidx.camera.core.CameraSelector.LensFacing
import androidx.camera.core.DisplayOrientedMeteringPointFactory
import androidx.camera.core.FocusMeteringAction
import androidx.camera.core.ImageCapture
<<<<<<< HEAD
import androidx.camera.core.ImageCapture.OutputFileOptions
=======
import androidx.camera.core.ImageCapture.ScreenFlash
import androidx.camera.core.ImageCapture.ScreenFlashUiCompleter
>>>>>>> 7109bdea
import androidx.camera.core.ImageCaptureException
import androidx.camera.core.Preview
import androidx.camera.core.UseCaseGroup
import androidx.camera.core.ViewPort
import androidx.camera.core.ZoomState
import androidx.camera.lifecycle.ProcessCameraProvider
import androidx.camera.video.MediaStoreOutputOptions
import androidx.camera.video.Recorder
import androidx.camera.video.Recording
import androidx.camera.video.VideoCapture
import androidx.concurrent.futures.await
import androidx.core.content.ContextCompat
import com.google.jetpackcamera.domain.camera.CameraUseCase.Companion.INVALID_ZOOM_SCALE
import com.google.jetpackcamera.domain.camera.CameraUseCase.ScreenFlashEvent.Type
import com.google.jetpackcamera.settings.SettingsRepository
import com.google.jetpackcamera.settings.model.AspectRatio
import com.google.jetpackcamera.settings.model.CameraAppSettings
import com.google.jetpackcamera.settings.model.CaptureMode
import com.google.jetpackcamera.settings.model.FlashMode
<<<<<<< HEAD
import java.io.FileNotFoundException
import java.lang.RuntimeException
import java.util.Calendar
=======
import dagger.hilt.android.scopes.ViewModelScoped
>>>>>>> 7109bdea
import java.util.Date
import javax.inject.Inject
import kotlinx.coroutines.CompletableDeferred
import kotlinx.coroutines.CoroutineDispatcher
import kotlinx.coroutines.CoroutineScope
import kotlinx.coroutines.asExecutor
import kotlinx.coroutines.awaitCancellation
import kotlinx.coroutines.coroutineScope
import kotlinx.coroutines.flow.MutableSharedFlow
import kotlinx.coroutines.flow.asSharedFlow
import kotlinx.coroutines.launch

private const val TAG = "CameraXCameraUseCase"
private const val IMAGE_CAPTURE_TRACE = "JCA Image Capture"

/**
 * CameraX based implementation for [CameraUseCase]
 */
@ViewModelScoped
class CameraXCameraUseCase
@Inject
constructor(
    private val application: Application,
    private val coroutineScope: CoroutineScope,
    private val defaultDispatcher: CoroutineDispatcher,
    private val settingsRepository: SettingsRepository
) : CameraUseCase {
    private var camera: Camera? = null
    private lateinit var cameraProvider: ProcessCameraProvider

    // TODO apply flash from settings
    private val imageCaptureUseCase = ImageCapture.Builder().build()

    private val recorder = Recorder.Builder().setExecutor(
        defaultDispatcher.asExecutor()
    ).build()
    private val videoCaptureUseCase = VideoCapture.withOutput(recorder)
    private var recording: Recording? = null

    private lateinit var previewUseCase: Preview
    private lateinit var useCaseGroup: UseCaseGroup

    private lateinit var aspectRatio: AspectRatio
    private lateinit var captureMode: CaptureMode
    private lateinit var surfaceProvider: Preview.SurfaceProvider
    private var isFrontFacing = true

    private val screenFlashEvents: MutableSharedFlow<CameraUseCase.ScreenFlashEvent> =
        MutableSharedFlow()

    override suspend fun initialize(currentCameraSettings: CameraAppSettings): List<Int> {
        this.aspectRatio = currentCameraSettings.aspectRatio
        this.captureMode = currentCameraSettings.captureMode
        setFlashMode(currentCameraSettings.flashMode, currentCameraSettings.isFrontCameraFacing)

        cameraProvider = ProcessCameraProvider.getInstance(application).await()
        updateUseCaseGroup()

        val availableCameraLens =
            listOf(
                CameraSelector.LENS_FACING_BACK,
                CameraSelector.LENS_FACING_FRONT
            ).filter { lensFacing ->
                cameraProvider.hasCamera(cameraLensToSelector(lensFacing))
            }

        // updates values for available camera lens if necessary
        coroutineScope {
            settingsRepository.updateAvailableCameraLens(
                availableCameraLens.contains(CameraSelector.LENS_FACING_FRONT),
                availableCameraLens.contains(CameraSelector.LENS_FACING_BACK)
            )
        }

        return availableCameraLens
    }

    override suspend fun runCamera(
        surfaceProvider: Preview.SurfaceProvider,
        currentCameraSettings: CameraAppSettings
    ) = coroutineScope {
        Log.d(TAG, "startPreview")

        val cameraSelector =
            cameraLensToSelector(getLensFacing(currentCameraSettings.isFrontCameraFacing))

        previewUseCase.setSurfaceProvider(surfaceProvider)
        this@CameraXCameraUseCase.surfaceProvider = surfaceProvider

        cameraProvider.runWith(cameraSelector, useCaseGroup) {
            camera = it
            awaitCancellation()
        }
    }

<<<<<<< HEAD
    override suspend fun takePicture(
        contentResolver: ContentResolver,
        imageCaptureUri: Uri?,
        onImageCapture: (CameraUseCase.ImageCaptureEvent) -> Unit
    ) {
        val imageDeferred = CompletableDeferred<ImageCapture.OutputFileResults>()
        val eligibleContentValues = getEligibleContentValues()
        var outputFileOptions: OutputFileOptions? = null
        if (imageCaptureUri == null) {
            outputFileOptions = OutputFileOptions.Builder(
                contentResolver,
                MediaStore.Images.Media.EXTERNAL_CONTENT_URI,
                eligibleContentValues
            ).build()
        } else {
            try {
                val outputStream = contentResolver.openOutputStream(imageCaptureUri)
                if (outputStream != null) {
                    outputFileOptions =
                        OutputFileOptions.Builder(
                            contentResolver.openOutputStream(imageCaptureUri)!!
                        ).build()
                } else {
                    val e = RuntimeException("Output stream is null.")
                    Log.e(TAG, "Failed to save image.", e)
                    onImageCapture(
                        CameraUseCase.ImageCaptureEvent.ImageCaptureError(e)
                    )
=======
    override suspend fun takePicture() {
        val imageDeferred = CompletableDeferred<ImageProxy>()

        imageCaptureUseCase.takePicture(
            defaultDispatcher.asExecutor(),
            object : ImageCapture.OnImageCapturedCallback() {
                override fun onCaptureSuccess(imageProxy: ImageProxy) {
                    Log.d(TAG, "onCaptureSuccess")
                    imageDeferred.complete(imageProxy)
                    imageProxy.close()
>>>>>>> 7109bdea
                }
            } catch (e: FileNotFoundException) {
                Log.e(TAG, "Failed to save image.", e)
                onImageCapture(CameraUseCase.ImageCaptureEvent.ImageCaptureError(e))
            }
        }

        if (outputFileOptions != null) {
            imageCaptureUseCase.takePicture(
                outputFileOptions,
                defaultDispatcher.asExecutor(),
                object : ImageCapture.OnImageSavedCallback {
                    override fun onImageSaved(outputFileResults: ImageCapture.OutputFileResults) {
                        val relativePath =
                            eligibleContentValues.getAsString(MediaStore.Images.Media.RELATIVE_PATH)
                        val displayName = eligibleContentValues.getAsString(
                            MediaStore.Images.Media.DISPLAY_NAME
                        )
                        Log.d(TAG, "Saved image to $relativePath/$displayName")
                        imageDeferred.complete(outputFileResults)
                        onImageCapture(
                            CameraUseCase.ImageCaptureEvent.ImageSaved(
                                outputFileResults,
                                relativePath,
                                displayName
                            )
                        )
                    }

<<<<<<< HEAD
                    override fun onError(exception: ImageCaptureException) {
                        Log.e(TAG, "Failed to save image.", exception)
                        onImageCapture(CameraUseCase.ImageCaptureEvent.ImageCaptureError(exception))
                    }
=======
                override fun onError(exception: ImageCaptureException) {
                    super.onError(exception)
                    Log.d(TAG, "takePicture onError: $exception")
                    imageDeferred.completeExceptionally(exception)
>>>>>>> 7109bdea
                }
            )
        }
    }

    private fun getEligibleContentValues(): ContentValues {
        val eligibleContentValues = ContentValues()
        eligibleContentValues.put(
            MediaStore.Images.Media.DISPLAY_NAME,
            Calendar.getInstance().time.toString()
        )
        eligibleContentValues.put(MediaStore.Images.Media.MIME_TYPE, "image/jpeg")
        eligibleContentValues.put(
            MediaStore.Images.Media.RELATIVE_PATH,
            Environment.DIRECTORY_PICTURES
        )
<<<<<<< HEAD
        return eligibleContentValues
=======

        imageDeferred.await()
>>>>>>> 7109bdea
    }

    override suspend fun startVideoRecording() {
        Log.d(TAG, "recordVideo")
        val captureTypeString =
            when (captureMode) {
                CaptureMode.MULTI_STREAM -> "MultiStream"
                CaptureMode.SINGLE_STREAM -> "SingleStream"
            }
        val name = "JCA-recording-${Date()}-$captureTypeString.mp4"
        val contentValues =
            ContentValues().apply {
                put(MediaStore.Video.Media.DISPLAY_NAME, name)
            }
        val mediaStoreOutput =
            MediaStoreOutputOptions.Builder(
                application.contentResolver,
                MediaStore.Video.Media.EXTERNAL_CONTENT_URI
            )
                .setContentValues(contentValues)
                .build()
        recording =
            videoCaptureUseCase.output
                .prepareRecording(application, mediaStoreOutput)
                .start(ContextCompat.getMainExecutor(application)) { videoRecordEvent ->
                    run {
                        Log.d(TAG, videoRecordEvent.toString())
                    }
                }
    }

    override fun stopVideoRecording() {
        Log.d(TAG, "stopRecording")
        recording?.stop()
    }

    override fun setZoomScale(scale: Float): Float {
        val zoomState = getZoomState() ?: return INVALID_ZOOM_SCALE
        val finalScale =
            (zoomState.zoomRatio * scale).coerceIn(
                zoomState.minZoomRatio,
                zoomState.maxZoomRatio
            )
        camera?.cameraControl?.setZoomRatio(finalScale)
        return finalScale
    }

    private fun getZoomState(): ZoomState? = camera?.cameraInfo?.zoomState?.value

    // flips the camera to the designated lensFacing direction
    override suspend fun flipCamera(isFrontFacing: Boolean, flashMode: FlashMode) {
        this.isFrontFacing = isFrontFacing
        // screen flash needs to be reset during switching camera
        setFlashMode(flashMode, isFrontFacing)
        updateUseCaseGroup()
        rebindUseCases()
    }

    override fun tapToFocus(
        display: Display,
        surfaceWidth: Int,
        surfaceHeight: Int,
        x: Float,
        y: Float
    ) {
        if (camera != null) {
            val meteringPoint =
                DisplayOrientedMeteringPointFactory(
                    display,
                    camera!!.cameraInfo,
                    surfaceWidth.toFloat(),
                    surfaceHeight.toFloat()
                )
                    .createPoint(x, y)

            val action = FocusMeteringAction.Builder(meteringPoint).build()

            camera!!.cameraControl.startFocusAndMetering(action)
            Log.d(TAG, "Tap to focus on: $meteringPoint")
        }
    }

    override fun getScreenFlashEvents() = screenFlashEvents.asSharedFlow()

    override fun setFlashMode(flashMode: FlashMode, isFrontFacing: Boolean) {
        val isScreenFlashRequired =
            isFrontFacing && (flashMode == FlashMode.ON || flashMode == FlashMode.AUTO)

        if (isScreenFlashRequired) {
            imageCaptureUseCase.screenFlash = object : ScreenFlash {
                override fun apply(screenFlashUiCompleter: ScreenFlashUiCompleter) {
                    Log.d(TAG, "ImageCapture.ScreenFlash: apply")
                    coroutineScope.launch {
                        screenFlashEvents.emit(
                            CameraUseCase.ScreenFlashEvent(Type.APPLY_UI) {
                                screenFlashUiCompleter.complete()
                            }
                        )
                    }
                }

                override fun clear() {
                    Log.d(TAG, "ImageCapture.ScreenFlash: clear")
                    coroutineScope.launch {
                        screenFlashEvents.emit(
                            CameraUseCase.ScreenFlashEvent(Type.CLEAR_UI) {}
                        )
                    }
                }
            }
        }

        imageCaptureUseCase.flashMode = when (flashMode) {
            FlashMode.OFF -> ImageCapture.FLASH_MODE_OFF // 2

            FlashMode.ON -> if (isScreenFlashRequired) {
                ImageCapture.FLASH_MODE_SCREEN // 3
            } else {
                ImageCapture.FLASH_MODE_ON // 1
            }

            FlashMode.AUTO -> if (isScreenFlashRequired) {
                ImageCapture.FLASH_MODE_SCREEN // 3
            } else {
                ImageCapture.FLASH_MODE_AUTO // 0
            }
        }
        Log.d(TAG, "Set flash mode to: ${imageCaptureUseCase.flashMode}")
    }

    override fun isScreenFlashEnabled() =
        imageCaptureUseCase.flashMode == ImageCapture.FLASH_MODE_SCREEN &&
            imageCaptureUseCase.screenFlash != null

    override suspend fun setAspectRatio(aspectRatio: AspectRatio, isFrontFacing: Boolean) {
        this.aspectRatio = aspectRatio
        updateUseCaseGroup()
        rebindUseCases()
    }

    override suspend fun setCaptureMode(newCaptureMode: CaptureMode) {
        captureMode = newCaptureMode
        Log.d(
            TAG,
            "Changing CaptureMode: singleStreamCaptureEnabled:" +
                (captureMode == CaptureMode.SINGLE_STREAM)
        )
        updateUseCaseGroup()
        rebindUseCases()
    }

    private fun updateUseCaseGroup() {
        previewUseCase = createPreviewUseCase()
        if (this::surfaceProvider.isInitialized) {
            previewUseCase.setSurfaceProvider(surfaceProvider)
        }

        val useCaseGroupBuilder =
            UseCaseGroup.Builder()
                .setViewPort(
                    ViewPort.Builder(aspectRatio.ratio, previewUseCase.targetRotation).build()
                )
                .addUseCase(previewUseCase)
                .addUseCase(imageCaptureUseCase)
                .addUseCase(videoCaptureUseCase)

        if (captureMode == CaptureMode.SINGLE_STREAM) {
            useCaseGroupBuilder.addEffect(SingleSurfaceForcingEffect())
        }

        useCaseGroup = useCaseGroupBuilder.build()
    }

    private fun createPreviewUseCase(): Preview {
        val availableCameraInfo = cameraProvider.availableCameraInfos
        val cameraSelector = if (isFrontFacing) {
            CameraSelector.DEFAULT_FRONT_CAMERA
        } else {
            CameraSelector.DEFAULT_BACK_CAMERA
        }
        val isPreviewStabilizationSupported =
            cameraSelector.filter(availableCameraInfo).firstOrNull()?.let {
                Preview.getPreviewCapabilities(it).isStabilizationSupported
            } ?: false

        val previewUseCaseBuilder = Preview.Builder()
        if (isPreviewStabilizationSupported) {
            previewUseCaseBuilder.setPreviewStabilizationEnabled(true)
        }
        return previewUseCaseBuilder.build()
    }

    // converts LensFacing from datastore to @LensFacing Int value
    private fun getLensFacing(isFrontFacing: Boolean): Int = when (isFrontFacing) {
        true -> CameraSelector.LENS_FACING_FRONT
        false -> CameraSelector.LENS_FACING_BACK
    }

    private suspend fun rebindUseCases() {
        val cameraSelector =
            cameraLensToSelector(
                getLensFacing(isFrontFacing)
            )
        cameraProvider.unbindAll()
        cameraProvider.runWith(cameraSelector, useCaseGroup) {
            camera = it
            awaitCancellation()
        }
    }

    private fun cameraLensToSelector(@LensFacing lensFacing: Int): CameraSelector =
        when (lensFacing) {
            CameraSelector.LENS_FACING_FRONT -> CameraSelector.DEFAULT_FRONT_CAMERA
            CameraSelector.LENS_FACING_BACK -> CameraSelector.DEFAULT_BACK_CAMERA
            else -> throw IllegalArgumentException("Invalid lens facing type: $lensFacing")
        }
}<|MERGE_RESOLUTION|>--- conflicted
+++ resolved
@@ -29,12 +29,9 @@
 import androidx.camera.core.DisplayOrientedMeteringPointFactory
 import androidx.camera.core.FocusMeteringAction
 import androidx.camera.core.ImageCapture
-<<<<<<< HEAD
 import androidx.camera.core.ImageCapture.OutputFileOptions
-=======
 import androidx.camera.core.ImageCapture.ScreenFlash
 import androidx.camera.core.ImageCapture.ScreenFlashUiCompleter
->>>>>>> 7109bdea
 import androidx.camera.core.ImageCaptureException
 import androidx.camera.core.Preview
 import androidx.camera.core.UseCaseGroup
@@ -54,13 +51,10 @@
 import com.google.jetpackcamera.settings.model.CameraAppSettings
 import com.google.jetpackcamera.settings.model.CaptureMode
 import com.google.jetpackcamera.settings.model.FlashMode
-<<<<<<< HEAD
 import java.io.FileNotFoundException
 import java.lang.RuntimeException
 import java.util.Calendar
-=======
 import dagger.hilt.android.scopes.ViewModelScoped
->>>>>>> 7109bdea
 import java.util.Date
 import javax.inject.Inject
 import kotlinx.coroutines.CompletableDeferred
@@ -156,7 +150,6 @@
         }
     }
 
-<<<<<<< HEAD
     override suspend fun takePicture(
         contentResolver: ContentResolver,
         imageCaptureUri: Uri?,
@@ -181,25 +174,13 @@
                         ).build()
                 } else {
                     val e = RuntimeException("Output stream is null.")
-                    Log.e(TAG, "Failed to save image.", e)
+                    Log.d(TAG, "takePicture onError: $e")
                     onImageCapture(
                         CameraUseCase.ImageCaptureEvent.ImageCaptureError(e)
                     )
-=======
-    override suspend fun takePicture() {
-        val imageDeferred = CompletableDeferred<ImageProxy>()
-
-        imageCaptureUseCase.takePicture(
-            defaultDispatcher.asExecutor(),
-            object : ImageCapture.OnImageCapturedCallback() {
-                override fun onCaptureSuccess(imageProxy: ImageProxy) {
-                    Log.d(TAG, "onCaptureSuccess")
-                    imageDeferred.complete(imageProxy)
-                    imageProxy.close()
->>>>>>> 7109bdea
                 }
             } catch (e: FileNotFoundException) {
-                Log.e(TAG, "Failed to save image.", e)
+                Log.d(TAG, "takePicture onError: $e")
                 onImageCapture(CameraUseCase.ImageCaptureEvent.ImageCaptureError(e))
             }
         }
@@ -226,19 +207,13 @@
                         )
                     }
 
-<<<<<<< HEAD
                     override fun onError(exception: ImageCaptureException) {
-                        Log.e(TAG, "Failed to save image.", exception)
+                        Log.d(TAG, "takePicture onError: $exception")
                         onImageCapture(CameraUseCase.ImageCaptureEvent.ImageCaptureError(exception))
                     }
-=======
-                override fun onError(exception: ImageCaptureException) {
-                    super.onError(exception)
-                    Log.d(TAG, "takePicture onError: $exception")
-                    imageDeferred.completeExceptionally(exception)
->>>>>>> 7109bdea
                 }
             )
+            imageDeferred.await()
         }
     }
 
@@ -253,12 +228,7 @@
             MediaStore.Images.Media.RELATIVE_PATH,
             Environment.DIRECTORY_PICTURES
         )
-<<<<<<< HEAD
         return eligibleContentValues
-=======
-
-        imageDeferred.await()
->>>>>>> 7109bdea
     }
 
     override suspend fun startVideoRecording() {
