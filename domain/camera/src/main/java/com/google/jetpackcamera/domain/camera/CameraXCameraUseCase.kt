/*
 * Copyright (C) 2023 The Android Open Source Project
 *
 * Licensed under the Apache License, Version 2.0 (the "License");
 * you may not use this file except in compliance with the License.
 * You may obtain a copy of the License at
 *
 *      http://www.apache.org/licenses/LICENSE-2.0
 *
 * Unless required by applicable law or agreed to in writing, software
 * distributed under the License is distributed on an "AS IS" BASIS,
 * WITHOUT WARRANTIES OR CONDITIONS OF ANY KIND, either express or implied.
 * See the License for the specific language governing permissions and
 * limitations under the License.
 */
package com.google.jetpackcamera.domain.camera

import android.Manifest
import android.app.Application
import android.content.ContentResolver
import android.content.ContentValues
import android.content.pm.PackageManager
import android.net.Uri
import android.os.Environment
import android.provider.MediaStore
import android.util.Log
import android.util.Range
import androidx.camera.core.AspectRatio.RATIO_16_9
import androidx.camera.core.AspectRatio.RATIO_4_3
import androidx.camera.core.AspectRatio.RATIO_DEFAULT
import androidx.camera.core.CameraEffect
import androidx.camera.core.CameraInfo
import androidx.camera.core.CameraSelector
import androidx.camera.core.DynamicRange as CXDynamicRange
<<<<<<< HEAD
import androidx.camera.core.ExperimentalImageCaptureOutputFormat
=======
import androidx.camera.core.FocusMeteringAction
>>>>>>> 06f1d1d0
import androidx.camera.core.ImageCapture
import androidx.camera.core.ImageCapture.OutputFileOptions
import androidx.camera.core.ImageCapture.ScreenFlash
import androidx.camera.core.ImageCaptureException
import androidx.camera.core.Preview
import androidx.camera.core.SurfaceOrientedMeteringPointFactory
import androidx.camera.core.SurfaceRequest
import androidx.camera.core.UseCaseGroup
import androidx.camera.core.ViewPort
import androidx.camera.core.resolutionselector.AspectRatioStrategy
import androidx.camera.core.resolutionselector.ResolutionSelector
import androidx.camera.core.takePicture
import androidx.camera.lifecycle.ProcessCameraProvider
import androidx.camera.lifecycle.awaitInstance
import androidx.camera.video.MediaStoreOutputOptions
import androidx.camera.video.Recorder
import androidx.camera.video.Recording
import androidx.camera.video.VideoCapture
import androidx.camera.video.VideoRecordEvent
import androidx.camera.video.VideoRecordEvent.Finalize.ERROR_NONE
import androidx.core.content.ContextCompat
import androidx.core.content.ContextCompat.checkSelfPermission
import com.google.jetpackcamera.domain.camera.CameraUseCase.ScreenFlashEvent.Type
import com.google.jetpackcamera.domain.camera.effects.SingleSurfaceForcingEffect
import com.google.jetpackcamera.settings.SettableConstraintsRepository
import com.google.jetpackcamera.settings.SettingsRepository
import com.google.jetpackcamera.settings.model.AspectRatio
import com.google.jetpackcamera.settings.model.CameraAppSettings
import com.google.jetpackcamera.settings.model.CameraConstraints
import com.google.jetpackcamera.settings.model.CaptureMode
import com.google.jetpackcamera.settings.model.DynamicRange
import com.google.jetpackcamera.settings.model.FlashMode
import com.google.jetpackcamera.settings.model.ImageOutputFormat
import com.google.jetpackcamera.settings.model.LensFacing
import com.google.jetpackcamera.settings.model.Stabilization
import com.google.jetpackcamera.settings.model.SupportedStabilizationMode
import com.google.jetpackcamera.settings.model.SystemConstraints
import dagger.hilt.android.scopes.ViewModelScoped
import java.io.FileNotFoundException
import java.text.SimpleDateFormat
import java.util.Calendar
import java.util.Date
import java.util.Locale
import java.util.concurrent.Executor
import javax.inject.Inject
import kotlin.coroutines.ContinuationInterceptor
import kotlin.properties.Delegates
import kotlinx.coroutines.CoroutineDispatcher
import kotlinx.coroutines.CoroutineScope
import kotlinx.coroutines.asExecutor
import kotlinx.coroutines.channels.Channel
import kotlinx.coroutines.coroutineScope
import kotlinx.coroutines.currentCoroutineContext
import kotlinx.coroutines.flow.MutableSharedFlow
import kotlinx.coroutines.flow.MutableStateFlow
import kotlinx.coroutines.flow.StateFlow
import kotlinx.coroutines.flow.asSharedFlow
import kotlinx.coroutines.flow.asStateFlow
import kotlinx.coroutines.flow.collectLatest
import kotlinx.coroutines.flow.consumeAsFlow
import kotlinx.coroutines.flow.distinctUntilChanged
import kotlinx.coroutines.flow.filterNotNull
import kotlinx.coroutines.flow.first
import kotlinx.coroutines.flow.map
import kotlinx.coroutines.flow.update
import kotlinx.coroutines.launch

private const val TAG = "CameraXCameraUseCase"
const val TARGET_FPS_AUTO = 0
const val TARGET_FPS_15 = 15
const val TARGET_FPS_30 = 30
const val TARGET_FPS_60 = 60

/**
 * CameraX based implementation for [CameraUseCase]
 */
@ViewModelScoped
class CameraXCameraUseCase
@Inject
constructor(
    private val application: Application,
    private val coroutineScope: CoroutineScope,
    private val defaultDispatcher: CoroutineDispatcher,
    private val settingsRepository: SettingsRepository,
    private val constraintsRepository: SettableConstraintsRepository
) : CameraUseCase {
    private lateinit var cameraProvider: ProcessCameraProvider

    private lateinit var imageCaptureUseCase: ImageCapture

    private var videoCaptureUseCase: VideoCapture<Recorder>? = null
    private var recording: Recording? = null
    private lateinit var captureMode: CaptureMode
    private lateinit var systemConstraints: SystemConstraints
    private var disableVideoCapture by Delegates.notNull<Boolean>()

    private val screenFlashEvents: MutableSharedFlow<CameraUseCase.ScreenFlashEvent> =
        MutableSharedFlow()
    private val focusMeteringEvents =
        Channel<CameraEvent.FocusMeteringEvent>(capacity = Channel.CONFLATED)

    private val currentSettings = MutableStateFlow<CameraAppSettings?>(null)

    override suspend fun initialize(externalImageCapture: Boolean) {
        this.disableVideoCapture = externalImageCapture
        cameraProvider = ProcessCameraProvider.awaitInstance(application)

        // updates values for available cameras
        val availableCameraLenses =
            listOf(
                LensFacing.FRONT,
                LensFacing.BACK
            ).filter {
                cameraProvider.hasCamera(it.toCameraSelector())
            }

        // Build and update the system constraints
        systemConstraints = SystemConstraints(
            availableLenses = availableCameraLenses,
            perLensConstraints = buildMap {
                val availableCameraInfos = cameraProvider.availableCameraInfos
                for (lensFacing in availableCameraLenses) {
                    val selector = lensFacing.toCameraSelector()
                    selector.filter(availableCameraInfos).firstOrNull()?.let { camInfo ->
                        val supportedDynamicRanges =
                            Recorder.getVideoCapabilities(camInfo).supportedDynamicRanges
                                .mapNotNull(CXDynamicRange::toSupportedAppDynamicRange)
                                .toSet()

                        val supportedStabilizationModes = buildSet {
                            if (isPreviewStabilizationSupported(camInfo)) {
                                add(SupportedStabilizationMode.ON)
                            }

                            if (isVideoStabilizationSupported(camInfo)) {
                                add(SupportedStabilizationMode.HIGH_QUALITY)
                            }
                        }

                        val supportedFixedFrameRates = getSupportedFrameRates(camInfo)
                        val supportedImageFormats = getSupportedImageFormats(camInfo)

                        put(
                            lensFacing,
                            CameraConstraints(
                                supportedStabilizationModes = supportedStabilizationModes,
                                supportedFixedFrameRates = supportedFixedFrameRates,
                                supportedDynamicRanges = supportedDynamicRanges,
                                supportedImageFormatsMap = mapOf(
                                    // Only JPEG is supported in single-stream mode, since
                                    // single-stream mode uses CameraEffect, which does not support
                                    // Ultra HDR now.
                                    Pair(CaptureMode.SINGLE_STREAM, setOf(ImageOutputFormat.JPEG)),
                                    Pair(CaptureMode.MULTI_STREAM, supportedImageFormats)
                                )
                            )
                        )
                    }
                }
            }
        )

        constraintsRepository.updateSystemConstraints(systemConstraints)

        currentSettings.value =
            settingsRepository.defaultCameraAppSettings.first()
                .tryApplyDynamicRangeConstraints()
                .tryApplyAspectRatioForExternalCapture(externalImageCapture)
                .tryApplyImageFormatConstraints()

        imageCaptureUseCase = ImageCapture.Builder()
            .setResolutionSelector(
                getResolutionSelector(
                    settingsRepository.defaultCameraAppSettings.first().aspectRatio
                )
            ).build()
    }

    /**
     * Returns the union of supported stabilization modes for a device's cameras
     */
    private fun getDeviceSupportedStabilizations(): Set<SupportedStabilizationMode> {
        val deviceSupportedStabilizationModes = mutableSetOf<SupportedStabilizationMode>()

        cameraProvider.availableCameraInfos.forEach { cameraInfo ->
            if (isPreviewStabilizationSupported(cameraInfo)) {
                deviceSupportedStabilizationModes.add(SupportedStabilizationMode.ON)
            }
            if (isVideoStabilizationSupported(cameraInfo)) {
                deviceSupportedStabilizationModes.add(SupportedStabilizationMode.HIGH_QUALITY)
            }
        }
        return deviceSupportedStabilizationModes
    }

    /**
     * Camera settings that persist as long as a camera is running.
     *
     * Any change in these settings will require calling [ProcessCameraProvider.runWith] with
     * updates [CameraSelector] and/or [UseCaseGroup]
     */
    private data class PerpetualSessionSettings(
        val cameraSelector: CameraSelector,
        val aspectRatio: AspectRatio,
        val captureMode: CaptureMode,
        val targetFrameRate: Int,
        val stabilizePreviewMode: Stabilization,
        val stabilizeVideoMode: Stabilization,
        val dynamicRange: DynamicRange,
        val imageFormat: ImageOutputFormat
    )

    /**
     * Camera settings that can change while the camera is running.
     *
     * Any changes in these settings can be applied either directly to use cases via their
     * setter methods or to [androidx.camera.core.CameraControl].
     * The use cases typically will not need to be re-bound.
     */
    private data class TransientSessionSettings(
        val flashMode: FlashMode,
        val zoomScale: Float
    )

    override suspend fun runCamera() = coroutineScope {
        Log.d(TAG, "runCamera")

        val transientSettings = MutableStateFlow<TransientSessionSettings?>(null)
        currentSettings
            .filterNotNull()
            .map { currentCameraSettings ->
                transientSettings.value = TransientSessionSettings(
                    flashMode = currentCameraSettings.flashMode,
                    zoomScale = currentCameraSettings.zoomScale
                )

                val cameraSelector = when (currentCameraSettings.cameraLensFacing) {
                    LensFacing.FRONT -> CameraSelector.DEFAULT_FRONT_CAMERA
                    LensFacing.BACK -> CameraSelector.DEFAULT_BACK_CAMERA
                }

                PerpetualSessionSettings(
                    cameraSelector = cameraSelector,
                    aspectRatio = currentCameraSettings.aspectRatio,
                    captureMode = currentCameraSettings.captureMode,
                    targetFrameRate = currentCameraSettings.targetFrameRate,
                    stabilizePreviewMode = currentCameraSettings.previewStabilization,
                    stabilizeVideoMode = currentCameraSettings.videoCaptureStabilization,
                    dynamicRange = currentCameraSettings.dynamicRange,
                    imageFormat = currentCameraSettings.imageFormat
                )
            }.distinctUntilChanged()
            .collectLatest { sessionSettings ->
                Log.d(TAG, "Starting new camera session")
                val cameraInfo = sessionSettings.cameraSelector.filter(
                    cameraProvider.availableCameraInfos
                ).first()

                val lensFacing = sessionSettings.cameraSelector.toAppLensFacing()
                val cameraConstraints = checkNotNull(
                    systemConstraints.perLensConstraints[lensFacing]
                ) {
                    "Unable to retrieve CameraConstraints for $lensFacing. " +
                        "Was the use case initialized?"
                }

                val initialTransientSettings = transientSettings
                    .filterNotNull()
                    .first()

                val useCaseGroup = createUseCaseGroup(
                    sessionSettings,
                    initialTransientSettings,
                    cameraConstraints.supportedStabilizationModes,
                    effect = when (sessionSettings.captureMode) {
                        CaptureMode.SINGLE_STREAM -> SingleSurfaceForcingEffect(coroutineScope)
                        CaptureMode.MULTI_STREAM -> null
                    }
                )

                var prevTransientSettings = initialTransientSettings
                cameraProvider.runWith(sessionSettings.cameraSelector, useCaseGroup) { camera ->
                    Log.d(TAG, "Camera session started")

                    launch {
                        focusMeteringEvents.consumeAsFlow().collect {
                            val focusMeteringAction =
                                FocusMeteringAction.Builder(it.meteringPoint).build()
                            Log.d(TAG, "Starting focus and metering")
                            camera.cameraControl.startFocusAndMetering(focusMeteringAction)
                        }
                    }

                    transientSettings.filterNotNull().collectLatest { newTransientSettings ->
                        // Apply camera control settings
                        if (prevTransientSettings.zoomScale != newTransientSettings.zoomScale) {
                            cameraInfo.zoomState.value?.let { zoomState ->
                                val finalScale =
                                    (zoomState.zoomRatio * newTransientSettings.zoomScale).coerceIn(
                                        zoomState.minZoomRatio,
                                        zoomState.maxZoomRatio
                                    )
                                camera.cameraControl.setZoomRatio(finalScale)
                                _zoomScale.value = finalScale
                            }
                        }

                        if (prevTransientSettings.flashMode != newTransientSettings.flashMode) {
                            setFlashModeInternal(
                                flashMode = newTransientSettings.flashMode,
                                isFrontFacing = sessionSettings.cameraSelector
                                    == CameraSelector.DEFAULT_FRONT_CAMERA
                            )
                        }

                        prevTransientSettings = newTransientSettings
                    }
                }
            }
    }

    override suspend fun takePicture(onCaptureStarted: (() -> Unit)) {
        try {
            val imageProxy = imageCaptureUseCase.takePicture(onCaptureStarted)
            Log.d(TAG, "onCaptureSuccess")
            imageProxy.close()
        } catch (exception: Exception) {
            Log.d(TAG, "takePicture onError: $exception")
            throw exception
        }
    }

    // TODO(b/319733374): Return bitmap for external mediastore capture without URI
    override suspend fun takePicture(
        onCaptureStarted: (() -> Unit),
        contentResolver: ContentResolver,
        imageCaptureUri: Uri?,
        ignoreUri: Boolean
    ): ImageCapture.OutputFileResults {
        val eligibleContentValues = getEligibleContentValues()
        val outputFileOptions: OutputFileOptions
        if (ignoreUri) {
            val formatter = SimpleDateFormat(
                "yyyy-MM-dd-HH-mm-ss-SSS",
                Locale.US
            )
            val filename = "JCA-${formatter.format(Calendar.getInstance().time)}.jpg"
            val contentValues = ContentValues()
            contentValues.put(MediaStore.MediaColumns.DISPLAY_NAME, filename)
            contentValues.put(MediaStore.MediaColumns.MIME_TYPE, "image/jpeg")
            outputFileOptions = OutputFileOptions.Builder(
                contentResolver,
                MediaStore.Images.Media.EXTERNAL_CONTENT_URI,
                contentValues
            ).build()
        } else if (imageCaptureUri == null) {
            val e = RuntimeException("Null Uri is provided.")
            Log.d(TAG, "takePicture onError: $e")
            throw e
        } else {
            try {
                val outputStream = contentResolver.openOutputStream(imageCaptureUri)
                if (outputStream != null) {
                    outputFileOptions =
                        OutputFileOptions.Builder(
                            contentResolver.openOutputStream(imageCaptureUri)!!
                        ).build()
                } else {
                    val e = RuntimeException("Provider recently crashed.")
                    Log.d(TAG, "takePicture onError: $e")
                    throw e
                }
            } catch (e: FileNotFoundException) {
                Log.d(TAG, "takePicture onError: $e")
                throw e
            }
        }
        try {
            val outputFileResults = imageCaptureUseCase.takePicture(
                outputFileOptions,
                onCaptureStarted
            )
            val relativePath =
                eligibleContentValues.getAsString(MediaStore.Images.Media.RELATIVE_PATH)
            val displayName = eligibleContentValues.getAsString(
                MediaStore.Images.Media.DISPLAY_NAME
            )
            Log.d(TAG, "Saved image to $relativePath/$displayName")
            return outputFileResults
        } catch (exception: ImageCaptureException) {
            Log.d(TAG, "takePicture onError: $exception")
            throw exception
        }
    }

    private fun getEligibleContentValues(): ContentValues {
        val eligibleContentValues = ContentValues()
        eligibleContentValues.put(
            MediaStore.Images.Media.DISPLAY_NAME,
            Calendar.getInstance().time.toString()
        )
        eligibleContentValues.put(MediaStore.Images.Media.MIME_TYPE, "image/jpeg")
        eligibleContentValues.put(
            MediaStore.Images.Media.RELATIVE_PATH,
            Environment.DIRECTORY_PICTURES
        )
        return eligibleContentValues
    }

    override suspend fun startVideoRecording(
        onVideoRecord: (CameraUseCase.OnVideoRecordEvent) -> Unit
    ) {
        if (videoCaptureUseCase == null) {
            throw RuntimeException("Attempted video recording with null videoCapture use case")
        }
        Log.d(TAG, "recordVideo")
        // todo(b/336886716): default setting to enable or disable audio when permission is granted
        // todo(b/336888844): mute/unmute audio while recording is active
        val audioEnabled = (
            checkSelfPermission(
                this.application.baseContext,
                Manifest.permission.RECORD_AUDIO
            )
                == PackageManager.PERMISSION_GRANTED
            )
        val captureTypeString =
            when (captureMode) {
                CaptureMode.MULTI_STREAM -> "MultiStream"
                CaptureMode.SINGLE_STREAM -> "SingleStream"
            }
        val name = "JCA-recording-${Date()}-$captureTypeString.mp4"
        val contentValues =
            ContentValues().apply {
                put(MediaStore.Video.Media.DISPLAY_NAME, name)
            }
        val mediaStoreOutput =
            MediaStoreOutputOptions.Builder(
                application.contentResolver,
                MediaStore.Video.Media.EXTERNAL_CONTENT_URI
            )
                .setContentValues(contentValues)
                .build()

        val callbackExecutor: Executor =
            (
                currentCoroutineContext()[ContinuationInterceptor] as?
                    CoroutineDispatcher
                )?.asExecutor() ?: ContextCompat.getMainExecutor(application)
        recording =
            videoCaptureUseCase!!.output
                .prepareRecording(application, mediaStoreOutput)
                .apply { if (audioEnabled) withAudioEnabled() }
                .start(callbackExecutor) { onVideoRecordEvent ->
                    run {
                        Log.d(TAG, onVideoRecordEvent.toString())
                        when (onVideoRecordEvent) {
                            is VideoRecordEvent.Finalize -> {
                                when (onVideoRecordEvent.error) {
                                    ERROR_NONE ->
                                        onVideoRecord(
                                            CameraUseCase.OnVideoRecordEvent.OnVideoRecorded
                                        )
                                    else ->
                                        onVideoRecord(
                                            CameraUseCase.OnVideoRecordEvent.OnVideoRecordError
                                        )
                                }
                            }
                            is VideoRecordEvent.Status -> {
                                onVideoRecord(
                                    CameraUseCase.OnVideoRecordEvent.OnVideoRecordStatus(
                                        onVideoRecordEvent.recordingStats.audioStats.audioAmplitude
                                    )
                                )
                            }
                        }
                    }
                }
    }

    override fun stopVideoRecording() {
        Log.d(TAG, "stopRecording")
        recording?.stop()
    }

    override fun setZoomScale(scale: Float) {
        currentSettings.update { old ->
            old?.copy(zoomScale = scale)
        }
    }

    // Could be improved by setting initial value only when camera is initialized
    private val _zoomScale = MutableStateFlow(1f)
    override fun getZoomScale(): StateFlow<Float> = _zoomScale.asStateFlow()

    private val _surfaceRequest = MutableStateFlow<SurfaceRequest?>(null)
    override fun getSurfaceRequest(): StateFlow<SurfaceRequest?> = _surfaceRequest.asStateFlow()

    // Sets the camera to the designated lensFacing direction
    override suspend fun setLensFacing(lensFacing: LensFacing) {
        currentSettings.update { old ->
            if (systemConstraints.availableLenses.contains(lensFacing)) {
                old?.copy(cameraLensFacing = lensFacing)
                    ?.tryApplyDynamicRangeConstraints()
                    ?.tryApplyImageFormatConstraints()
            } else {
                old
            }
        }
    }

    private fun CameraAppSettings.tryApplyDynamicRangeConstraints(): CameraAppSettings {
        return systemConstraints.perLensConstraints[cameraLensFacing]?.let { constraints ->
            with(constraints.supportedDynamicRanges) {
                val newDynamicRange = if (contains(dynamicRange)) {
                    dynamicRange
                } else {
                    DynamicRange.SDR
                }

                this@tryApplyDynamicRangeConstraints.copy(
                    dynamicRange = newDynamicRange
                )
            }
        } ?: this
    }

    private fun CameraAppSettings.tryApplyAspectRatioForExternalCapture(
        externalImageCapture: Boolean
    ): CameraAppSettings {
        if (externalImageCapture) {
            return this.copy(aspectRatio = AspectRatio.THREE_FOUR)
        }
        return this
    }

<<<<<<< HEAD
    private fun CameraAppSettings.tryApplyImageFormatConstraints(): CameraAppSettings {
        return systemConstraints.perLensConstraints[cameraLensFacing]?.let { constraints ->
            with(constraints.supportedImageFormatsMap[captureMode]) {
                val newImageFormat = if (this != null && contains(imageFormat)) {
                    imageFormat
                } else {
                    ImageOutputFormat.JPEG
                }

                this@tryApplyImageFormatConstraints.copy(
                    imageFormat = newImageFormat
                )
            }
        } ?: this
    }

    override fun tapToFocus(
        display: Display,
        surfaceWidth: Int,
        surfaceHeight: Int,
        x: Float,
        y: Float
    ) {
        // TODO(tm):Convert API to use SurfaceOrientedMeteringPointFactory and
        // use a Channel to get result of FocusMeteringAction
=======
    override suspend fun tapToFocus(x: Float, y: Float) {
        Log.d(TAG, "tapToFocus, sending FocusMeteringEvent")

        getSurfaceRequest().filterNotNull().map { surfaceRequest ->
            SurfaceOrientedMeteringPointFactory(
                surfaceRequest.resolution.width.toFloat(),
                surfaceRequest.resolution.height.toFloat()
            )
        }.collectLatest { meteringPointFactory ->
            val meteringPoint = meteringPointFactory.createPoint(x, y)
            focusMeteringEvents.send(CameraEvent.FocusMeteringEvent(meteringPoint))
        }
>>>>>>> 06f1d1d0
    }

    override fun getScreenFlashEvents() = screenFlashEvents.asSharedFlow()
    override fun getCurrentSettings() = currentSettings.asStateFlow()

    override fun setFlashMode(flashMode: FlashMode) {
        currentSettings.update { old ->
            old?.copy(flashMode = flashMode)
        }
    }

    private fun setFlashModeInternal(flashMode: FlashMode, isFrontFacing: Boolean) {
        val isScreenFlashRequired =
            isFrontFacing && (flashMode == FlashMode.ON || flashMode == FlashMode.AUTO)

        if (isScreenFlashRequired) {
            imageCaptureUseCase.screenFlash = object : ScreenFlash {
                override fun apply(
                    expirationTimeMillis: Long,
                    listener: ImageCapture.ScreenFlashListener
                ) {
                    Log.d(TAG, "ImageCapture.ScreenFlash: apply")
                    coroutineScope.launch {
                        screenFlashEvents.emit(
                            CameraUseCase.ScreenFlashEvent(Type.APPLY_UI) {
                                listener.onCompleted()
                            }
                        )
                    }
                }

                override fun clear() {
                    Log.d(TAG, "ImageCapture.ScreenFlash: clear")
                    coroutineScope.launch {
                        screenFlashEvents.emit(
                            CameraUseCase.ScreenFlashEvent(Type.CLEAR_UI) {}
                        )
                    }
                }
            }
        }

        imageCaptureUseCase.flashMode = when (flashMode) {
            FlashMode.OFF -> ImageCapture.FLASH_MODE_OFF // 2

            FlashMode.ON -> if (isScreenFlashRequired) {
                ImageCapture.FLASH_MODE_SCREEN // 3
            } else {
                ImageCapture.FLASH_MODE_ON // 1
            }

            FlashMode.AUTO -> if (isScreenFlashRequired) {
                ImageCapture.FLASH_MODE_SCREEN // 3
            } else {
                ImageCapture.FLASH_MODE_AUTO // 0
            }
        }
        Log.d(TAG, "Set flash mode to: ${imageCaptureUseCase.flashMode}")
    }

    override fun isScreenFlashEnabled() =
        imageCaptureUseCase.flashMode == ImageCapture.FLASH_MODE_SCREEN &&
            imageCaptureUseCase.screenFlash != null

    override suspend fun setAspectRatio(aspectRatio: AspectRatio) {
        currentSettings.update { old ->
            old?.copy(aspectRatio = aspectRatio)
        }
    }

    override suspend fun setCaptureMode(captureMode: CaptureMode) {
        currentSettings.update { old ->
            old?.copy(captureMode = captureMode)?.tryApplyImageFormatConstraints()
        }
    }

    private fun createUseCaseGroup(
        sessionSettings: PerpetualSessionSettings,
        initialTransientSettings: TransientSessionSettings,
        supportedStabilizationModes: Set<SupportedStabilizationMode>,
        effect: CameraEffect? = null
    ): UseCaseGroup {
        val previewUseCase = createPreviewUseCase(sessionSettings, supportedStabilizationModes)
        imageCaptureUseCase = createImageUseCase(sessionSettings)
        if (!disableVideoCapture) {
            videoCaptureUseCase = createVideoUseCase(sessionSettings, supportedStabilizationModes)
        }

        setFlashModeInternal(
            flashMode = initialTransientSettings.flashMode,
            isFrontFacing = sessionSettings.cameraSelector == CameraSelector.DEFAULT_FRONT_CAMERA
        )

        return UseCaseGroup.Builder().apply {
            setViewPort(
                ViewPort.Builder(
                    sessionSettings.aspectRatio.ratio,
                    previewUseCase.targetRotation
                ).build()
            )
            addUseCase(previewUseCase)
            if (sessionSettings.dynamicRange == DynamicRange.SDR ||
                sessionSettings.imageFormat == ImageOutputFormat.JPEG_ULTRA_HDR
            ) {
                addUseCase(imageCaptureUseCase)
            }
            // Not to bind VideoCapture when Ultra HDR is enabled to keep the app design simple.
            if (videoCaptureUseCase != null &&
                sessionSettings.imageFormat == ImageOutputFormat.JPEG
            ) {
                addUseCase(videoCaptureUseCase!!)
            }

            effect?.let { addEffect(it) }

            captureMode = sessionSettings.captureMode
        }.build()
    }
    override suspend fun setDynamicRange(dynamicRange: DynamicRange) {
        currentSettings.update { old ->
            old?.copy(dynamicRange = dynamicRange)
        }
    }

    override suspend fun setImageFormat(imageFormat: ImageOutputFormat) {
        currentSettings.update { old ->
            old?.copy(imageFormat = imageFormat)
        }
    }

    @androidx.annotation.OptIn(ExperimentalImageCaptureOutputFormat::class)
    private fun getSupportedImageFormats(cameraInfo: CameraInfo): Set<ImageOutputFormat> {
        return ImageCapture.getImageCaptureCapabilities(cameraInfo).supportedOutputFormats
            .mapNotNull(Int::toAppImageFormat)
            .toSet()
    }

    @androidx.annotation.OptIn(ExperimentalImageCaptureOutputFormat::class)
    private fun createImageUseCase(sessionSettings: PerpetualSessionSettings): ImageCapture {
        val builder = ImageCapture.Builder()
        builder.setResolutionSelector(getResolutionSelector(sessionSettings.aspectRatio))
        if (sessionSettings.dynamicRange != DynamicRange.SDR &&
            sessionSettings.imageFormat == ImageOutputFormat.JPEG_ULTRA_HDR
        ) {
            builder.setOutputFormat(ImageCapture.OUTPUT_FORMAT_JPEG_ULTRA_HDR)
        }
        return builder.build()
    }

    private fun createVideoUseCase(
        sessionSettings: PerpetualSessionSettings,
        supportedStabilizationMode: Set<SupportedStabilizationMode>
    ): VideoCapture<Recorder> {
        val recorder = Recorder.Builder()
            .setAspectRatio(getAspectRatioForUseCase(sessionSettings.aspectRatio))
            .setExecutor(defaultDispatcher.asExecutor()).build()
        return VideoCapture.Builder(recorder).apply {
            // set video stabilization
            if (shouldVideoBeStabilized(sessionSettings, supportedStabilizationMode)
            ) {
                setVideoStabilizationEnabled(true)
            }
            // set target fps
            if (sessionSettings.targetFrameRate != TARGET_FPS_AUTO) {
                setTargetFrameRate(
                    Range(sessionSettings.targetFrameRate, sessionSettings.targetFrameRate)
                )
            }

            setDynamicRange(sessionSettings.dynamicRange.toCXDynamicRange())
        }.build()
    }

    private fun getAspectRatioForUseCase(aspectRatio: AspectRatio): Int {
        return when (aspectRatio) {
            AspectRatio.THREE_FOUR -> RATIO_4_3
            AspectRatio.NINE_SIXTEEN -> RATIO_16_9
            else -> RATIO_DEFAULT
        }
    }

    private fun shouldVideoBeStabilized(
        sessionSettings: PerpetualSessionSettings,
        supportedStabilizationModes: Set<SupportedStabilizationMode>
    ): Boolean {
        // video is on and target fps is not 60
        return (sessionSettings.targetFrameRate != TARGET_FPS_60) &&
            (supportedStabilizationModes.contains(SupportedStabilizationMode.HIGH_QUALITY)) &&
            // high quality (video only) selected
            (
                sessionSettings.stabilizeVideoMode == Stabilization.ON &&
                    sessionSettings.stabilizePreviewMode == Stabilization.UNDEFINED
                )
    }

    private fun createPreviewUseCase(
        sessionSettings: PerpetualSessionSettings,
        supportedStabilizationModes: Set<SupportedStabilizationMode>
    ): Preview {
        val previewUseCaseBuilder = Preview.Builder()
        // set preview stabilization
        if (shouldPreviewBeStabilized(sessionSettings, supportedStabilizationModes)) {
            previewUseCaseBuilder.setPreviewStabilizationEnabled(true)
        }

        previewUseCaseBuilder.setResolutionSelector(
            getResolutionSelector(sessionSettings.aspectRatio)
        )

        return previewUseCaseBuilder.build().apply {
            setSurfaceProvider { surfaceRequest ->
                _surfaceRequest.value = surfaceRequest
            }
        }
    }

    private fun getResolutionSelector(aspectRatio: AspectRatio): ResolutionSelector {
        val aspectRatioStrategy = when (aspectRatio) {
            AspectRatio.THREE_FOUR -> AspectRatioStrategy.RATIO_4_3_FALLBACK_AUTO_STRATEGY
            AspectRatio.NINE_SIXTEEN -> AspectRatioStrategy.RATIO_16_9_FALLBACK_AUTO_STRATEGY
            else -> AspectRatioStrategy.RATIO_16_9_FALLBACK_AUTO_STRATEGY
        }
        return ResolutionSelector.Builder().setAspectRatioStrategy(aspectRatioStrategy).build()
    }

    private fun shouldPreviewBeStabilized(
        sessionSettings: PerpetualSessionSettings,
        supportedStabilizationModes: Set<SupportedStabilizationMode>
    ): Boolean {
        // only supported if target fps is 30 or none
        return (
            when (sessionSettings.targetFrameRate) {
                TARGET_FPS_AUTO, TARGET_FPS_30 -> true
                else -> false
            }
            ) &&
            (
                supportedStabilizationModes.contains(SupportedStabilizationMode.ON) &&
                    sessionSettings.stabilizePreviewMode == Stabilization.ON
                )
    }

    companion object {
        private val FIXED_FRAME_RATES = setOf(TARGET_FPS_15, TARGET_FPS_30, TARGET_FPS_60)

        /**
         * Checks if preview stabilization is supported by the device.
         *
         */
        private fun isPreviewStabilizationSupported(cameraInfo: CameraInfo): Boolean {
            return Preview.getPreviewCapabilities(cameraInfo).isStabilizationSupported
        }

        /**
         * Checks if video stabilization is supported by the device.
         *
         */
        private fun isVideoStabilizationSupported(cameraInfo: CameraInfo): Boolean {
            return Recorder.getVideoCapabilities(cameraInfo).isStabilizationSupported
        }

        private fun getSupportedFrameRates(camInfo: CameraInfo): Set<Int> {
            return buildSet {
                camInfo.supportedFrameRateRanges.forEach { e ->
                    if (e.upper == e.lower && FIXED_FRAME_RATES.contains(e.upper)) {
                        add(e.upper)
                    }
                }
            }
        }
    }
}

private fun CXDynamicRange.toSupportedAppDynamicRange(): DynamicRange? {
    return when (this) {
        CXDynamicRange.SDR -> DynamicRange.SDR
        CXDynamicRange.HLG_10_BIT -> DynamicRange.HLG10
        // All other dynamic ranges unsupported. Return null.
        else -> null
    }
}

private fun DynamicRange.toCXDynamicRange(): CXDynamicRange {
    return when (this) {
        DynamicRange.SDR -> CXDynamicRange.SDR
        DynamicRange.HLG10 -> CXDynamicRange.HLG_10_BIT
    }
}

private fun LensFacing.toCameraSelector(): CameraSelector = when (this) {
    LensFacing.FRONT -> CameraSelector.DEFAULT_FRONT_CAMERA
    LensFacing.BACK -> CameraSelector.DEFAULT_BACK_CAMERA
}

private fun CameraSelector.toAppLensFacing(): LensFacing = when (this) {
    CameraSelector.DEFAULT_FRONT_CAMERA -> LensFacing.FRONT
    CameraSelector.DEFAULT_BACK_CAMERA -> LensFacing.BACK
    else -> throw IllegalArgumentException(
        "Unknown CameraSelector -> LensFacing mapping. [CameraSelector: $this]"
    )
}

@androidx.annotation.OptIn(ExperimentalImageCaptureOutputFormat::class)
private fun Int.toAppImageFormat(): ImageOutputFormat? {
    return when (this) {
        ImageCapture.OUTPUT_FORMAT_JPEG -> ImageOutputFormat.JPEG
        ImageCapture.OUTPUT_FORMAT_JPEG_ULTRA_HDR -> ImageOutputFormat.JPEG_ULTRA_HDR
        // All other output formats unsupported. Return null.
        else -> null
    }
}<|MERGE_RESOLUTION|>--- conflicted
+++ resolved
@@ -32,11 +32,8 @@
 import androidx.camera.core.CameraInfo
 import androidx.camera.core.CameraSelector
 import androidx.camera.core.DynamicRange as CXDynamicRange
-<<<<<<< HEAD
 import androidx.camera.core.ExperimentalImageCaptureOutputFormat
-=======
 import androidx.camera.core.FocusMeteringAction
->>>>>>> 06f1d1d0
 import androidx.camera.core.ImageCapture
 import androidx.camera.core.ImageCapture.OutputFileOptions
 import androidx.camera.core.ImageCapture.ScreenFlash
@@ -573,7 +570,6 @@
         return this
     }
 
-<<<<<<< HEAD
     private fun CameraAppSettings.tryApplyImageFormatConstraints(): CameraAppSettings {
         return systemConstraints.perLensConstraints[cameraLensFacing]?.let { constraints ->
             with(constraints.supportedImageFormatsMap[captureMode]) {
@@ -590,16 +586,6 @@
         } ?: this
     }
 
-    override fun tapToFocus(
-        display: Display,
-        surfaceWidth: Int,
-        surfaceHeight: Int,
-        x: Float,
-        y: Float
-    ) {
-        // TODO(tm):Convert API to use SurfaceOrientedMeteringPointFactory and
-        // use a Channel to get result of FocusMeteringAction
-=======
     override suspend fun tapToFocus(x: Float, y: Float) {
         Log.d(TAG, "tapToFocus, sending FocusMeteringEvent")
 
@@ -612,7 +598,6 @@
             val meteringPoint = meteringPointFactory.createPoint(x, y)
             focusMeteringEvents.send(CameraEvent.FocusMeteringEvent(meteringPoint))
         }
->>>>>>> 06f1d1d0
     }
 
     override fun getScreenFlashEvents() = screenFlashEvents.asSharedFlow()
