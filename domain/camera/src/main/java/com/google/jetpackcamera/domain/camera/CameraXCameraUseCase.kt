--- conflicted
+++ resolved
@@ -48,11 +48,8 @@
 import com.google.jetpackcamera.settings.model.CameraAppSettings
 import com.google.jetpackcamera.settings.model.CaptureMode
 import com.google.jetpackcamera.settings.model.FlashMode
-<<<<<<< HEAD
+import dagger.hilt.android.scopes.ViewModelScoped
 import com.google.jetpackcamera.settings.model.TargetFrameRate
-=======
-import dagger.hilt.android.scopes.ViewModelScoped
->>>>>>> 2da0ecab
 import java.util.Date
 import javax.inject.Inject
 import kotlinx.coroutines.CompletableDeferred
@@ -105,8 +102,8 @@
     override suspend fun initialize(currentCameraSettings: CameraAppSettings): List<Int> {
         this.aspectRatio = currentCameraSettings.aspectRatio
         this.captureMode = currentCameraSettings.captureMode
-<<<<<<< HEAD
-        setFlashMode(currentCameraSettings.flashMode)
+        setFlashMode(currentCameraSettings.flashMode, currentCameraSettings.isFrontCameraFacing)
+
         when (currentCameraSettings.targetFrameRate) {
             TargetFrameRate.TARGET_FPS_NONE -> {
                 videoCaptureUseCase = VideoCapture.withOutput(recorder)
@@ -119,10 +116,6 @@
                 shouldStabilize = false
             }
         }
-=======
-        setFlashMode(currentCameraSettings.flashMode, currentCameraSettings.isFrontCameraFacing)
-
->>>>>>> 2da0ecab
         cameraProvider = ProcessCameraProvider.getInstance(application).await()
         updateUseCaseGroup()
 
