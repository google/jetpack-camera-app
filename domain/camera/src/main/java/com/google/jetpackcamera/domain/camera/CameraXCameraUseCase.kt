/*
 * Copyright (C) 2024 The Android Open Source Project
 *
 * Licensed under the Apache License, Version 2.0 (the "License");
 * you may not use this file except in compliance with the License.
 * You may obtain a copy of the License at
 *
 *      http://www.apache.org/licenses/LICENSE-2.0
 *
 * Unless required by applicable law or agreed to in writing, software
 * distributed under the License is distributed on an "AS IS" BASIS,
 * WITHOUT WARRANTIES OR CONDITIONS OF ANY KIND, either express or implied.
 * See the License for the specific language governing permissions and
 * limitations under the License.
 */
package com.google.jetpackcamera.domain.camera

import android.app.Application
import android.content.ContentResolver
import android.content.ContentValues
import android.net.Uri
import android.os.Environment
import android.provider.MediaStore
import android.util.Log
import android.view.Display
import androidx.camera.core.Camera
import androidx.camera.core.CameraSelector
import androidx.camera.core.CameraSelector.LensFacing
import androidx.camera.core.DisplayOrientedMeteringPointFactory
import androidx.camera.core.FocusMeteringAction
import androidx.camera.core.ImageCapture
import androidx.camera.core.ImageCapture.OutputFileOptions
import androidx.camera.core.ImageCapture.ScreenFlash
import androidx.camera.core.ImageCaptureException
import androidx.camera.core.ImageProxy
import androidx.camera.core.Preview
import androidx.camera.core.UseCaseGroup
import androidx.camera.core.ViewPort
import androidx.camera.lifecycle.ProcessCameraProvider
import androidx.camera.video.MediaStoreOutputOptions
import androidx.camera.video.Recorder
import androidx.camera.video.Recording
import androidx.camera.video.VideoCapture
import androidx.concurrent.futures.await
import androidx.core.content.ContextCompat
import com.google.jetpackcamera.domain.camera.CameraUseCase.ScreenFlashEvent.Type
import com.google.jetpackcamera.settings.SettingsRepository
import com.google.jetpackcamera.settings.model.AspectRatio
import com.google.jetpackcamera.settings.model.CameraAppSettings
import com.google.jetpackcamera.settings.model.CaptureMode
import com.google.jetpackcamera.settings.model.FlashMode
import com.google.jetpackcamera.settings.model.Stabilization
import com.google.jetpackcamera.settings.model.SupportedStabilizationMode
import com.google.jetpackcamera.settings.model.TargetFrameRate
import dagger.hilt.android.scopes.ViewModelScoped
import java.io.FileNotFoundException
import java.util.Calendar
import java.util.Date
import javax.inject.Inject
import kotlinx.coroutines.CompletableDeferred
import kotlinx.coroutines.CoroutineDispatcher
import kotlinx.coroutines.CoroutineScope
import kotlinx.coroutines.asExecutor
import kotlinx.coroutines.awaitCancellation
import kotlinx.coroutines.coroutineScope
import kotlinx.coroutines.flow.MutableSharedFlow
import kotlinx.coroutines.flow.MutableStateFlow
import kotlinx.coroutines.flow.StateFlow
import kotlinx.coroutines.flow.asSharedFlow
import kotlinx.coroutines.flow.asStateFlow
import kotlinx.coroutines.launch

private const val TAG = "CameraXCameraUseCase"
private const val IMAGE_CAPTURE_TRACE = "JCA Image Capture"

/**
 * CameraX based implementation for [CameraUseCase]
 */
@ViewModelScoped
class CameraXCameraUseCase
@Inject
constructor(
    private val application: Application,
    private val coroutineScope: CoroutineScope,
    private val defaultDispatcher: CoroutineDispatcher,
    private val settingsRepository: SettingsRepository
) : CameraUseCase {
    const val fixedFrameRates = listOf<Int>(15, 30, 60)
    private var camera: Camera? = null
    private lateinit var cameraProvider: ProcessCameraProvider

    // TODO apply flash from settings
    private val imageCaptureUseCase = ImageCapture.Builder().build()

    private val recorder = Recorder.Builder().setExecutor(defaultDispatcher.asExecutor()).build()
    private lateinit var videoCaptureUseCase: VideoCapture<Recorder>
    private var recording: Recording? = null

    private lateinit var previewUseCase: Preview
    private lateinit var useCaseGroup: UseCaseGroup

    private lateinit var aspectRatio: AspectRatio
    private lateinit var captureMode: CaptureMode
    private lateinit var stabilizePreviewMode: Stabilization
    private lateinit var stabilizeVideoMode: Stabilization
    private lateinit var surfaceProvider: Preview.SurfaceProvider
    private lateinit var supportedStabilizationModes: List<SupportedStabilizationMode>
    private var isFrontFacing = true
    private val screenFlashEvents: MutableSharedFlow<CameraUseCase.ScreenFlashEvent> =
        MutableSharedFlow()

    override suspend fun initialize(currentCameraSettings: CameraAppSettings): List<Int> {
        this.aspectRatio = currentCameraSettings.aspectRatio
        this.captureMode = currentCameraSettings.captureMode
        this.stabilizePreviewMode = currentCameraSettings.previewStabilization
        this.stabilizeVideoMode = currentCameraSettings.videoCaptureStabilization
        this.supportedStabilizationModes = currentCameraSettings.supportedStabilizationModes
        setFlashMode(currentCameraSettings.flashMode, currentCameraSettings.isFrontCameraFacing)
        cameraProvider = ProcessCameraProvider.getInstance(application).await()

        val availableCameraLens =
            listOf(
                CameraSelector.LENS_FACING_BACK,
                CameraSelector.LENS_FACING_FRONT
            ).filter { lensFacing ->
                cameraProvider.hasCamera(cameraLensToSelector(lensFacing))
            }
        // updates values for available camera lens if necessary
        coroutineScope {
            settingsRepository.updateAvailableCameraLens(
                availableCameraLens.contains(CameraSelector.LENS_FACING_FRONT),
                availableCameraLens.contains(CameraSelector.LENS_FACING_BACK)
            )
            settingsRepository.updateVideoStabilizationSupported(isStabilizationSupported())
        }
        updateMaxFps(currentCameraSettings.targetFrameRate)

        videoCaptureUseCase = when (currentCameraSettings.targetFrameRate) {
            TargetFrameRate.TARGET_FPS_NONE -> {
                VideoCapture.withOutput(recorder)
            }

            else -> {
                VideoCapture.Builder(recorder)
                    .setTargetFrameRate(currentCameraSettings.targetFrameRate.range)
                    .build()
            }
        }
        updateUseCaseGroup()
        return availableCameraLens
    }

    private suspend fun updateMaxFps(currentTargetFrameRate: TargetFrameRate) {
        coroutineScope {
            var supportedFixedFrameRates = mutableSetOf<Int>()
            cameraProvider.availableCameraInfos.forEach() { cameraInfo ->
                cameraInfo.supportedFrameRateRanges.forEach() { e ->
                    if (e.upper == e.lower && fixedFrameRates.contains(e.upper)) {
                        supportedFixedFrameRates.add(e.upper)
                    }
                }
            }
            settingsRepository.updateSupportedFixedFrameRate(
                supportedFixedFrameRates,
                currentTargetFrameRate
            )
        }
    }

    override suspend fun runCamera(
        surfaceProvider: Preview.SurfaceProvider,
        currentCameraSettings: CameraAppSettings
    ) = coroutineScope {
        Log.d(TAG, "startPreview")

        val cameraSelector =
            cameraLensToSelector(getLensFacing(currentCameraSettings.isFrontCameraFacing))

        previewUseCase.setSurfaceProvider(surfaceProvider)
        this@CameraXCameraUseCase.surfaceProvider = surfaceProvider

        cameraProvider.runWith(cameraSelector, useCaseGroup) {
            camera = it
            awaitCancellation()
        }
    }

    override suspend fun takePicture() {
        val imageDeferred = CompletableDeferred<ImageProxy>()

        imageCaptureUseCase.takePicture(
            defaultDispatcher.asExecutor(),
            object : ImageCapture.OnImageCapturedCallback() {
                override fun onCaptureSuccess(imageProxy: ImageProxy) {
                    Log.d(TAG, "onCaptureSuccess")
                    imageDeferred.complete(imageProxy)
                    imageProxy.close()
                }

                override fun onError(exception: ImageCaptureException) {
                    super.onError(exception)
                    Log.d(TAG, "takePicture onError: $exception")
                    imageDeferred.completeExceptionally(exception)
                }
            }
        )
        imageDeferred.await()
    }

    // TODO(b/319733374): Return bitmap for external mediastore capture without URI
    override suspend fun takePicture(contentResolver: ContentResolver, imageCaptureUri: Uri?) {
        val imageDeferred = CompletableDeferred<ImageCapture.OutputFileResults>()
        val eligibleContentValues = getEligibleContentValues()
        val outputFileOptions: OutputFileOptions
        if (imageCaptureUri == null) {
            val e = RuntimeException("Null Uri is provided.")
            Log.d(TAG, "takePicture onError: $e")
            throw e
        } else {
            try {
                val outputStream = contentResolver.openOutputStream(imageCaptureUri)
                if (outputStream != null) {
                    outputFileOptions =
                        OutputFileOptions.Builder(
                            contentResolver.openOutputStream(imageCaptureUri)!!
                        ).build()
                } else {
                    val e = RuntimeException("Provider recently crashed.")
                    Log.d(TAG, "takePicture onError: $e")
                    throw e
                }
            } catch (e: FileNotFoundException) {
                Log.d(TAG, "takePicture onError: $e")
                throw e
            }
        }
        imageCaptureUseCase.takePicture(
            outputFileOptions,
            defaultDispatcher.asExecutor(),
            object : ImageCapture.OnImageSavedCallback {
                override fun onImageSaved(outputFileResults: ImageCapture.OutputFileResults) {
                    val relativePath =
                        eligibleContentValues.getAsString(MediaStore.Images.Media.RELATIVE_PATH)
                    val displayName = eligibleContentValues.getAsString(
                        MediaStore.Images.Media.DISPLAY_NAME
                    )
                    Log.d(TAG, "Saved image to $relativePath/$displayName")
                    imageDeferred.complete(outputFileResults)
                }

                override fun onError(exception: ImageCaptureException) {
                    Log.d(TAG, "takePicture onError: $exception")
                    imageDeferred.completeExceptionally(exception)
                }
            }
        )
        imageDeferred.await()
    }

    private fun getEligibleContentValues(): ContentValues {
        val eligibleContentValues = ContentValues()
        eligibleContentValues.put(
            MediaStore.Images.Media.DISPLAY_NAME,
            Calendar.getInstance().time.toString()
        )
        eligibleContentValues.put(MediaStore.Images.Media.MIME_TYPE, "image/jpeg")
        eligibleContentValues.put(
            MediaStore.Images.Media.RELATIVE_PATH,
            Environment.DIRECTORY_PICTURES
        )
        return eligibleContentValues
    }

    override suspend fun startVideoRecording() {
        Log.d(TAG, "recordVideo")
        val captureTypeString =
            when (captureMode) {
                CaptureMode.MULTI_STREAM -> "MultiStream"
                CaptureMode.SINGLE_STREAM -> "SingleStream"
            }
        val name = "JCA-recording-${Date()}-$captureTypeString.mp4"
        val contentValues =
            ContentValues().apply {
                put(MediaStore.Video.Media.DISPLAY_NAME, name)
            }
        val mediaStoreOutput =
            MediaStoreOutputOptions.Builder(
                application.contentResolver,
                MediaStore.Video.Media.EXTERNAL_CONTENT_URI
            )
                .setContentValues(contentValues)
                .build()
        recording =
            videoCaptureUseCase.output
                .prepareRecording(application, mediaStoreOutput)
                .start(ContextCompat.getMainExecutor(application)) { videoRecordEvent ->
                    run {
                        Log.d(TAG, videoRecordEvent.toString())
                    }
                }
    }

    override fun stopVideoRecording() {
        Log.d(TAG, "stopRecording")
        recording?.stop()
    }

    override fun setZoomScale(scale: Float) {
        val zoomState = camera?.cameraInfo?.zoomState?.value ?: return
        val finalScale =
            (zoomState.zoomRatio * scale).coerceIn(
                zoomState.minZoomRatio,
                zoomState.maxZoomRatio
            )
        camera?.cameraControl?.setZoomRatio(finalScale)
        _zoomScale.value = finalScale
    }

    // Could be improved by setting initial value only when camera is initialized
    private val _zoomScale = MutableStateFlow(1f)
    override fun getZoomScale(): StateFlow<Float> = _zoomScale.asStateFlow()

    // flips the camera to the designated lensFacing direction
    override suspend fun flipCamera(isFrontFacing: Boolean, flashMode: FlashMode) {
        this.isFrontFacing = isFrontFacing
        // screen flash needs to be reset during switching camera
        setFlashMode(flashMode, isFrontFacing)
        updateUseCaseGroup()
        rebindUseCases()
    }

    override fun tapToFocus(
        display: Display,
        surfaceWidth: Int,
        surfaceHeight: Int,
        x: Float,
        y: Float
    ) {
        if (camera != null) {
            val meteringPoint =
                DisplayOrientedMeteringPointFactory(
                    display,
                    camera!!.cameraInfo,
                    surfaceWidth.toFloat(),
                    surfaceHeight.toFloat()
                )
                    .createPoint(x, y)

            val action = FocusMeteringAction.Builder(meteringPoint).build()

            camera!!.cameraControl.startFocusAndMetering(action)
            Log.d(TAG, "Tap to focus on: $meteringPoint")
        }
    }

    override fun getScreenFlashEvents() = screenFlashEvents.asSharedFlow()

    override fun setFlashMode(flashMode: FlashMode, isFrontFacing: Boolean) {
        val isScreenFlashRequired =
            isFrontFacing && (flashMode == FlashMode.ON || flashMode == FlashMode.AUTO)

        if (isScreenFlashRequired) {
            imageCaptureUseCase.screenFlash = object : ScreenFlash {
                override fun apply(
                    expirationTimeMillis: Long,
                    listener: ImageCapture.ScreenFlashListener
                ) {
                    Log.d(TAG, "ImageCapture.ScreenFlash: apply")
                    coroutineScope.launch {
                        screenFlashEvents.emit(
                            CameraUseCase.ScreenFlashEvent(Type.APPLY_UI) {
                                listener.onCompleted()
                            }
                        )
                    }
                }

                override fun clear() {
                    Log.d(TAG, "ImageCapture.ScreenFlash: clear")
                    coroutineScope.launch {
                        screenFlashEvents.emit(
                            CameraUseCase.ScreenFlashEvent(Type.CLEAR_UI) {}
                        )
                    }
                }
            }
        }

        imageCaptureUseCase.flashMode = when (flashMode) {
            FlashMode.OFF -> ImageCapture.FLASH_MODE_OFF // 2

            FlashMode.ON -> if (isScreenFlashRequired) {
                ImageCapture.FLASH_MODE_SCREEN // 3
            } else {
                ImageCapture.FLASH_MODE_ON // 1
            }

            FlashMode.AUTO -> if (isScreenFlashRequired) {
                ImageCapture.FLASH_MODE_SCREEN // 3
            } else {
                ImageCapture.FLASH_MODE_AUTO // 0
            }
        }

        Log.d(TAG, "Set flash mode to: ${imageCaptureUseCase.flashMode}")
    }

    override fun isScreenFlashEnabled() =
        imageCaptureUseCase.flashMode == ImageCapture.FLASH_MODE_SCREEN &&
                imageCaptureUseCase.screenFlash != null

    override suspend fun setAspectRatio(aspectRatio: AspectRatio, isFrontFacing: Boolean) {
        this.aspectRatio = aspectRatio
        updateUseCaseGroup()
        rebindUseCases()
    }

    override suspend fun setCaptureMode(captureMode: CaptureMode) {
        this.captureMode = captureMode
        Log.d(
            TAG,
            "Changing CaptureMode: singleStreamCaptureEnabled:" +
<<<<<<< HEAD
                    (captureMode == CaptureMode.SINGLE_STREAM)
=======
                (this.captureMode == CaptureMode.SINGLE_STREAM)
>>>>>>> 63565eba
        )
        updateUseCaseGroup()
        rebindUseCases()
    }

    private fun updateUseCaseGroup() {
        previewUseCase = createPreviewUseCase()
        if (this::surfaceProvider.isInitialized) {
            previewUseCase.setSurfaceProvider(surfaceProvider)
        }

        val useCaseGroupBuilder =
            UseCaseGroup.Builder()
                .setViewPort(
                    ViewPort.Builder(aspectRatio.ratio, previewUseCase.targetRotation).build()
                )
                .addUseCase(previewUseCase)
                .addUseCase(imageCaptureUseCase)
                .addUseCase(videoCaptureUseCase)

        if (captureMode == CaptureMode.SINGLE_STREAM) {
            useCaseGroupBuilder.addEffect(SingleSurfaceForcingEffect())
        }

        useCaseGroup = useCaseGroupBuilder.build()
    }

    /**
     * Checks if video stabilization is supported by the device.
     *
     */
    private fun isStabilizationSupported(): Boolean {
        val availableCameraInfo = cameraProvider.availableCameraInfos
        val cameraSelector = if (isFrontFacing) {
            CameraSelector.DEFAULT_FRONT_CAMERA
        } else {
            CameraSelector.DEFAULT_BACK_CAMERA
        }
        val isVideoStabilizationSupported =
            cameraSelector.filter(availableCameraInfo).firstOrNull()?.let {
                Recorder.getVideoCapabilities(it).isStabilizationSupported
            } ?: false

        return isVideoStabilizationSupported
    }

    private fun createVideoUseCase(): VideoCapture<Recorder> {
        val videoCaptureBuilder = VideoCapture.Builder(recorder)

        // set video stabilization

        if (shouldVideoBeStabilized()) {
            val isStabilized = when (stabilizeVideoMode) {
                Stabilization.ON -> true
                Stabilization.OFF, Stabilization.UNDEFINED -> false
            }
            videoCaptureBuilder.setVideoStabilizationEnabled(isStabilized)
        }
        return videoCaptureBuilder.build()
    }

    private fun shouldVideoBeStabilized(): Boolean {
        // video is supported by the device AND
        // video is on OR preview is on
        return (supportedStabilizationModes.contains(SupportedStabilizationMode.HIGH_QUALITY)) &&
                (
                        // high quality (video only) selected
                        (
                                stabilizeVideoMode == Stabilization.ON &&
                                        stabilizePreviewMode == Stabilization.UNDEFINED
                                ) ||
                                // or on is selected
                                (
                                        stabilizePreviewMode == Stabilization.ON &&
                                                stabilizeVideoMode != Stabilization.OFF
                                        )
                        )
    }

    private fun createPreviewUseCase(): Preview {
        val previewUseCaseBuilder = Preview.Builder()
        // set preview stabilization
        if (shouldPreviewBeStabilized()) {
            val isStabilized = when (stabilizePreviewMode) {
                Stabilization.ON -> true
                else -> false
            }
            previewUseCaseBuilder.setPreviewStabilizationEnabled(isStabilized)
        }
        return previewUseCaseBuilder.build()
    }

    private fun shouldPreviewBeStabilized(): Boolean {
        return (
                supportedStabilizationModes.contains(SupportedStabilizationMode.ON) &&
                        stabilizePreviewMode == Stabilization.ON
                )
    }

    // converts LensFacing from datastore to @LensFacing Int value
    private fun getLensFacing(isFrontFacing: Boolean): Int = when (isFrontFacing) {
        true -> CameraSelector.LENS_FACING_FRONT
        false -> CameraSelector.LENS_FACING_BACK
    }

    private suspend fun rebindUseCases() {
        val cameraSelector =
            cameraLensToSelector(
                getLensFacing(isFrontFacing)
            )
        cameraProvider.unbindAll()
        cameraProvider.runWith(cameraSelector, useCaseGroup) {
            camera = it
            awaitCancellation()
        }
    }

    private fun cameraLensToSelector(@LensFacing lensFacing: Int): CameraSelector =
        when (lensFacing) {
            CameraSelector.LENS_FACING_FRONT -> CameraSelector.DEFAULT_FRONT_CAMERA
            CameraSelector.LENS_FACING_BACK -> CameraSelector.DEFAULT_BACK_CAMERA
            else -> throw IllegalArgumentException("Invalid lens facing type: $lensFacing")
        }
}<|MERGE_RESOLUTION|>--- conflicted
+++ resolved
@@ -420,11 +420,7 @@
         Log.d(
             TAG,
             "Changing CaptureMode: singleStreamCaptureEnabled:" +
-<<<<<<< HEAD
-                    (captureMode == CaptureMode.SINGLE_STREAM)
-=======
                 (this.captureMode == CaptureMode.SINGLE_STREAM)
->>>>>>> 63565eba
         )
         updateUseCaseGroup()
         rebindUseCases()
