/*
 * Copyright (C) 2023 The Android Open Source Project
 *
 * Licensed under the Apache License, Version 2.0 (the "License");
 * you may not use this file except in compliance with the License.
 * You may obtain a copy of the License at
 *
 *      http://www.apache.org/licenses/LICENSE-2.0
 *
 * Unless required by applicable law or agreed to in writing, software
 * distributed under the License is distributed on an "AS IS" BASIS,
 * WITHOUT WARRANTIES OR CONDITIONS OF ANY KIND, either express or implied.
 * See the License for the specific language governing permissions and
 * limitations under the License.
 */
package com.google.jetpackcamera.domain.camera

import android.app.Application
import android.content.ContentValues
import android.provider.MediaStore
import android.util.Log
import android.view.Display
import androidx.camera.core.Camera
import androidx.camera.core.CameraSelector
import androidx.camera.core.CameraSelector.LensFacing
import androidx.camera.core.DisplayOrientedMeteringPointFactory
import androidx.camera.core.FocusMeteringAction
import androidx.camera.core.ImageCapture
import androidx.camera.core.ImageCaptureException
import androidx.camera.core.ImageProxy
import androidx.camera.core.Preview
import androidx.camera.core.UseCaseGroup
import androidx.camera.core.ViewPort
import androidx.camera.core.ZoomState
import androidx.camera.lifecycle.ProcessCameraProvider
import androidx.camera.video.MediaStoreOutputOptions
import androidx.camera.video.Recorder
import androidx.camera.video.Recording
import androidx.camera.video.VideoCapture
import androidx.concurrent.futures.await
import androidx.core.content.ContextCompat
import com.google.jetpackcamera.domain.camera.CameraUseCase.Companion.INVALID_ZOOM_SCALE
import com.google.jetpackcamera.settings.SettingsRepository
import com.google.jetpackcamera.settings.model.AspectRatio
import com.google.jetpackcamera.settings.model.CameraAppSettings
<<<<<<< HEAD
import com.google.jetpackcamera.settings.model.FlashMode
=======
import com.google.jetpackcamera.settings.model.CaptureMode
import com.google.jetpackcamera.settings.model.FlashModeStatus
import java.util.Date
import javax.inject.Inject
>>>>>>> 17675c1d
import kotlinx.coroutines.CompletableDeferred
import kotlinx.coroutines.CoroutineDispatcher
import kotlinx.coroutines.asExecutor
import kotlinx.coroutines.awaitCancellation
import kotlinx.coroutines.coroutineScope

private const val TAG = "CameraXCameraUseCase"

/**
 * CameraX based implementation for [CameraUseCase]
 */
class CameraXCameraUseCase
@Inject
constructor(
    private val application: Application,
    private val defaultDispatcher: CoroutineDispatcher,
    private val settingsRepository: SettingsRepository
) : CameraUseCase {
    private var camera: Camera? = null
    private lateinit var cameraProvider: ProcessCameraProvider

    // TODO apply flash from settings
    private val imageCaptureUseCase = ImageCapture.Builder().build()
    private val previewUseCase: Preview = Preview.Builder().build()

    private val recorder = Recorder.Builder().setExecutor(
        defaultDispatcher.asExecutor()
    ).build()
    private val videoCaptureUseCase = VideoCapture.withOutput(recorder)
    private var recording: Recording? = null

    private lateinit var useCaseGroup: UseCaseGroup

    private lateinit var aspectRatio: AspectRatio
    private lateinit var captureMode: CaptureMode
    private var isFrontFacing = true

    override suspend fun initialize(currentCameraSettings: CameraAppSettings): List<Int> {
        this.aspectRatio = currentCameraSettings.aspectRatio
        this.captureMode = currentCameraSettings.captureMode
        setFlashMode(currentCameraSettings.flashMode)
        updateUseCaseGroup()
        cameraProvider = ProcessCameraProvider.getInstance(application).await()

        val availableCameraLens =
            listOf(
                CameraSelector.LENS_FACING_BACK,
                CameraSelector.LENS_FACING_FRONT
            ).filter { lensFacing ->
                cameraProvider.hasCamera(cameraLensToSelector(lensFacing))
            }

        // updates values for available camera lens if necessary
        coroutineScope {
            settingsRepository.updateAvailableCameraLens(
                availableCameraLens.contains(CameraSelector.LENS_FACING_FRONT),
                availableCameraLens.contains(CameraSelector.LENS_FACING_BACK)
            )
        }

        return availableCameraLens
    }

    override suspend fun runCamera(
        surfaceProvider: Preview.SurfaceProvider,
        currentCameraSettings: CameraAppSettings
    ) = coroutineScope {
        Log.d(TAG, "startPreview")

        val cameraSelector =
            cameraLensToSelector(getLensFacing(currentCameraSettings.isFrontCameraFacing))

        previewUseCase.setSurfaceProvider(surfaceProvider)

        cameraProvider.runWith(cameraSelector, useCaseGroup) {
            camera = it
            awaitCancellation()
        }
    }

    override suspend fun takePicture() {
        val imageDeferred = CompletableDeferred<ImageProxy>()

        imageCaptureUseCase.takePicture(
            defaultDispatcher.asExecutor(),
            object : ImageCapture.OnImageCapturedCallback() {
                override fun onCaptureSuccess(imageProxy: ImageProxy) {
                    Log.d(TAG, "onCaptureSuccess")
                    imageDeferred.complete(imageProxy)
                }

                override fun onError(exception: ImageCaptureException) {
                    super.onError(exception)
                    Log.d(TAG, "takePicture onError: $exception")
                }
            }
        )
    }

    override suspend fun startVideoRecording() {
        Log.d(TAG, "recordVideo")
        val captureTypeString =
            when (captureMode) {
                CaptureMode.MULTI_STREAM -> "SingleStream"
                CaptureMode.SINGLE_STREAM -> "MultiStream"
            }
        val name = "JCA-recording-${Date()}-$captureTypeString.mp4"
        val contentValues =
            ContentValues().apply {
                put(MediaStore.Video.Media.DISPLAY_NAME, name)
            }
        val mediaStoreOutput =
            MediaStoreOutputOptions.Builder(
                application.contentResolver,
                MediaStore.Video.Media.EXTERNAL_CONTENT_URI
            )
                .setContentValues(contentValues)
                .build()

        recording =
            videoCaptureUseCase.output
                .prepareRecording(application, mediaStoreOutput)
                .start(ContextCompat.getMainExecutor(application)) { videoRecordEvent ->
                    run {
                        Log.d(TAG, videoRecordEvent.toString())
                    }
                }
    }

    override fun stopVideoRecording() {
        Log.d(TAG, "stopRecording")
        recording?.stop()
    }

    override fun setZoomScale(scale: Float): Float {
        val zoomState = getZoomState() ?: return INVALID_ZOOM_SCALE
        val finalScale =
            (zoomState.zoomRatio * scale).coerceIn(
                zoomState.minZoomRatio,
                zoomState.maxZoomRatio
            )
        camera?.cameraControl?.setZoomRatio(finalScale)
        return finalScale
    }

    private fun getZoomState(): ZoomState? = camera?.cameraInfo?.zoomState?.value

    // flips the camera to the designated lensFacing direction
    override suspend fun flipCamera(isFrontFacing: Boolean) {
        this.isFrontFacing = isFrontFacing
        rebindUseCases()
    }

    override fun tapToFocus(
        display: Display,
        surfaceWidth: Int,
        surfaceHeight: Int,
        x: Float,
        y: Float
    ) {
        if (camera != null) {
            val meteringPoint =
                DisplayOrientedMeteringPointFactory(
                    display,
                    camera!!.cameraInfo,
                    surfaceWidth.toFloat(),
                    surfaceHeight.toFloat()
                )
                    .createPoint(x, y)

            val action = FocusMeteringAction.Builder(meteringPoint).build()

            camera!!.cameraControl.startFocusAndMetering(action)
            Log.d(TAG, "Tap to focus on: $meteringPoint")
        }
    }

<<<<<<< HEAD
    override fun setFlashMode(flashMode: FlashMode) {
        imageCaptureUseCase.flashMode = when (flashMode) {
            FlashMode.OFF -> ImageCapture.FLASH_MODE_OFF // 2
            FlashMode.ON -> ImageCapture.FLASH_MODE_ON // 1
            FlashMode.AUTO -> ImageCapture.FLASH_MODE_AUTO // 0
        }
=======
    override fun setFlashMode(flashModeStatus: FlashModeStatus) {
        imageCaptureUseCase.flashMode =
            when (flashModeStatus) {
                FlashModeStatus.OFF -> ImageCapture.FLASH_MODE_OFF // 2
                FlashModeStatus.ON -> ImageCapture.FLASH_MODE_ON // 1
                FlashModeStatus.AUTO -> ImageCapture.FLASH_MODE_AUTO // 0
            }
>>>>>>> 17675c1d
        Log.d(TAG, "Set flash mode to: ${imageCaptureUseCase.flashMode}")
    }

    override suspend fun setAspectRatio(aspectRatio: AspectRatio, isFrontFacing: Boolean) {
        this.aspectRatio = aspectRatio
        updateUseCaseGroup()
        rebindUseCases()
    }

    override suspend fun setCaptureMode(newCaptureMode: CaptureMode) {
        captureMode = newCaptureMode
        Log.d(
            TAG,
            "Changing CaptureMode: singleStreamCaptureEnabled:" +
                (captureMode == CaptureMode.SINGLE_STREAM)
        )
        updateUseCaseGroup()
        rebindUseCases()
    }

    private fun updateUseCaseGroup() {
        val useCaseGroupBuilder =
            UseCaseGroup.Builder()
                .setViewPort(
                    ViewPort.Builder(aspectRatio.ratio, previewUseCase.targetRotation).build()
                )
                .addUseCase(previewUseCase)
                .addUseCase(imageCaptureUseCase)
                .addUseCase(videoCaptureUseCase)

        if (captureMode == CaptureMode.SINGLE_STREAM) {
            useCaseGroupBuilder.addEffect(SingleSurfaceForcingEffect())
        }

        useCaseGroup = useCaseGroupBuilder.build()
    }

    // converts LensFacing from datastore to @LensFacing Int value
    private fun getLensFacing(isFrontFacing: Boolean): Int = when (isFrontFacing) {
        true -> CameraSelector.LENS_FACING_FRONT
        false -> CameraSelector.LENS_FACING_BACK
    }

    private suspend fun rebindUseCases() {
        val cameraSelector =
            cameraLensToSelector(
                getLensFacing(isFrontFacing)
            )
        cameraProvider.unbindAll()
        cameraProvider.runWith(cameraSelector, useCaseGroup) {
            camera = it
            awaitCancellation()
        }
    }

    private fun cameraLensToSelector(@LensFacing lensFacing: Int): CameraSelector =
        when (lensFacing) {
            CameraSelector.LENS_FACING_FRONT -> CameraSelector.DEFAULT_FRONT_CAMERA
            CameraSelector.LENS_FACING_BACK -> CameraSelector.DEFAULT_BACK_CAMERA
            else -> throw IllegalArgumentException("Invalid lens facing type: $lensFacing")
        }
}<|MERGE_RESOLUTION|>--- conflicted
+++ resolved
@@ -43,19 +43,15 @@
 import com.google.jetpackcamera.settings.SettingsRepository
 import com.google.jetpackcamera.settings.model.AspectRatio
 import com.google.jetpackcamera.settings.model.CameraAppSettings
-<<<<<<< HEAD
+import com.google.jetpackcamera.settings.model.CaptureMode
 import com.google.jetpackcamera.settings.model.FlashMode
-=======
-import com.google.jetpackcamera.settings.model.CaptureMode
-import com.google.jetpackcamera.settings.model.FlashModeStatus
-import java.util.Date
-import javax.inject.Inject
->>>>>>> 17675c1d
 import kotlinx.coroutines.CompletableDeferred
 import kotlinx.coroutines.CoroutineDispatcher
 import kotlinx.coroutines.asExecutor
 import kotlinx.coroutines.awaitCancellation
 import kotlinx.coroutines.coroutineScope
+import java.util.Date
+import javax.inject.Inject
 
 private const val TAG = "CameraXCameraUseCase"
 
@@ -228,22 +224,12 @@
         }
     }
 
-<<<<<<< HEAD
     override fun setFlashMode(flashMode: FlashMode) {
         imageCaptureUseCase.flashMode = when (flashMode) {
             FlashMode.OFF -> ImageCapture.FLASH_MODE_OFF // 2
             FlashMode.ON -> ImageCapture.FLASH_MODE_ON // 1
             FlashMode.AUTO -> ImageCapture.FLASH_MODE_AUTO // 0
         }
-=======
-    override fun setFlashMode(flashModeStatus: FlashModeStatus) {
-        imageCaptureUseCase.flashMode =
-            when (flashModeStatus) {
-                FlashModeStatus.OFF -> ImageCapture.FLASH_MODE_OFF // 2
-                FlashModeStatus.ON -> ImageCapture.FLASH_MODE_ON // 1
-                FlashModeStatus.AUTO -> ImageCapture.FLASH_MODE_AUTO // 0
-            }
->>>>>>> 17675c1d
         Log.d(TAG, "Set flash mode to: ${imageCaptureUseCase.flashMode}")
     }
 
@@ -258,7 +244,7 @@
         Log.d(
             TAG,
             "Changing CaptureMode: singleStreamCaptureEnabled:" +
-                (captureMode == CaptureMode.SINGLE_STREAM)
+                    (captureMode == CaptureMode.SINGLE_STREAM)
         )
         updateUseCaseGroup()
         rebindUseCases()
