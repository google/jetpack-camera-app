--- conflicted
+++ resolved
@@ -116,23 +116,6 @@
         this.stabilizeVideoMode = currentCameraSettings.videoCaptureStabilization
         this.supportedStabilizationModes = currentCameraSettings.supportedStabilizationModes
         setFlashMode(currentCameraSettings.flashMode, currentCameraSettings.isFrontCameraFacing)
-<<<<<<< HEAD
-
-        when (currentCameraSettings.targetFrameRate) {
-            TargetFrameRate.TARGET_FPS_NONE -> {
-                videoCaptureUseCase = VideoCapture.withOutput(recorder)
-                shouldStabilize = true
-            }
-
-            else -> {
-                videoCaptureUseCase = VideoCapture.Builder(recorder)
-                    .setTargetFrameRate(currentCameraSettings.targetFrameRate.range)
-                    .build()
-                shouldStabilize = false
-            }
-        }
-=======
->>>>>>> 340a985d
         cameraProvider = ProcessCameraProvider.getInstance(application).await()
 
         val availableCameraLens =
