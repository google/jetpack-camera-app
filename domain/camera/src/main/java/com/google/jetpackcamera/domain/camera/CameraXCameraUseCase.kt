/*
 * Copyright (C) 2023 The Android Open Source Project
 *
 * Licensed under the Apache License, Version 2.0 (the "License");
 * you may not use this file except in compliance with the License.
 * You may obtain a copy of the License at
 *
 *      http://www.apache.org/licenses/LICENSE-2.0
 *
 * Unless required by applicable law or agreed to in writing, software
 * distributed under the License is distributed on an "AS IS" BASIS,
 * WITHOUT WARRANTIES OR CONDITIONS OF ANY KIND, either express or implied.
 * See the License for the specific language governing permissions and
 * limitations under the License.
 */
package com.google.jetpackcamera.domain.camera

import android.Manifest
import android.app.Application
import android.content.ContentResolver
import android.content.ContentValues
import android.content.pm.PackageManager
import android.net.Uri
import android.os.Environment
import android.provider.MediaStore
import android.util.Log
import android.util.Range
import android.view.Display
import androidx.camera.core.AspectRatio.RATIO_16_9
import androidx.camera.core.AspectRatio.RATIO_4_3
import androidx.camera.core.AspectRatio.RATIO_DEFAULT
import androidx.camera.core.CameraEffect
import androidx.camera.core.CameraInfo
import androidx.camera.core.CameraSelector
import androidx.camera.core.DynamicRange as CXDynamicRange
import androidx.camera.core.ImageCapture
import androidx.camera.core.ImageCapture.OutputFileOptions
import androidx.camera.core.ImageCapture.ScreenFlash
import androidx.camera.core.ImageCaptureException
import androidx.camera.core.Preview
import androidx.camera.core.SurfaceRequest
import androidx.camera.core.UseCaseGroup
import androidx.camera.core.ViewPort
import androidx.camera.core.resolutionselector.AspectRatioStrategy
import androidx.camera.core.resolutionselector.ResolutionSelector
import androidx.camera.core.takePicture
import androidx.camera.lifecycle.ProcessCameraProvider
import androidx.camera.lifecycle.awaitInstance
import androidx.camera.video.MediaStoreOutputOptions
import androidx.camera.video.Recorder
import androidx.camera.video.Recording
import androidx.camera.video.VideoCapture
import androidx.camera.video.VideoRecordEvent
import androidx.camera.video.VideoRecordEvent.Finalize.ERROR_NONE
import androidx.core.content.ContextCompat
import androidx.core.content.ContextCompat.checkSelfPermission
import com.google.jetpackcamera.domain.camera.CameraUseCase.ScreenFlashEvent.Type
import com.google.jetpackcamera.domain.camera.effects.SingleSurfaceForcingEffect
import com.google.jetpackcamera.settings.SettableConstraintsRepository
import com.google.jetpackcamera.settings.SettingsRepository
import com.google.jetpackcamera.settings.model.AspectRatio
import com.google.jetpackcamera.settings.model.CameraAppSettings
import com.google.jetpackcamera.settings.model.CameraConstraints
import com.google.jetpackcamera.settings.model.CaptureMode
import com.google.jetpackcamera.settings.model.DynamicRange
import com.google.jetpackcamera.settings.model.FlashMode
import com.google.jetpackcamera.settings.model.LensFacing
import com.google.jetpackcamera.settings.model.Stabilization
import com.google.jetpackcamera.settings.model.SupportedStabilizationMode
import com.google.jetpackcamera.settings.model.SystemConstraints
import dagger.hilt.android.scopes.ViewModelScoped
import java.io.FileNotFoundException
import java.lang.IllegalArgumentException
import java.text.SimpleDateFormat
import java.util.Calendar
import java.util.Date
import java.util.Locale
import java.util.concurrent.Executor
import javax.inject.Inject
import kotlin.coroutines.ContinuationInterceptor
import kotlin.properties.Delegates
import kotlinx.coroutines.CoroutineDispatcher
import kotlinx.coroutines.CoroutineScope
import kotlinx.coroutines.asExecutor
import kotlinx.coroutines.coroutineScope
import kotlinx.coroutines.currentCoroutineContext
import kotlinx.coroutines.flow.MutableSharedFlow
import kotlinx.coroutines.flow.MutableStateFlow
import kotlinx.coroutines.flow.StateFlow
import kotlinx.coroutines.flow.asSharedFlow
import kotlinx.coroutines.flow.asStateFlow
import kotlinx.coroutines.flow.collectLatest
import kotlinx.coroutines.flow.distinctUntilChanged
import kotlinx.coroutines.flow.filterNotNull
import kotlinx.coroutines.flow.first
import kotlinx.coroutines.flow.map
import kotlinx.coroutines.flow.update
import kotlinx.coroutines.launch

private const val TAG = "CameraXCameraUseCase"
const val TARGET_FPS_AUTO = 0
const val TARGET_FPS_15 = 15
const val TARGET_FPS_30 = 30
const val TARGET_FPS_60 = 60

/**
 * CameraX based implementation for [CameraUseCase]
 */
@ViewModelScoped
class CameraXCameraUseCase
@Inject
constructor(
    private val application: Application,
    private val coroutineScope: CoroutineScope,
    private val defaultDispatcher: CoroutineDispatcher,
    private val settingsRepository: SettingsRepository,
    private val constraintsRepository: SettableConstraintsRepository
) : CameraUseCase {
    private lateinit var cameraProvider: ProcessCameraProvider

    private lateinit var imageCaptureUseCase: ImageCapture

    private var videoCaptureUseCase: VideoCapture<Recorder>? = null
    private var recording: Recording? = null
    private lateinit var captureMode: CaptureMode
    private lateinit var systemConstraints: SystemConstraints
    private var disableVideoCapture by Delegates.notNull<Boolean>()

    private val screenFlashEvents: MutableSharedFlow<CameraUseCase.ScreenFlashEvent> =
        MutableSharedFlow()

    private val currentSettings = MutableStateFlow<CameraAppSettings?>(null)

    override suspend fun initialize(externalImageCapture: Boolean) {
        this.disableVideoCapture = externalImageCapture
        cameraProvider = ProcessCameraProvider.awaitInstance(application)

        // updates values for available cameras
        val availableCameraLenses =
            listOf(
                LensFacing.FRONT,
                LensFacing.BACK
            ).filter {
                cameraProvider.hasCamera(it.toCameraSelector())
            }

        // Build and update the system constraints
        systemConstraints = SystemConstraints(
            availableLenses = availableCameraLenses,
            perLensConstraints = buildMap {
                val availableCameraInfos = cameraProvider.availableCameraInfos
                for (lensFacing in availableCameraLenses) {
                    val selector = lensFacing.toCameraSelector()
                    selector.filter(availableCameraInfos).firstOrNull()?.let { camInfo ->
                        val supportedDynamicRanges =
                            Recorder.getVideoCapabilities(camInfo).supportedDynamicRanges
                                .mapNotNull(CXDynamicRange::toSupportedAppDynamicRange)
                                .toSet()

                        val supportedStabilizationModes = buildSet {
                            if (isPreviewStabilizationSupported(camInfo)) {
                                add(SupportedStabilizationMode.ON)
                            }

                            if (isVideoStabilizationSupported(camInfo)) {
                                add(SupportedStabilizationMode.HIGH_QUALITY)
                            }
                        }

                        val supportedFixedFrameRates = getSupportedFrameRates(camInfo)

                        put(
                            lensFacing,
                            CameraConstraints(
                                supportedStabilizationModes = supportedStabilizationModes,
                                supportedFixedFrameRates = supportedFixedFrameRates,
                                supportedDynamicRanges = supportedDynamicRanges
                            )
                        )
                    }
                }
            }
        )

        constraintsRepository.updateSystemConstraints(systemConstraints)

        currentSettings.value =
<<<<<<< HEAD
            settingsRepository.defaultCameraAppSettings.first().tryApplyDynamicRangeConstraints()

        imageCaptureUseCase = ImageCapture.Builder()
            .setResolutionSelector(
                getResolutionSelector(
                    settingsRepository.defaultCameraAppSettings.first().aspectRatio)).build()
=======
            settingsRepository.defaultCameraAppSettings.first()
                .tryApplyDynamicRangeConstraints()
                .tryApplyAspectRatioForExternalCapture(externalImageCapture)
>>>>>>> 61ec9c4e
    }

    /**
     * Returns the union of supported stabilization modes for a device's cameras
     */
    private fun getDeviceSupportedStabilizations(): Set<SupportedStabilizationMode> {
        val deviceSupportedStabilizationModes = mutableSetOf<SupportedStabilizationMode>()

        cameraProvider.availableCameraInfos.forEach { cameraInfo ->
            if (isPreviewStabilizationSupported(cameraInfo)) {
                deviceSupportedStabilizationModes.add(SupportedStabilizationMode.ON)
            }
            if (isVideoStabilizationSupported(cameraInfo)) {
                deviceSupportedStabilizationModes.add(SupportedStabilizationMode.HIGH_QUALITY)
            }
        }
        return deviceSupportedStabilizationModes
    }

    /**
     * Camera settings that persist as long as a camera is running.
     *
     * Any change in these settings will require calling [ProcessCameraProvider.runWith] with
     * updates [CameraSelector] and/or [UseCaseGroup]
     */
    private data class PerpetualSessionSettings(
        val cameraSelector: CameraSelector,
        val aspectRatio: AspectRatio,
        val captureMode: CaptureMode,
        val targetFrameRate: Int,
        val stabilizePreviewMode: Stabilization,
        val stabilizeVideoMode: Stabilization,
        val dynamicRange: DynamicRange
    )

    /**
     * Camera settings that can change while the camera is running.
     *
     * Any changes in these settings can be applied either directly to use cases via their
     * setter methods or to [androidx.camera.core.CameraControl].
     * The use cases typically will not need to be re-bound.
     */
    private data class TransientSessionSettings(
        val flashMode: FlashMode,
        val zoomScale: Float
    )

    override suspend fun runCamera() = coroutineScope {
        Log.d(TAG, "runCamera")

        val transientSettings = MutableStateFlow<TransientSessionSettings?>(null)
        currentSettings
            .filterNotNull()
            .map { currentCameraSettings ->
                transientSettings.value = TransientSessionSettings(
                    flashMode = currentCameraSettings.flashMode,
                    zoomScale = currentCameraSettings.zoomScale
                )

                val cameraSelector = when (currentCameraSettings.cameraLensFacing) {
                    LensFacing.FRONT -> CameraSelector.DEFAULT_FRONT_CAMERA
                    LensFacing.BACK -> CameraSelector.DEFAULT_BACK_CAMERA
                }

                PerpetualSessionSettings(
                    cameraSelector = cameraSelector,
                    aspectRatio = currentCameraSettings.aspectRatio,
                    captureMode = currentCameraSettings.captureMode,
                    targetFrameRate = currentCameraSettings.targetFrameRate,
                    stabilizePreviewMode = currentCameraSettings.previewStabilization,
                    stabilizeVideoMode = currentCameraSettings.videoCaptureStabilization,
                    dynamicRange = currentCameraSettings.dynamicRange
                )
            }.distinctUntilChanged()
            .collectLatest { sessionSettings ->
                Log.d(TAG, "Starting new camera session")
                val cameraInfo = sessionSettings.cameraSelector.filter(
                    cameraProvider.availableCameraInfos
                ).first()

                val lensFacing = sessionSettings.cameraSelector.toAppLensFacing()
                val cameraConstraints = checkNotNull(
                    systemConstraints.perLensConstraints[lensFacing]
                ) {
                    "Unable to retrieve CameraConstraints for $lensFacing. " +
                        "Was the use case initialized?"
                }

                val initialTransientSettings = transientSettings
                    .filterNotNull()
                    .first()

                val useCaseGroup = createUseCaseGroup(
                    sessionSettings,
                    initialTransientSettings,
                    cameraConstraints.supportedStabilizationModes,
                    effect = when (sessionSettings.captureMode) {
                        CaptureMode.SINGLE_STREAM -> SingleSurfaceForcingEffect(coroutineScope)
                        CaptureMode.MULTI_STREAM -> null
                    }
                )

                var prevTransientSettings = initialTransientSettings
                cameraProvider.runWith(sessionSettings.cameraSelector, useCaseGroup) { camera ->
                    Log.d(TAG, "Camera session started")
                    transientSettings.filterNotNull().collectLatest { newTransientSettings ->
                        // Apply camera control settings
                        if (prevTransientSettings.zoomScale != newTransientSettings.zoomScale) {
                            cameraInfo.zoomState.value?.let { zoomState ->
                                val finalScale =
                                    (zoomState.zoomRatio * newTransientSettings.zoomScale).coerceIn(
                                        zoomState.minZoomRatio,
                                        zoomState.maxZoomRatio
                                    )
                                camera.cameraControl.setZoomRatio(finalScale)
                                _zoomScale.value = finalScale
                            }
                        }

                        if (prevTransientSettings.flashMode != newTransientSettings.flashMode) {
                            setFlashModeInternal(
                                flashMode = newTransientSettings.flashMode,
                                isFrontFacing = sessionSettings.cameraSelector
                                    == CameraSelector.DEFAULT_FRONT_CAMERA
                            )
                        }

                        prevTransientSettings = newTransientSettings
                    }
                }
            }
    }

    override suspend fun takePicture(onCaptureStarted: (() -> Unit)) {
        try {
            val imageProxy = imageCaptureUseCase.takePicture(onCaptureStarted)
            Log.d(TAG, "onCaptureSuccess")
            imageProxy.close()
        } catch (exception: Exception) {
            Log.d(TAG, "takePicture onError: $exception")
            throw exception
        }
    }

    // TODO(b/319733374): Return bitmap for external mediastore capture without URI
    override suspend fun takePicture(
        onCaptureStarted: (() -> Unit),
        contentResolver: ContentResolver,
        imageCaptureUri: Uri?,
        ignoreUri: Boolean
    ): ImageCapture.OutputFileResults {
        val eligibleContentValues = getEligibleContentValues()
        val outputFileOptions: OutputFileOptions
        if (ignoreUri) {
            val formatter = SimpleDateFormat(
                "yyyy-MM-dd-HH-mm-ss-SSS",
                Locale.US
            )
            val filename = "JCA-${formatter.format(Calendar.getInstance().time)}.jpg"
            val contentValues = ContentValues()
            contentValues.put(MediaStore.MediaColumns.DISPLAY_NAME, filename)
            contentValues.put(MediaStore.MediaColumns.MIME_TYPE, "image/jpeg")
            outputFileOptions = OutputFileOptions.Builder(
                contentResolver,
                MediaStore.Images.Media.EXTERNAL_CONTENT_URI,
                contentValues
            ).build()
        } else if (imageCaptureUri == null) {
            val e = RuntimeException("Null Uri is provided.")
            Log.d(TAG, "takePicture onError: $e")
            throw e
        } else {
            try {
                val outputStream = contentResolver.openOutputStream(imageCaptureUri)
                if (outputStream != null) {
                    outputFileOptions =
                        OutputFileOptions.Builder(
                            contentResolver.openOutputStream(imageCaptureUri)!!
                        ).build()
                } else {
                    val e = RuntimeException("Provider recently crashed.")
                    Log.d(TAG, "takePicture onError: $e")
                    throw e
                }
            } catch (e: FileNotFoundException) {
                Log.d(TAG, "takePicture onError: $e")
                throw e
            }
        }
        try {
            val outputFileResults = imageCaptureUseCase.takePicture(
                outputFileOptions,
                onCaptureStarted
            )
            val relativePath =
                eligibleContentValues.getAsString(MediaStore.Images.Media.RELATIVE_PATH)
            val displayName = eligibleContentValues.getAsString(
                MediaStore.Images.Media.DISPLAY_NAME
            )
            Log.d(TAG, "Saved image to $relativePath/$displayName")
            return outputFileResults
        } catch (exception: ImageCaptureException) {
            Log.d(TAG, "takePicture onError: $exception")
            throw exception
        }
    }

    private fun getEligibleContentValues(): ContentValues {
        val eligibleContentValues = ContentValues()
        eligibleContentValues.put(
            MediaStore.Images.Media.DISPLAY_NAME,
            Calendar.getInstance().time.toString()
        )
        eligibleContentValues.put(MediaStore.Images.Media.MIME_TYPE, "image/jpeg")
        eligibleContentValues.put(
            MediaStore.Images.Media.RELATIVE_PATH,
            Environment.DIRECTORY_PICTURES
        )
        return eligibleContentValues
    }

    override suspend fun startVideoRecording(
        onVideoRecord: (CameraUseCase.OnVideoRecordEvent) -> Unit
    ) {
        if (videoCaptureUseCase == null) {
            throw RuntimeException("Attempted video recording with null videoCapture use case")
        }
        Log.d(TAG, "recordVideo")
        // todo(b/336886716): default setting to enable or disable audio when permission is granted
        // todo(b/336888844): mute/unmute audio while recording is active
        val audioEnabled = (
            checkSelfPermission(
                this.application.baseContext,
                Manifest.permission.RECORD_AUDIO
            )
                == PackageManager.PERMISSION_GRANTED
            )
        val captureTypeString =
            when (captureMode) {
                CaptureMode.MULTI_STREAM -> "MultiStream"
                CaptureMode.SINGLE_STREAM -> "SingleStream"
            }
        val name = "JCA-recording-${Date()}-$captureTypeString.mp4"
        val contentValues =
            ContentValues().apply {
                put(MediaStore.Video.Media.DISPLAY_NAME, name)
            }
        val mediaStoreOutput =
            MediaStoreOutputOptions.Builder(
                application.contentResolver,
                MediaStore.Video.Media.EXTERNAL_CONTENT_URI
            )
                .setContentValues(contentValues)
                .build()

        val callbackExecutor: Executor =
            (
                currentCoroutineContext()[ContinuationInterceptor] as?
                    CoroutineDispatcher
                )?.asExecutor() ?: ContextCompat.getMainExecutor(application)
        recording =
            videoCaptureUseCase!!.output
                .prepareRecording(application, mediaStoreOutput)
                .apply { if (audioEnabled) withAudioEnabled() }
                .start(callbackExecutor) { onVideoRecordEvent ->
                    run {
                        Log.d(TAG, onVideoRecordEvent.toString())
                        when (onVideoRecordEvent) {
                            is VideoRecordEvent.Finalize -> {
                                when (onVideoRecordEvent.error) {
                                    ERROR_NONE ->
                                        onVideoRecord(
                                            CameraUseCase.OnVideoRecordEvent.OnVideoRecorded
                                        )
                                    else ->
                                        onVideoRecord(
                                            CameraUseCase.OnVideoRecordEvent.OnVideoRecordError
                                        )
                                }
                            }
                            is VideoRecordEvent.Status -> {
                                onVideoRecord(
                                    CameraUseCase.OnVideoRecordEvent.OnVideoRecordStatus(
                                        onVideoRecordEvent.recordingStats.audioStats.audioAmplitude
                                    )
                                )
                            }
                        }
                    }
                }
    }

    override fun stopVideoRecording() {
        Log.d(TAG, "stopRecording")
        recording?.stop()
    }

    override fun setZoomScale(scale: Float) {
        currentSettings.update { old ->
            old?.copy(zoomScale = scale)
        }
    }

    // Could be improved by setting initial value only when camera is initialized
    private val _zoomScale = MutableStateFlow(1f)
    override fun getZoomScale(): StateFlow<Float> = _zoomScale.asStateFlow()

    private val _surfaceRequest = MutableStateFlow<SurfaceRequest?>(null)
    override fun getSurfaceRequest(): StateFlow<SurfaceRequest?> = _surfaceRequest.asStateFlow()

    // Sets the camera to the designated lensFacing direction
    override suspend fun setLensFacing(lensFacing: LensFacing) {
        currentSettings.update { old ->
            if (systemConstraints.availableLenses.contains(lensFacing)) {
                old?.copy(cameraLensFacing = lensFacing)
                    ?.tryApplyDynamicRangeConstraints()
            } else {
                old
            }
        }
    }

    private fun CameraAppSettings.tryApplyDynamicRangeConstraints(): CameraAppSettings {
        return systemConstraints.perLensConstraints[cameraLensFacing]?.let { constraints ->
            with(constraints.supportedDynamicRanges) {
                val newDynamicRange = if (contains(dynamicRange)) {
                    dynamicRange
                } else {
                    DynamicRange.SDR
                }

                this@tryApplyDynamicRangeConstraints.copy(
                    dynamicRange = newDynamicRange
                )
            }
        } ?: this
    }

    private fun CameraAppSettings.tryApplyAspectRatioForExternalCapture(
        externalImageCapture: Boolean
    ): CameraAppSettings {
        if (externalImageCapture) {
            return this.copy(aspectRatio = AspectRatio.THREE_FOUR)
        }
        return this
    }

    override fun tapToFocus(
        display: Display,
        surfaceWidth: Int,
        surfaceHeight: Int,
        x: Float,
        y: Float
    ) {
        // TODO(tm):Convert API to use SurfaceOrientedMeteringPointFactory and
        // use a Channel to get result of FocusMeteringAction
    }

    override fun getScreenFlashEvents() = screenFlashEvents.asSharedFlow()
    override fun getCurrentSettings() = currentSettings.asStateFlow()

    override fun setFlashMode(flashMode: FlashMode) {
        currentSettings.update { old ->
            old?.copy(flashMode = flashMode)
        }
    }

    private fun setFlashModeInternal(flashMode: FlashMode, isFrontFacing: Boolean) {
        val isScreenFlashRequired =
            isFrontFacing && (flashMode == FlashMode.ON || flashMode == FlashMode.AUTO)

        if (isScreenFlashRequired) {
            imageCaptureUseCase.screenFlash = object : ScreenFlash {
                override fun apply(
                    expirationTimeMillis: Long,
                    listener: ImageCapture.ScreenFlashListener
                ) {
                    Log.d(TAG, "ImageCapture.ScreenFlash: apply")
                    coroutineScope.launch {
                        screenFlashEvents.emit(
                            CameraUseCase.ScreenFlashEvent(Type.APPLY_UI) {
                                listener.onCompleted()
                            }
                        )
                    }
                }

                override fun clear() {
                    Log.d(TAG, "ImageCapture.ScreenFlash: clear")
                    coroutineScope.launch {
                        screenFlashEvents.emit(
                            CameraUseCase.ScreenFlashEvent(Type.CLEAR_UI) {}
                        )
                    }
                }
            }
        }

        imageCaptureUseCase.flashMode = when (flashMode) {
            FlashMode.OFF -> ImageCapture.FLASH_MODE_OFF // 2

            FlashMode.ON -> if (isScreenFlashRequired) {
                ImageCapture.FLASH_MODE_SCREEN // 3
            } else {
                ImageCapture.FLASH_MODE_ON // 1
            }

            FlashMode.AUTO -> if (isScreenFlashRequired) {
                ImageCapture.FLASH_MODE_SCREEN // 3
            } else {
                ImageCapture.FLASH_MODE_AUTO // 0
            }
        }
        Log.d(TAG, "Set flash mode to: ${imageCaptureUseCase.flashMode}")
    }

    override fun isScreenFlashEnabled() =
        imageCaptureUseCase.flashMode == ImageCapture.FLASH_MODE_SCREEN &&
            imageCaptureUseCase.screenFlash != null

    override suspend fun setAspectRatio(aspectRatio: AspectRatio) {
        currentSettings.update { old ->
            old?.copy(aspectRatio = aspectRatio)
        }
    }

    override suspend fun setCaptureMode(captureMode: CaptureMode) {
        currentSettings.update { old ->
            old?.copy(captureMode = captureMode)
        }
    }

    private fun createUseCaseGroup(
        sessionSettings: PerpetualSessionSettings,
        initialTransientSettings: TransientSessionSettings,
        supportedStabilizationModes: Set<SupportedStabilizationMode>,
        effect: CameraEffect? = null
    ): UseCaseGroup {
        val previewUseCase = createPreviewUseCase(sessionSettings, supportedStabilizationModes)
        if (!disableVideoCapture) {
            videoCaptureUseCase = createVideoUseCase(sessionSettings, supportedStabilizationModes)
        }

        setFlashModeInternal(
            flashMode = initialTransientSettings.flashMode,
            isFrontFacing = sessionSettings.cameraSelector == CameraSelector.DEFAULT_FRONT_CAMERA
        )
        imageCaptureUseCase = ImageCapture.Builder()
            .setResolutionSelector(getResolutionSelector(sessionSettings.aspectRatio)).build()

        return UseCaseGroup.Builder().apply {
            setViewPort(
                ViewPort.Builder(
                    sessionSettings.aspectRatio.ratio,
                    previewUseCase.targetRotation
                ).build()
            )
            addUseCase(previewUseCase)
            if (sessionSettings.dynamicRange == DynamicRange.SDR) {
                addUseCase(imageCaptureUseCase)
            }
            if (videoCaptureUseCase != null) {
                addUseCase(videoCaptureUseCase!!)
            }

            effect?.let { addEffect(it) }

            captureMode = sessionSettings.captureMode
        }.build()
    }
    override suspend fun setDynamicRange(dynamicRange: DynamicRange) {
        currentSettings.update { old ->
            old?.copy(dynamicRange = dynamicRange)
        }
    }

    private fun createVideoUseCase(
        sessionSettings: PerpetualSessionSettings,
        supportedStabilizationMode: Set<SupportedStabilizationMode>
    ): VideoCapture<Recorder> {
        val recorder = Recorder.Builder()
            .setAspectRatio(getAspectRatioForUseCase(sessionSettings.aspectRatio))
            .setExecutor(defaultDispatcher.asExecutor()).build()
        return VideoCapture.Builder(recorder).apply {
            // set video stabilization
            if (shouldVideoBeStabilized(sessionSettings, supportedStabilizationMode)
            ) {
                setVideoStabilizationEnabled(true)
            }
            // set target fps
            if (sessionSettings.targetFrameRate != TARGET_FPS_AUTO) {
                setTargetFrameRate(
                    Range(sessionSettings.targetFrameRate, sessionSettings.targetFrameRate)
                )
            }

            setDynamicRange(sessionSettings.dynamicRange.toCXDynamicRange())
        }.build()
    }

    private fun getAspectRatioForUseCase(aspectRatio: AspectRatio): Int {
        return when(aspectRatio) {
            AspectRatio.THREE_FOUR -> RATIO_4_3
            AspectRatio.NINE_SIXTEEN -> RATIO_16_9
            else -> RATIO_DEFAULT
        }
    }

    private fun shouldVideoBeStabilized(
        sessionSettings: PerpetualSessionSettings,
        supportedStabilizationModes: Set<SupportedStabilizationMode>
    ): Boolean {
        // video is on and target fps is not 60
        return (sessionSettings.targetFrameRate != TARGET_FPS_60) &&
            (supportedStabilizationModes.contains(SupportedStabilizationMode.HIGH_QUALITY)) &&
            // high quality (video only) selected
            (
                sessionSettings.stabilizeVideoMode == Stabilization.ON &&
                    sessionSettings.stabilizePreviewMode == Stabilization.UNDEFINED
                )
    }

    private fun createPreviewUseCase(
        sessionSettings: PerpetualSessionSettings,
        supportedStabilizationModes: Set<SupportedStabilizationMode>
    ): Preview {
        val previewUseCaseBuilder = Preview.Builder()
        // set preview stabilization
        if (shouldPreviewBeStabilized(sessionSettings, supportedStabilizationModes)) {
            previewUseCaseBuilder.setPreviewStabilizationEnabled(true)
        }

        previewUseCaseBuilder.setResolutionSelector(
            getResolutionSelector(sessionSettings.aspectRatio)
        )

        return previewUseCaseBuilder.build().apply {
            setSurfaceProvider { surfaceRequest ->
                _surfaceRequest.value = surfaceRequest
            }
        }
    }

    private fun getResolutionSelector(aspectRatio: AspectRatio): ResolutionSelector {
        val aspectRatioStrategy = when(aspectRatio) {
            AspectRatio.THREE_FOUR -> AspectRatioStrategy.RATIO_16_9_FALLBACK_AUTO_STRATEGY
            AspectRatio.NINE_SIXTEEN -> AspectRatioStrategy.RATIO_16_9_FALLBACK_AUTO_STRATEGY
            else -> AspectRatioStrategy.RATIO_16_9_FALLBACK_AUTO_STRATEGY
        }
        return ResolutionSelector.Builder().setAspectRatioStrategy(aspectRatioStrategy).build()
    }

    private fun shouldPreviewBeStabilized(
        sessionSettings: PerpetualSessionSettings,
        supportedStabilizationModes: Set<SupportedStabilizationMode>
    ): Boolean {
        // only supported if target fps is 30 or none
        return (
            when (sessionSettings.targetFrameRate) {
                TARGET_FPS_AUTO, TARGET_FPS_30 -> true
                else -> false
            }
            ) &&
            (
                supportedStabilizationModes.contains(SupportedStabilizationMode.ON) &&
                    sessionSettings.stabilizePreviewMode == Stabilization.ON
                )
    }

    companion object {
        private val FIXED_FRAME_RATES = setOf(TARGET_FPS_15, TARGET_FPS_30, TARGET_FPS_60)

        /**
         * Checks if preview stabilization is supported by the device.
         *
         */
        private fun isPreviewStabilizationSupported(cameraInfo: CameraInfo): Boolean {
            return Preview.getPreviewCapabilities(cameraInfo).isStabilizationSupported
        }

        /**
         * Checks if video stabilization is supported by the device.
         *
         */
        private fun isVideoStabilizationSupported(cameraInfo: CameraInfo): Boolean {
            return Recorder.getVideoCapabilities(cameraInfo).isStabilizationSupported
        }

        private fun getSupportedFrameRates(camInfo: CameraInfo): Set<Int> {
            return buildSet {
                camInfo.supportedFrameRateRanges.forEach { e ->
                    if (e.upper == e.lower && FIXED_FRAME_RATES.contains(e.upper)) {
                        add(e.upper)
                    }
                }
            }
        }
    }
}

private fun CXDynamicRange.toSupportedAppDynamicRange(): DynamicRange? {
    return when (this) {
        CXDynamicRange.SDR -> DynamicRange.SDR
        CXDynamicRange.HLG_10_BIT -> DynamicRange.HLG10
        // All other dynamic ranges unsupported. Return null.
        else -> null
    }
}

private fun DynamicRange.toCXDynamicRange(): CXDynamicRange {
    return when (this) {
        DynamicRange.SDR -> CXDynamicRange.SDR
        DynamicRange.HLG10 -> CXDynamicRange.HLG_10_BIT
    }
}

private fun LensFacing.toCameraSelector(): CameraSelector = when (this) {
    LensFacing.FRONT -> CameraSelector.DEFAULT_FRONT_CAMERA
    LensFacing.BACK -> CameraSelector.DEFAULT_BACK_CAMERA
}

private fun CameraSelector.toAppLensFacing(): LensFacing = when (this) {
    CameraSelector.DEFAULT_FRONT_CAMERA -> LensFacing.FRONT
    CameraSelector.DEFAULT_BACK_CAMERA -> LensFacing.BACK
    else -> throw IllegalArgumentException(
        "Unknown CameraSelector -> LensFacing mapping. [CameraSelector: $this]"
    )
}<|MERGE_RESOLUTION|>--- conflicted
+++ resolved
@@ -185,18 +185,16 @@
         constraintsRepository.updateSystemConstraints(systemConstraints)
 
         currentSettings.value =
-<<<<<<< HEAD
-            settingsRepository.defaultCameraAppSettings.first().tryApplyDynamicRangeConstraints()
+            settingsRepository.defaultCameraAppSettings.first()
+                .tryApplyDynamicRangeConstraints()
+                .tryApplyAspectRatioForExternalCapture(externalImageCapture)
 
         imageCaptureUseCase = ImageCapture.Builder()
             .setResolutionSelector(
                 getResolutionSelector(
-                    settingsRepository.defaultCameraAppSettings.first().aspectRatio)).build()
-=======
-            settingsRepository.defaultCameraAppSettings.first()
-                .tryApplyDynamicRangeConstraints()
-                .tryApplyAspectRatioForExternalCapture(externalImageCapture)
->>>>>>> 61ec9c4e
+                    settingsRepository.defaultCameraAppSettings.first().aspectRatio
+                )
+            ).build()
     }
 
     /**
@@ -698,7 +696,7 @@
     }
 
     private fun getAspectRatioForUseCase(aspectRatio: AspectRatio): Int {
-        return when(aspectRatio) {
+        return when (aspectRatio) {
             AspectRatio.THREE_FOUR -> RATIO_4_3
             AspectRatio.NINE_SIXTEEN -> RATIO_16_9
             else -> RATIO_DEFAULT
@@ -741,7 +739,7 @@
     }
 
     private fun getResolutionSelector(aspectRatio: AspectRatio): ResolutionSelector {
-        val aspectRatioStrategy = when(aspectRatio) {
+        val aspectRatioStrategy = when (aspectRatio) {
             AspectRatio.THREE_FOUR -> AspectRatioStrategy.RATIO_16_9_FALLBACK_AUTO_STRATEGY
             AspectRatio.NINE_SIXTEEN -> AspectRatioStrategy.RATIO_16_9_FALLBACK_AUTO_STRATEGY
             else -> AspectRatioStrategy.RATIO_16_9_FALLBACK_AUTO_STRATEGY
