/*
 * Copyright (C) 2023 The Android Open Source Project
 *
 * Licensed under the Apache License, Version 2.0 (the "License");
 * you may not use this file except in compliance with the License.
 * You may obtain a copy of the License at
 *
 *      http://www.apache.org/licenses/LICENSE-2.0
 *
 * Unless required by applicable law or agreed to in writing, software
 * distributed under the License is distributed on an "AS IS" BASIS,
 * WITHOUT WARRANTIES OR CONDITIONS OF ANY KIND, either express or implied.
 * See the License for the specific language governing permissions and
 * limitations under the License.
 */
package com.google.jetpackcamera.domain.camera

import android.app.Application
import android.content.ContentResolver
import android.content.ContentValues
import android.net.Uri
import android.os.Environment
import android.provider.MediaStore
import android.util.Log
import android.util.Range
import android.view.Display
import androidx.camera.core.CameraEffect
import androidx.camera.core.CameraInfo
import androidx.camera.core.CameraSelector
import androidx.camera.core.ImageCapture
import androidx.camera.core.ImageCapture.OutputFileOptions
import androidx.camera.core.ImageCapture.ScreenFlash
import androidx.camera.core.ImageCaptureException
import androidx.camera.core.ImageProxy
import androidx.camera.core.Preview
import androidx.camera.core.SurfaceRequest
import androidx.camera.core.UseCaseGroup
import androidx.camera.core.ViewPort
import androidx.camera.lifecycle.ProcessCameraProvider
import androidx.camera.video.MediaStoreOutputOptions
import androidx.camera.video.Recorder
import androidx.camera.video.Recording
import androidx.camera.video.VideoCapture
import androidx.concurrent.futures.await
import androidx.core.content.ContextCompat
import com.google.jetpackcamera.domain.camera.CameraUseCase.ScreenFlashEvent.Type
import com.google.jetpackcamera.domain.camera.effects.SingleSurfaceForcingEffect
import com.google.jetpackcamera.settings.SettingsRepository
import com.google.jetpackcamera.settings.model.AspectRatio
import com.google.jetpackcamera.settings.model.CameraAppSettings
import com.google.jetpackcamera.settings.model.CaptureMode
import com.google.jetpackcamera.settings.model.FlashMode
import com.google.jetpackcamera.settings.model.LensFacing
import com.google.jetpackcamera.settings.model.Stabilization
import com.google.jetpackcamera.settings.model.SupportedStabilizationMode
import dagger.hilt.android.scopes.ViewModelScoped
import java.io.FileNotFoundException
import java.text.SimpleDateFormat
import java.util.Calendar
import java.util.Date
import java.util.Locale
import javax.inject.Inject
import kotlinx.coroutines.CompletableDeferred
import kotlinx.coroutines.CoroutineDispatcher
import kotlinx.coroutines.CoroutineScope
import kotlinx.coroutines.asExecutor
import kotlinx.coroutines.coroutineScope
import kotlinx.coroutines.flow.MutableSharedFlow
import kotlinx.coroutines.flow.MutableStateFlow
import kotlinx.coroutines.flow.StateFlow
import kotlinx.coroutines.flow.asSharedFlow
import kotlinx.coroutines.flow.asStateFlow
import kotlinx.coroutines.flow.collectLatest
import kotlinx.coroutines.flow.distinctUntilChanged
import kotlinx.coroutines.flow.filterNotNull
import kotlinx.coroutines.flow.first
import kotlinx.coroutines.flow.map
import kotlinx.coroutines.flow.update
import kotlinx.coroutines.launch

private const val TAG = "CameraXCameraUseCase"
const val TARGET_FPS_AUTO = 0
const val TARGET_FPS_15 = 15
const val TARGET_FPS_30 = 30
const val TARGET_FPS_60 = 60

/**
 * CameraX based implementation for [CameraUseCase]
 */
@ViewModelScoped
class CameraXCameraUseCase
@Inject
constructor(
    private val application: Application,
    private val coroutineScope: CoroutineScope,
    private val defaultDispatcher: CoroutineDispatcher,
    private val settingsRepository: SettingsRepository
) : CameraUseCase {
    private val fixedFrameRates = setOf(15, 30, 60)
    private lateinit var cameraProvider: ProcessCameraProvider

    private val imageCaptureUseCase = ImageCapture.Builder().build()

    private val recorder = Recorder.Builder().setExecutor(defaultDispatcher.asExecutor()).build()
    private lateinit var videoCaptureUseCase: VideoCapture<Recorder>
    private var recording: Recording? = null
    private lateinit var captureMode: CaptureMode

    private val screenFlashEvents: MutableSharedFlow<CameraUseCase.ScreenFlashEvent> =
        MutableSharedFlow()

    private val currentSettings = MutableStateFlow<CameraAppSettings?>(null)

    override suspend fun initialize() {
        cameraProvider = ProcessCameraProvider.getInstance(application).await()

        // updates values for available camera lens
        val availableCameraLens =
            listOf(
                LensFacing.FRONT,
                LensFacing.BACK
            ).filter { lensFacing ->
                cameraProvider.hasCamera(lensFacing.toCameraSelector())
            }

        settingsRepository.updateAvailableCameraLens(
            availableCameraLens.contains(LensFacing.FRONT),
            availableCameraLens.contains(LensFacing.BACK)
        )

        currentSettings.value = settingsRepository.cameraAppSettings.first()
    }

    /**
     * Returns the union of supported fixed frame rates fom a device's cameras
     */
    private fun getDeviceSupportedFrameRates(): Set<Int> {
        val supportedFixedFrameRates = mutableSetOf<Int>()
        cameraProvider.availableCameraInfos.forEach { cameraInfo ->
            cameraInfo.supportedFrameRateRanges.forEach { e ->
                if (e.upper == e.lower && fixedFrameRates.contains(e.upper)) {
                    supportedFixedFrameRates.add(e.upper)
                }
            }
        }
        return supportedFixedFrameRates
    }

    /**
     * Returns the union of supported stabilization modes for a device's cameras
     */
    private fun getDeviceSupportedStabilizations(): Set<SupportedStabilizationMode> {
        val deviceSupportedStabilizationModes = mutableSetOf<SupportedStabilizationMode>()

        cameraProvider.availableCameraInfos.forEach { cameraInfo ->
            if (isPreviewStabilizationSupported(cameraInfo)) {
                deviceSupportedStabilizationModes.add(SupportedStabilizationMode.ON)
            }
            if (isVideoStabilizationSupported(cameraInfo)) {
                deviceSupportedStabilizationModes.add(SupportedStabilizationMode.HIGH_QUALITY)
            }
        }
        return deviceSupportedStabilizationModes
    }

    /**
     * Camera settings that persist as long as a camera is running.
     *
     * Any change in these settings will require calling [ProcessCameraProvider.runWith] with
     * updates [CameraSelector] and/or [UseCaseGroup]
     */
    private data class PerpetualSessionSettings(
        val cameraSelector: CameraSelector,
        val aspectRatio: AspectRatio,
        val captureMode: CaptureMode,
        val targetFrameRate: Int,
        val stabilizePreviewMode: Stabilization,
        val stabilizeVideoMode: Stabilization
    )

    /**
     * Camera settings that can change while the camera is running.
     *
     * Any changes in these settings can be applied either directly to use cases via their
     * setter methods or to [androidx.camera.core.CameraControl].
     * The use cases typically will not need to be re-bound.
     */
    private data class TransientSessionSettings(
        val flashMode: FlashMode,
        val zoomScale: Float
    )

    override suspend fun runCamera() = coroutineScope {
        Log.d(TAG, "runCamera")

        val transientSettings = MutableStateFlow<TransientSessionSettings?>(null)
        currentSettings
            .filterNotNull()
            .map { currentCameraSettings ->
                transientSettings.value = TransientSessionSettings(
                    flashMode = currentCameraSettings.flashMode,
                    zoomScale = currentCameraSettings.zoomScale
                )

                val cameraSelector = when (currentCameraSettings.cameraLensFacing) {
                    LensFacing.FRONT -> CameraSelector.DEFAULT_FRONT_CAMERA
                    LensFacing.BACK -> CameraSelector.DEFAULT_BACK_CAMERA
                }

                PerpetualSessionSettings(
                    cameraSelector = cameraSelector,
                    aspectRatio = currentCameraSettings.aspectRatio,
                    captureMode = currentCameraSettings.captureMode,
                    targetFrameRate = currentCameraSettings.targetFrameRate,
                    stabilizePreviewMode = currentCameraSettings.previewStabilization,
                    stabilizeVideoMode = currentCameraSettings.videoCaptureStabilization
                )
            }.distinctUntilChanged()
            .collectLatest { sessionSettings ->
                Log.d(TAG, "Starting new camera session")
                val cameraInfo = sessionSettings.cameraSelector.filter(
                    cameraProvider.availableCameraInfos
                ).first()

                // get device-supported fixed frame rates
                settingsRepository.updateSupportedFixedFrameRate(
                    getDeviceSupportedFrameRates(),
                    sessionSettings.targetFrameRate
                )

                // get device-supported stabilization modes
                val supportedStabilizationModes = getDeviceSupportedStabilizations()

                settingsRepository.updatePreviewStabilizationSupported(
                    supportedStabilizationModes.contains(SupportedStabilizationMode.ON)
                )
                settingsRepository.updateVideoStabilizationSupported(
                    supportedStabilizationModes.contains(SupportedStabilizationMode.HIGH_QUALITY)
                )

                settingsRepository.cameraAppSettings.first().supportedStabilizationModes

                val initialTransientSettings = transientSettings
                    .filterNotNull()
                    .first()

                val useCaseGroup = createUseCaseGroup(
                    sessionSettings,
                    initialTransientSettings,
<<<<<<< HEAD
                    supportedStabilizationModes.toList()
=======
                    supportedStabilizationModes,
                    effect = when (sessionSettings.captureMode) {
                        CaptureMode.SINGLE_STREAM -> SingleSurfaceForcingEffect(coroutineScope)
                        CaptureMode.MULTI_STREAM -> null
                    }
>>>>>>> 96d1cc4b
                )

                var prevTransientSettings = initialTransientSettings
                cameraProvider.runWith(sessionSettings.cameraSelector, useCaseGroup) { camera ->
                    Log.d(TAG, "Camera session started")
                    transientSettings.filterNotNull().collectLatest { newTransientSettings ->
                        // Apply camera control settings
                        if (prevTransientSettings.zoomScale != newTransientSettings.zoomScale) {
                            cameraInfo.zoomState.value?.let { zoomState ->
                                val finalScale =
                                    (zoomState.zoomRatio * newTransientSettings.zoomScale).coerceIn(
                                        zoomState.minZoomRatio,
                                        zoomState.maxZoomRatio
                                    )
                                camera.cameraControl.setZoomRatio(finalScale)
                                _zoomScale.value = finalScale
                            }
                        }

                        if (prevTransientSettings.flashMode != newTransientSettings.flashMode) {
                            setFlashModeInternal(
                                flashMode = newTransientSettings.flashMode,
                                isFrontFacing = sessionSettings.cameraSelector
                                    == CameraSelector.DEFAULT_FRONT_CAMERA
                            )
                        }

                        prevTransientSettings = newTransientSettings
                    }
                }
            }
    }

    override suspend fun takePicture() {
        val imageDeferred = CompletableDeferred<ImageProxy>()

        imageCaptureUseCase.takePicture(
            defaultDispatcher.asExecutor(),
            object : ImageCapture.OnImageCapturedCallback() {
                override fun onCaptureSuccess(imageProxy: ImageProxy) {
                    Log.d(TAG, "onCaptureSuccess")
                    imageDeferred.complete(imageProxy)
                    imageProxy.close()
                }

                override fun onError(exception: ImageCaptureException) {
                    super.onError(exception)
                    Log.d(TAG, "takePicture onError: $exception")
                    imageDeferred.completeExceptionally(exception)
                }
            }
        )
        imageDeferred.await()
    }

    // TODO(b/319733374): Return bitmap for external mediastore capture without URI
    override suspend fun takePicture(
        contentResolver: ContentResolver,
        imageCaptureUri: Uri?,
        ignoreUri: Boolean
    ): ImageCapture.OutputFileResults {
        val imageDeferred = CompletableDeferred<ImageCapture.OutputFileResults>()
        val eligibleContentValues = getEligibleContentValues()
        val outputFileOptions: OutputFileOptions
        if (ignoreUri) {
            val formatter = SimpleDateFormat(
                "yyyy-MM-dd-HH-mm-ss-SSS",
                Locale.US
            )
            val filename = "JCA-${formatter.format(Calendar.getInstance().time)}.jpg"
            val contentValues = ContentValues()
            contentValues.put(MediaStore.MediaColumns.DISPLAY_NAME, filename)
            contentValues.put(MediaStore.MediaColumns.MIME_TYPE, "image/jpeg")
            outputFileOptions = OutputFileOptions.Builder(
                contentResolver,
                MediaStore.Images.Media.EXTERNAL_CONTENT_URI,
                contentValues
            ).build()
        } else if (imageCaptureUri == null) {
            val e = RuntimeException("Null Uri is provided.")
            Log.d(TAG, "takePicture onError: $e")
            throw e
        } else {
            try {
                val outputStream = contentResolver.openOutputStream(imageCaptureUri)
                if (outputStream != null) {
                    outputFileOptions =
                        OutputFileOptions.Builder(
                            contentResolver.openOutputStream(imageCaptureUri)!!
                        ).build()
                } else {
                    val e = RuntimeException("Provider recently crashed.")
                    Log.d(TAG, "takePicture onError: $e")
                    throw e
                }
            } catch (e: FileNotFoundException) {
                Log.d(TAG, "takePicture onError: $e")
                throw e
            }
        }
        imageCaptureUseCase.takePicture(
            outputFileOptions,
            defaultDispatcher.asExecutor(),
            object : ImageCapture.OnImageSavedCallback {
                override fun onImageSaved(outputFileResults: ImageCapture.OutputFileResults) {
                    val relativePath =
                        eligibleContentValues.getAsString(MediaStore.Images.Media.RELATIVE_PATH)
                    val displayName = eligibleContentValues.getAsString(
                        MediaStore.Images.Media.DISPLAY_NAME
                    )
                    Log.d(TAG, "Saved image to $relativePath/$displayName")
                    imageDeferred.complete(outputFileResults)
                }

                override fun onError(exception: ImageCaptureException) {
                    Log.d(TAG, "takePicture onError: $exception")
                    imageDeferred.completeExceptionally(exception)
                }
            }
        )
        imageDeferred.await()
        return imageDeferred.await()
    }

    private fun getEligibleContentValues(): ContentValues {
        val eligibleContentValues = ContentValues()
        eligibleContentValues.put(
            MediaStore.Images.Media.DISPLAY_NAME,
            Calendar.getInstance().time.toString()
        )
        eligibleContentValues.put(MediaStore.Images.Media.MIME_TYPE, "image/jpeg")
        eligibleContentValues.put(
            MediaStore.Images.Media.RELATIVE_PATH,
            Environment.DIRECTORY_PICTURES
        )
        return eligibleContentValues
    }

    override suspend fun startVideoRecording() {
        Log.d(TAG, "recordVideo")
        val captureTypeString =
            when (captureMode) {
                CaptureMode.MULTI_STREAM -> "MultiStream"
                CaptureMode.SINGLE_STREAM -> "SingleStream"
            }
        val name = "JCA-recording-${Date()}-$captureTypeString.mp4"
        val contentValues =
            ContentValues().apply {
                put(MediaStore.Video.Media.DISPLAY_NAME, name)
            }
        val mediaStoreOutput =
            MediaStoreOutputOptions.Builder(
                application.contentResolver,
                MediaStore.Video.Media.EXTERNAL_CONTENT_URI
            )
                .setContentValues(contentValues)
                .build()
        recording =
            videoCaptureUseCase.output
                .prepareRecording(application, mediaStoreOutput)
                .start(ContextCompat.getMainExecutor(application)) { videoRecordEvent ->
                    run {
                        Log.d(TAG, videoRecordEvent.toString())
                    }
                }
    }

    override fun stopVideoRecording() {
        Log.d(TAG, "stopRecording")
        recording?.stop()
    }

    override fun setZoomScale(scale: Float) {
        currentSettings.update { old ->
            old?.copy(zoomScale = scale)
        }
    }

    // Could be improved by setting initial value only when camera is initialized
    private val _zoomScale = MutableStateFlow(1f)
    override fun getZoomScale(): StateFlow<Float> = _zoomScale.asStateFlow()

    private val _surfaceRequest = MutableStateFlow<SurfaceRequest?>(null)
    override fun getSurfaceRequest(): StateFlow<SurfaceRequest?> = _surfaceRequest.asStateFlow()

    // Sets the camera to the designated lensFacing direction
    override suspend fun setLensFacing(lensFacing: LensFacing) {
        currentSettings.update { old ->
            old?.copy(cameraLensFacing = lensFacing)
        }
    }

    override fun tapToFocus(
        display: Display,
        surfaceWidth: Int,
        surfaceHeight: Int,
        x: Float,
        y: Float
    ) {
        // TODO(tm):Convert API to use SurfaceOrientedMeteringPointFactory and
        // use a Channel to get result of FocusMeteringAction
    }

    override fun getScreenFlashEvents() = screenFlashEvents.asSharedFlow()
    override fun getCurrentSettings() = currentSettings.asStateFlow()

    override fun setFlashMode(flashMode: FlashMode) {
        currentSettings.update { old ->
            old?.copy(flashMode = flashMode)
        }
    }

    private fun setFlashModeInternal(flashMode: FlashMode, isFrontFacing: Boolean) {
        val isScreenFlashRequired =
            isFrontFacing && (flashMode == FlashMode.ON || flashMode == FlashMode.AUTO)

        if (isScreenFlashRequired) {
            imageCaptureUseCase.screenFlash = object : ScreenFlash {
                override fun apply(
                    expirationTimeMillis: Long,
                    listener: ImageCapture.ScreenFlashListener
                ) {
                    Log.d(TAG, "ImageCapture.ScreenFlash: apply")
                    coroutineScope.launch {
                        screenFlashEvents.emit(
                            CameraUseCase.ScreenFlashEvent(Type.APPLY_UI) {
                                listener.onCompleted()
                            }
                        )
                    }
                }

                override fun clear() {
                    Log.d(TAG, "ImageCapture.ScreenFlash: clear")
                    coroutineScope.launch {
                        screenFlashEvents.emit(
                            CameraUseCase.ScreenFlashEvent(Type.CLEAR_UI) {}
                        )
                    }
                }
            }
        }

        imageCaptureUseCase.flashMode = when (flashMode) {
            FlashMode.OFF -> ImageCapture.FLASH_MODE_OFF // 2

            FlashMode.ON -> if (isScreenFlashRequired) {
                ImageCapture.FLASH_MODE_SCREEN // 3
            } else {
                ImageCapture.FLASH_MODE_ON // 1
            }

            FlashMode.AUTO -> if (isScreenFlashRequired) {
                ImageCapture.FLASH_MODE_SCREEN // 3
            } else {
                ImageCapture.FLASH_MODE_AUTO // 0
            }
        }
        Log.d(TAG, "Set flash mode to: ${imageCaptureUseCase.flashMode}")
    }

    override fun isScreenFlashEnabled() =
        imageCaptureUseCase.flashMode == ImageCapture.FLASH_MODE_SCREEN &&
            imageCaptureUseCase.screenFlash != null

    override suspend fun setAspectRatio(aspectRatio: AspectRatio) {
        currentSettings.update { old ->
            old?.copy(aspectRatio = aspectRatio)
        }
    }

    override suspend fun setCaptureMode(captureMode: CaptureMode) {
        currentSettings.update { old ->
            old?.copy(captureMode = captureMode)
        }
    }

    private fun createUseCaseGroup(
        sessionSettings: PerpetualSessionSettings,
        initialTransientSettings: TransientSessionSettings,
        supportedStabilizationModes: List<SupportedStabilizationMode>,
        effect: CameraEffect? = null
    ): UseCaseGroup {
        val previewUseCase = createPreviewUseCase(sessionSettings, supportedStabilizationModes)
        videoCaptureUseCase = createVideoUseCase(sessionSettings, supportedStabilizationModes)

        setFlashModeInternal(
            flashMode = initialTransientSettings.flashMode,
            isFrontFacing = sessionSettings.cameraSelector == CameraSelector.DEFAULT_FRONT_CAMERA
        )

        return UseCaseGroup.Builder().apply {
            setViewPort(
                ViewPort.Builder(
                    sessionSettings.aspectRatio.ratio,
                    previewUseCase.targetRotation
                ).build()
            )
            addUseCase(previewUseCase)
            addUseCase(imageCaptureUseCase)
            addUseCase(videoCaptureUseCase)

            effect?.let { addEffect(it) }

            captureMode = sessionSettings.captureMode
        }.build()
    }

    private fun createVideoUseCase(
        sessionSettings: PerpetualSessionSettings,
        supportedStabilizationMode: List<SupportedStabilizationMode>
    ): VideoCapture<Recorder> {
        val videoCaptureBuilder = VideoCapture.Builder(recorder)

        // set video stabilization

        if (shouldVideoBeStabilized(sessionSettings, supportedStabilizationMode)
        ) {
            videoCaptureBuilder.setVideoStabilizationEnabled(true)
        }
        // set target fps
        if (sessionSettings.targetFrameRate != TARGET_FPS_AUTO) {
            videoCaptureBuilder.setTargetFrameRate(
                Range(sessionSettings.targetFrameRate, sessionSettings.targetFrameRate)
            )
        }
        return videoCaptureBuilder.build()
    }

    private fun shouldVideoBeStabilized(
        sessionSettings: PerpetualSessionSettings,
        supportedStabilizationModes: List<SupportedStabilizationMode>
    ): Boolean {
        // video is on and target fps is not 60
        return (sessionSettings.targetFrameRate != TARGET_FPS_60) &&
            (supportedStabilizationModes.contains(SupportedStabilizationMode.HIGH_QUALITY)) &&
            // high quality (video only) selected
            (
                sessionSettings.stabilizeVideoMode == Stabilization.ON &&
                    sessionSettings.stabilizePreviewMode == Stabilization.UNDEFINED
                )
    }

    private fun createPreviewUseCase(
        sessionSettings: PerpetualSessionSettings,
        supportedStabilizationModes: List<SupportedStabilizationMode>
    ): Preview {
        val previewUseCaseBuilder = Preview.Builder()
        // set preview stabilization
        if (shouldPreviewBeStabilized(sessionSettings, supportedStabilizationModes)) {
            previewUseCaseBuilder.setPreviewStabilizationEnabled(true)
        }

        return previewUseCaseBuilder.build().apply {
            setSurfaceProvider { surfaceRequest ->
                _surfaceRequest.value = surfaceRequest
            }
        }
    }

    private fun shouldPreviewBeStabilized(
        sessionSettings: PerpetualSessionSettings,
        supportedStabilizationModes: List<SupportedStabilizationMode>
    ): Boolean {
        // only supported if target fps is 30 or none
        return (
            when (sessionSettings.targetFrameRate) {
                TARGET_FPS_AUTO, TARGET_FPS_30 -> true
                else -> false
            }
            ) &&
            (
                supportedStabilizationModes.contains(SupportedStabilizationMode.ON) &&
                    sessionSettings.stabilizePreviewMode == Stabilization.ON
                )
    }

    private fun LensFacing.toCameraSelector(): CameraSelector = when (this) {
        LensFacing.FRONT -> CameraSelector.DEFAULT_FRONT_CAMERA
        LensFacing.BACK -> CameraSelector.DEFAULT_BACK_CAMERA
    }

    companion object {
        /**
         * Checks if preview stabilization is supported by the device.
         *
         */
        private fun isPreviewStabilizationSupported(cameraInfo: CameraInfo): Boolean {
            return Preview.getPreviewCapabilities(cameraInfo).isStabilizationSupported
        }

        /**
         * Checks if video stabilization is supported by the device.
         *
         */
        private fun isVideoStabilizationSupported(cameraInfo: CameraInfo): Boolean {
            return Recorder.getVideoCapabilities(cameraInfo).isStabilizationSupported
        }
    }
}<|MERGE_RESOLUTION|>--- conflicted
+++ resolved
@@ -247,15 +247,11 @@
                 val useCaseGroup = createUseCaseGroup(
                     sessionSettings,
                     initialTransientSettings,
-<<<<<<< HEAD
-                    supportedStabilizationModes.toList()
-=======
-                    supportedStabilizationModes,
+                    supportedStabilizationModes.toList(),
                     effect = when (sessionSettings.captureMode) {
                         CaptureMode.SINGLE_STREAM -> SingleSurfaceForcingEffect(coroutineScope)
                         CaptureMode.MULTI_STREAM -> null
                     }
->>>>>>> 96d1cc4b
                 )
 
                 var prevTransientSettings = initialTransientSettings
