/*
 * Copyright (C) 2023 The Android Open Source Project
 *
 * Licensed under the Apache License, Version 2.0 (the "License");
 * you may not use this file except in compliance with the License.
 * You may obtain a copy of the License at
 *
 *      http://www.apache.org/licenses/LICENSE-2.0
 *
 * Unless required by applicable law or agreed to in writing, software
 * distributed under the License is distributed on an "AS IS" BASIS,
 * WITHOUT WARRANTIES OR CONDITIONS OF ANY KIND, either express or implied.
 * See the License for the specific language governing permissions and
 * limitations under the License.
 */
package com.google.jetpackcamera.domain.camera

import android.Manifest
import android.app.Application
import android.content.ContentResolver
import android.content.ContentValues
import android.content.pm.PackageManager
import android.net.Uri
import android.os.Environment
import android.provider.MediaStore
import android.util.Log
import android.util.Range
import androidx.camera.core.AspectRatio.RATIO_16_9
import androidx.camera.core.AspectRatio.RATIO_4_3
import androidx.camera.core.AspectRatio.RATIO_DEFAULT
import androidx.camera.core.CameraEffect
import androidx.camera.core.CameraInfo
import androidx.camera.core.CameraSelector
import androidx.camera.core.DynamicRange as CXDynamicRange
import androidx.camera.core.ExperimentalImageCaptureOutputFormat
import androidx.camera.core.FocusMeteringAction
import androidx.camera.core.ImageCapture
import androidx.camera.core.ImageCapture.OutputFileOptions
import androidx.camera.core.ImageCapture.ScreenFlash
import androidx.camera.core.ImageCaptureException
import androidx.camera.core.Preview
import androidx.camera.core.SurfaceOrientedMeteringPointFactory
import androidx.camera.core.SurfaceRequest
import androidx.camera.core.UseCaseGroup
import androidx.camera.core.ViewPort
import androidx.camera.core.resolutionselector.AspectRatioStrategy
import androidx.camera.core.resolutionselector.ResolutionSelector
import androidx.camera.core.takePicture
import androidx.camera.lifecycle.ProcessCameraProvider
import androidx.camera.lifecycle.awaitInstance
import androidx.camera.video.MediaStoreOutputOptions
import androidx.camera.video.Recorder
import androidx.camera.video.Recording
import androidx.camera.video.VideoCapture
import androidx.camera.video.VideoRecordEvent
import androidx.camera.video.VideoRecordEvent.Finalize.ERROR_NONE
import androidx.core.content.ContextCompat
import androidx.core.content.ContextCompat.checkSelfPermission
import com.google.jetpackcamera.domain.camera.CameraUseCase.ScreenFlashEvent.Type
import com.google.jetpackcamera.domain.camera.effects.SingleSurfaceForcingEffect
import com.google.jetpackcamera.settings.SettableConstraintsRepository
import com.google.jetpackcamera.settings.SettingsRepository
import com.google.jetpackcamera.settings.model.AspectRatio
import com.google.jetpackcamera.settings.model.CameraAppSettings
import com.google.jetpackcamera.settings.model.CameraConstraints
import com.google.jetpackcamera.settings.model.CaptureMode
import com.google.jetpackcamera.settings.model.DynamicRange
import com.google.jetpackcamera.settings.model.FlashMode
import com.google.jetpackcamera.settings.model.ImageOutputFormat
import com.google.jetpackcamera.settings.model.LensFacing
import com.google.jetpackcamera.settings.model.Stabilization
import com.google.jetpackcamera.settings.model.SupportedStabilizationMode
import com.google.jetpackcamera.settings.model.SystemConstraints
import dagger.hilt.android.scopes.ViewModelScoped
import java.io.FileNotFoundException
import java.text.SimpleDateFormat
import java.util.Calendar
import java.util.Date
import java.util.Locale
import java.util.concurrent.Executor
import javax.inject.Inject
import kotlin.coroutines.ContinuationInterceptor
import kotlin.properties.Delegates
import kotlinx.coroutines.CoroutineDispatcher
import kotlinx.coroutines.CoroutineScope
import kotlinx.coroutines.asExecutor
import kotlinx.coroutines.channels.Channel
import kotlinx.coroutines.coroutineScope
import kotlinx.coroutines.currentCoroutineContext
import kotlinx.coroutines.flow.MutableSharedFlow
import kotlinx.coroutines.flow.MutableStateFlow
import kotlinx.coroutines.flow.StateFlow
import kotlinx.coroutines.flow.asSharedFlow
import kotlinx.coroutines.flow.asStateFlow
import kotlinx.coroutines.flow.collectLatest
import kotlinx.coroutines.flow.consumeAsFlow
import kotlinx.coroutines.flow.distinctUntilChanged
import kotlinx.coroutines.flow.filterNotNull
import kotlinx.coroutines.flow.first
import kotlinx.coroutines.flow.map
import kotlinx.coroutines.flow.update
import kotlinx.coroutines.launch

private const val TAG = "CameraXCameraUseCase"
const val TARGET_FPS_AUTO = 0
const val TARGET_FPS_15 = 15
const val TARGET_FPS_30 = 30
const val TARGET_FPS_60 = 60

/**
 * CameraX based implementation for [CameraUseCase]
 */
@ViewModelScoped
class CameraXCameraUseCase
@Inject
constructor(
    private val application: Application,
    private val coroutineScope: CoroutineScope,
    private val defaultDispatcher: CoroutineDispatcher,
    private val settingsRepository: SettingsRepository,
    private val constraintsRepository: SettableConstraintsRepository
) : CameraUseCase {
    private lateinit var cameraProvider: ProcessCameraProvider

    private lateinit var imageCaptureUseCase: ImageCapture

    private var videoCaptureUseCase: VideoCapture<Recorder>? = null
    private var recording: Recording? = null
    private lateinit var captureMode: CaptureMode
    private lateinit var systemConstraints: SystemConstraints
    private var disableVideoCapture by Delegates.notNull<Boolean>()

    private val screenFlashEvents: MutableSharedFlow<CameraUseCase.ScreenFlashEvent> =
        MutableSharedFlow()
    private val focusMeteringEvents =
        Channel<CameraEvent.FocusMeteringEvent>(capacity = Channel.CONFLATED)

    private val currentSettings = MutableStateFlow<CameraAppSettings?>(null)

    override suspend fun initialize(externalImageCapture: Boolean) {
        this.disableVideoCapture = externalImageCapture
        cameraProvider = ProcessCameraProvider.awaitInstance(application)

        // updates values for available cameras
        val availableCameraLenses =
            listOf(
                LensFacing.FRONT,
                LensFacing.BACK
            ).filter {
                cameraProvider.hasCamera(it.toCameraSelector())
            }

        // Build and update the system constraints
        systemConstraints = SystemConstraints(
            availableLenses = availableCameraLenses,
            perLensConstraints = buildMap {
                val availableCameraInfos = cameraProvider.availableCameraInfos
                for (lensFacing in availableCameraLenses) {
                    val selector = lensFacing.toCameraSelector()
                    selector.filter(availableCameraInfos).firstOrNull()?.let { camInfo ->
                        val supportedDynamicRanges =
                            Recorder.getVideoCapabilities(camInfo).supportedDynamicRanges
                                .mapNotNull(CXDynamicRange::toSupportedAppDynamicRange)
                                .toSet()

                        val supportedStabilizationModes = buildSet {
                            if (isPreviewStabilizationSupported(camInfo)) {
                                add(SupportedStabilizationMode.ON)
                            }

                            if (isVideoStabilizationSupported(camInfo)) {
                                add(SupportedStabilizationMode.HIGH_QUALITY)
                            }
                        }

                        val supportedFixedFrameRates = getSupportedFrameRates(camInfo)
                        val supportedImageFormats = getSupportedImageFormats(camInfo)

                        put(
                            lensFacing,
                            CameraConstraints(
                                supportedStabilizationModes = supportedStabilizationModes,
                                supportedFixedFrameRates = supportedFixedFrameRates,
                                supportedDynamicRanges = supportedDynamicRanges,
                                supportedImageFormatsMap = mapOf(
                                    // Only JPEG is supported in single-stream mode, since
                                    // single-stream mode uses CameraEffect, which does not support
                                    // Ultra HDR now.
                                    Pair(CaptureMode.SINGLE_STREAM, setOf(ImageOutputFormat.JPEG)),
                                    Pair(CaptureMode.MULTI_STREAM, supportedImageFormats)
                                )
                            )
                        )
                    }
                }
            }
        )

        constraintsRepository.updateSystemConstraints(systemConstraints)

        currentSettings.value =
            settingsRepository.defaultCameraAppSettings.first()
                .tryApplyDynamicRangeConstraints()
                .tryApplyAspectRatioForExternalCapture(externalImageCapture)
                .tryApplyImageFormatConstraints()

        imageCaptureUseCase = ImageCapture.Builder()
            .setResolutionSelector(
                getResolutionSelector(
                    settingsRepository.defaultCameraAppSettings.first().aspectRatio
                )
            ).build()
    }

    /**
     * Returns the union of supported stabilization modes for a device's cameras
     */
    private fun getDeviceSupportedStabilizations(): Set<SupportedStabilizationMode> {
        val deviceSupportedStabilizationModes = mutableSetOf<SupportedStabilizationMode>()

        cameraProvider.availableCameraInfos.forEach { cameraInfo ->
            if (isPreviewStabilizationSupported(cameraInfo)) {
                deviceSupportedStabilizationModes.add(SupportedStabilizationMode.ON)
            }
            if (isVideoStabilizationSupported(cameraInfo)) {
                deviceSupportedStabilizationModes.add(SupportedStabilizationMode.HIGH_QUALITY)
            }
        }
        return deviceSupportedStabilizationModes
    }

    /**
     * Camera settings that persist as long as a camera is running.
     *
     * Any change in these settings will require calling [ProcessCameraProvider.runWith] with
     * updates [CameraSelector] and/or [UseCaseGroup]
     */
    private data class PerpetualSessionSettings(
        val cameraSelector: CameraSelector,
        val aspectRatio: AspectRatio,
        val captureMode: CaptureMode,
        val targetFrameRate: Int,
        val stabilizePreviewMode: Stabilization,
        val stabilizeVideoMode: Stabilization,
        val dynamicRange: DynamicRange,
        val imageFormat: ImageOutputFormat
    )

    /**
     * Camera settings that can change while the camera is running.
     *
     * Any changes in these settings can be applied either directly to use cases via their
     * setter methods or to [androidx.camera.core.CameraControl].
     * The use cases typically will not need to be re-bound.
     */
    private data class TransientSessionSettings(
        val flashMode: FlashMode,
        val zoomScale: Float,
        val audioMuted: Boolean,
    )

    override suspend fun runCamera() = coroutineScope {
        Log.d(TAG, "runCamera")

        val transientSettings = MutableStateFlow<TransientSessionSettings?>(null)
        currentSettings
            .filterNotNull()
            .map { currentCameraSettings ->
                transientSettings.value = TransientSessionSettings(
                    flashMode = currentCameraSettings.flashMode,
                    audioMuted = currentCameraSettings.audioMuted,
                    zoomScale = currentCameraSettings.zoomScale
                )

                val cameraSelector = when (currentCameraSettings.cameraLensFacing) {
                    LensFacing.FRONT -> CameraSelector.DEFAULT_FRONT_CAMERA
                    LensFacing.BACK -> CameraSelector.DEFAULT_BACK_CAMERA
                }

                PerpetualSessionSettings(
                    cameraSelector = cameraSelector,
                    aspectRatio = currentCameraSettings.aspectRatio,
                    captureMode = currentCameraSettings.captureMode,
                    targetFrameRate = currentCameraSettings.targetFrameRate,
                    stabilizePreviewMode = currentCameraSettings.previewStabilization,
                    stabilizeVideoMode = currentCameraSettings.videoCaptureStabilization,
                    dynamicRange = currentCameraSettings.dynamicRange,
                    imageFormat = currentCameraSettings.imageFormat
                )
            }.distinctUntilChanged()
            .collectLatest { sessionSettings ->
                Log.d(TAG, "Starting new camera session")
                val cameraInfo = sessionSettings.cameraSelector.filter(
                    cameraProvider.availableCameraInfos
                ).first()

                val lensFacing = sessionSettings.cameraSelector.toAppLensFacing()
                val cameraConstraints = checkNotNull(
                    systemConstraints.perLensConstraints[lensFacing]
                ) {
                    "Unable to retrieve CameraConstraints for $lensFacing. " +
                        "Was the use case initialized?"
                }

                val initialTransientSettings = transientSettings
                    .filterNotNull()
                    .first()

                val useCaseGroup = createUseCaseGroup(
                    sessionSettings,
                    initialTransientSettings,
                    cameraConstraints.supportedStabilizationModes,
                    effect = when (sessionSettings.captureMode) {
                        CaptureMode.SINGLE_STREAM -> SingleSurfaceForcingEffect(coroutineScope)
                        CaptureMode.MULTI_STREAM -> null
                    }
                )

                var prevTransientSettings = initialTransientSettings
                cameraProvider.runWith(sessionSettings.cameraSelector, useCaseGroup) { camera ->
                    Log.d(TAG, "Camera session started")

                    launch {
                        focusMeteringEvents.consumeAsFlow().collect {
                            val focusMeteringAction =
                                FocusMeteringAction.Builder(it.meteringPoint).build()
                            Log.d(TAG, "Starting focus and metering")
                            camera.cameraControl.startFocusAndMetering(focusMeteringAction)
                        }
                    }

                    transientSettings.filterNotNull().collectLatest { newTransientSettings ->
                        // Apply camera control settings
                        if (prevTransientSettings.zoomScale != newTransientSettings.zoomScale) {
                            cameraInfo.zoomState.value?.let { zoomState ->
                                val finalScale =
                                    (zoomState.zoomRatio * newTransientSettings.zoomScale).coerceIn(
                                        zoomState.minZoomRatio,
                                        zoomState.maxZoomRatio
                                    )
                                camera.cameraControl.setZoomRatio(finalScale)
                                _zoomScale.value = finalScale
                            }
                        }

                        if (prevTransientSettings.flashMode != newTransientSettings.flashMode) {
                            setFlashModeInternal(
                                flashMode = newTransientSettings.flashMode,
                                isFrontFacing = sessionSettings.cameraSelector
                                    == CameraSelector.DEFAULT_FRONT_CAMERA
                            )
                        }

                        prevTransientSettings = newTransientSettings
                    }
                }
            }
    }

    override suspend fun takePicture(onCaptureStarted: (() -> Unit)) {
        try {
            val imageProxy = imageCaptureUseCase.takePicture(onCaptureStarted)
            Log.d(TAG, "onCaptureSuccess")
            imageProxy.close()
        } catch (exception: Exception) {
            Log.d(TAG, "takePicture onError: $exception")
            throw exception
        }
    }

    // TODO(b/319733374): Return bitmap for external mediastore capture without URI
    override suspend fun takePicture(
        onCaptureStarted: (() -> Unit),
        contentResolver: ContentResolver,
        imageCaptureUri: Uri?,
        ignoreUri: Boolean
    ): ImageCapture.OutputFileResults {
        val eligibleContentValues = getEligibleContentValues()
        val outputFileOptions: OutputFileOptions
        if (ignoreUri) {
            val formatter = SimpleDateFormat(
                "yyyy-MM-dd-HH-mm-ss-SSS",
                Locale.US
            )
            val filename = "JCA-${formatter.format(Calendar.getInstance().time)}.jpg"
            val contentValues = ContentValues()
            contentValues.put(MediaStore.MediaColumns.DISPLAY_NAME, filename)
            contentValues.put(MediaStore.MediaColumns.MIME_TYPE, "image/jpeg")
            outputFileOptions = OutputFileOptions.Builder(
                contentResolver,
                MediaStore.Images.Media.EXTERNAL_CONTENT_URI,
                contentValues
            ).build()
        } else if (imageCaptureUri == null) {
            val e = RuntimeException("Null Uri is provided.")
            Log.d(TAG, "takePicture onError: $e")
            throw e
        } else {
            try {
                val outputStream = contentResolver.openOutputStream(imageCaptureUri)
                if (outputStream != null) {
                    outputFileOptions =
                        OutputFileOptions.Builder(
                            contentResolver.openOutputStream(imageCaptureUri)!!
                        ).build()
                } else {
                    val e = RuntimeException("Provider recently crashed.")
                    Log.d(TAG, "takePicture onError: $e")
                    throw e
                }
            } catch (e: FileNotFoundException) {
                Log.d(TAG, "takePicture onError: $e")
                throw e
            }
        }
        try {
            val outputFileResults = imageCaptureUseCase.takePicture(
                outputFileOptions,
                onCaptureStarted
            )
            val relativePath =
                eligibleContentValues.getAsString(MediaStore.Images.Media.RELATIVE_PATH)
            val displayName = eligibleContentValues.getAsString(
                MediaStore.Images.Media.DISPLAY_NAME
            )
            Log.d(TAG, "Saved image to $relativePath/$displayName")
            return outputFileResults
        } catch (exception: ImageCaptureException) {
            Log.d(TAG, "takePicture onError: $exception")
            throw exception
        }
    }

    private fun getEligibleContentValues(): ContentValues {
        val eligibleContentValues = ContentValues()
        eligibleContentValues.put(
            MediaStore.Images.Media.DISPLAY_NAME,
            Calendar.getInstance().time.toString()
        )
        eligibleContentValues.put(MediaStore.Images.Media.MIME_TYPE, "image/jpeg")
        eligibleContentValues.put(
            MediaStore.Images.Media.RELATIVE_PATH,
            Environment.DIRECTORY_PICTURES
        )
        return eligibleContentValues
    }

    override suspend fun startVideoRecording(
        onVideoRecord: (CameraUseCase.OnVideoRecordEvent) -> Unit
    ) {
        if (videoCaptureUseCase == null) {
            throw RuntimeException("Attempted video recording with null videoCapture use case")
        }
        Log.d(TAG, "recordVideo")
        // todo(b/336886716): default setting to enable or disable audio when permission is granted
        
        // ok. there is a difference between MUTING and ENABLING audio
        // audio must be enabled in order to be muted
        // if the video recording isnt started with audio enabled, you will not be able to unmute it
        // the toggle should only affect whether or not the audio is muted.
        // the permission will determine whether or not the audio is enabled.
        //todo rename methods and variables to be more precise to account for difference between muting and disabling audio
        val audioEnabled = (
            checkSelfPermission(
                this.application.baseContext,
                Manifest.permission.RECORD_AUDIO
            )
                == PackageManager.PERMISSION_GRANTED
            )
        val captureTypeString =
            when (captureMode) {
                CaptureMode.MULTI_STREAM -> "MultiStream"
                CaptureMode.SINGLE_STREAM -> "SingleStream"
            }
        val name = "JCA-recording-${Date()}-$captureTypeString.mp4"
        val contentValues =
            ContentValues().apply {
                put(MediaStore.Video.Media.DISPLAY_NAME, name)
            }
        val mediaStoreOutput =
            MediaStoreOutputOptions.Builder(
                application.contentResolver,
                MediaStore.Video.Media.EXTERNAL_CONTENT_URI
            )
                .setContentValues(contentValues)
                .build()

        val callbackExecutor: Executor =
            (
                currentCoroutineContext()[ContinuationInterceptor] as?
                    CoroutineDispatcher
                )?.asExecutor() ?: ContextCompat.getMainExecutor(application)
        recording =
            videoCaptureUseCase!!.output
                .prepareRecording(application, mediaStoreOutput)
                .apply { if (audioEnabled) {
                    withAudioEnabled()
                }}
                .start(callbackExecutor) { onVideoRecordEvent ->
                    run {
                        Log.d(TAG, onVideoRecordEvent.toString())
                        when (onVideoRecordEvent) {
                            is VideoRecordEvent.Finalize -> {
                                when (onVideoRecordEvent.error) {
                                    ERROR_NONE ->
                                        onVideoRecord(
                                            CameraUseCase.OnVideoRecordEvent.OnVideoRecorded
                                        )
                                    else ->
                                        onVideoRecord(
                                            CameraUseCase.OnVideoRecordEvent.OnVideoRecordError
                                        )
                                }
                            }
                            is VideoRecordEvent.Status -> {
                                onVideoRecord(
                                    CameraUseCase.OnVideoRecordEvent.OnVideoRecordStatus(
                                        onVideoRecordEvent.recordingStats.audioStats.audioAmplitude
                                    )
                                )
                            }
                        }
                    }
                }
        recording?.mute(currentSettings.value!!.audioMuted)
    }

    override fun stopVideoRecording() {
        Log.d(TAG, "stopRecording")
        recording?.stop()
    }

    override fun setZoomScale(scale: Float) {
        currentSettings.update { old ->
            old?.copy(zoomScale = scale)
        }
    }

    // Could be improved by setting initial value only when camera is initialized
    private val _zoomScale = MutableStateFlow(1f)
    override fun getZoomScale(): StateFlow<Float> = _zoomScale.asStateFlow()

    private val _surfaceRequest = MutableStateFlow<SurfaceRequest?>(null)
    override fun getSurfaceRequest(): StateFlow<SurfaceRequest?> = _surfaceRequest.asStateFlow()

    // Sets the camera to the designated lensFacing direction
    override suspend fun setLensFacing(lensFacing: LensFacing) {
        currentSettings.update { old ->
            if (systemConstraints.availableLenses.contains(lensFacing)) {
                old?.copy(cameraLensFacing = lensFacing)
                    ?.tryApplyDynamicRangeConstraints()
                    ?.tryApplyImageFormatConstraints()
            } else {
                old
            }
        }
    }

    private fun CameraAppSettings.tryApplyDynamicRangeConstraints(): CameraAppSettings {
        return systemConstraints.perLensConstraints[cameraLensFacing]?.let { constraints ->
            with(constraints.supportedDynamicRanges) {
                val newDynamicRange = if (contains(dynamicRange)) {
                    dynamicRange
                } else {
                    DynamicRange.SDR
                }

                this@tryApplyDynamicRangeConstraints.copy(
                    dynamicRange = newDynamicRange
                )
            }
        } ?: this
    }

    private fun CameraAppSettings.tryApplyAspectRatioForExternalCapture(
        externalImageCapture: Boolean
    ): CameraAppSettings {
        if (externalImageCapture) {
            return this.copy(aspectRatio = AspectRatio.THREE_FOUR)
        }
        return this
    }

    private fun CameraAppSettings.tryApplyImageFormatConstraints(): CameraAppSettings {
        return systemConstraints.perLensConstraints[cameraLensFacing]?.let { constraints ->
            with(constraints.supportedImageFormatsMap[captureMode]) {
                val newImageFormat = if (this != null && contains(imageFormat)) {
                    imageFormat
                } else {
                    ImageOutputFormat.JPEG
                }

                this@tryApplyImageFormatConstraints.copy(
                    imageFormat = newImageFormat
                )
            }
        } ?: this
    }

    override suspend fun tapToFocus(x: Float, y: Float) {
        Log.d(TAG, "tapToFocus, sending FocusMeteringEvent")

        getSurfaceRequest().filterNotNull().map { surfaceRequest ->
            SurfaceOrientedMeteringPointFactory(
                surfaceRequest.resolution.width.toFloat(),
                surfaceRequest.resolution.height.toFloat()
            )
        }.collectLatest { meteringPointFactory ->
            val meteringPoint = meteringPointFactory.createPoint(x, y)
            focusMeteringEvents.send(CameraEvent.FocusMeteringEvent(meteringPoint))
        }
    }

    override fun getScreenFlashEvents() = screenFlashEvents.asSharedFlow()
    override fun getCurrentSettings() = currentSettings.asStateFlow()

    override fun setFlashMode(flashMode: FlashMode) {
        currentSettings.update { old ->
            old?.copy(flashMode = flashMode)
        }
    }

    private fun setFlashModeInternal(flashMode: FlashMode, isFrontFacing: Boolean) {
        val isScreenFlashRequired =
            isFrontFacing && (flashMode == FlashMode.ON || flashMode == FlashMode.AUTO)

        if (isScreenFlashRequired) {
            imageCaptureUseCase.screenFlash = object : ScreenFlash {
                override fun apply(
                    expirationTimeMillis: Long,
                    listener: ImageCapture.ScreenFlashListener
                ) {
                    Log.d(TAG, "ImageCapture.ScreenFlash: apply")
                    coroutineScope.launch {
                        screenFlashEvents.emit(
                            CameraUseCase.ScreenFlashEvent(Type.APPLY_UI) {
                                listener.onCompleted()
                            }
                        )
                    }
                }

                override fun clear() {
                    Log.d(TAG, "ImageCapture.ScreenFlash: clear")
                    coroutineScope.launch {
                        screenFlashEvents.emit(
                            CameraUseCase.ScreenFlashEvent(Type.CLEAR_UI) {}
                        )
                    }
                }
            }
        }

        imageCaptureUseCase.flashMode = when (flashMode) {
            FlashMode.OFF -> ImageCapture.FLASH_MODE_OFF // 2

            FlashMode.ON -> if (isScreenFlashRequired) {
                ImageCapture.FLASH_MODE_SCREEN // 3
            } else {
                ImageCapture.FLASH_MODE_ON // 1
            }

            FlashMode.AUTO -> if (isScreenFlashRequired) {
                ImageCapture.FLASH_MODE_SCREEN // 3
            } else {
                ImageCapture.FLASH_MODE_AUTO // 0
            }
        }
        Log.d(TAG, "Set flash mode to: ${imageCaptureUseCase.flashMode}")
    }

    override fun isScreenFlashEnabled() =
        imageCaptureUseCase.flashMode == ImageCapture.FLASH_MODE_SCREEN &&
            imageCaptureUseCase.screenFlash != null

    override suspend fun setAspectRatio(aspectRatio: AspectRatio) {
        currentSettings.update { old ->
            old?.copy(aspectRatio = aspectRatio)
        }
    }

    override suspend fun setCaptureMode(captureMode: CaptureMode) {
        currentSettings.update { old ->
            old?.copy(captureMode = captureMode)?.tryApplyImageFormatConstraints()
        }
    }

    private fun createUseCaseGroup(
        sessionSettings: PerpetualSessionSettings,
        initialTransientSettings: TransientSessionSettings,
        supportedStabilizationModes: Set<SupportedStabilizationMode>,
        effect: CameraEffect? = null
    ): UseCaseGroup {
        val previewUseCase = createPreviewUseCase(sessionSettings, supportedStabilizationModes)
        imageCaptureUseCase = createImageUseCase(sessionSettings)
        if (!disableVideoCapture) {
            videoCaptureUseCase = createVideoUseCase(sessionSettings, supportedStabilizationModes)
        }

        setFlashModeInternal(
            flashMode = initialTransientSettings.flashMode,
            isFrontFacing = sessionSettings.cameraSelector == CameraSelector.DEFAULT_FRONT_CAMERA
        )

        return UseCaseGroup.Builder().apply {
            setViewPort(
                ViewPort.Builder(
                    sessionSettings.aspectRatio.ratio,
                    previewUseCase.targetRotation
                ).build()
            )
            addUseCase(previewUseCase)
            if (sessionSettings.dynamicRange == DynamicRange.SDR ||
                sessionSettings.imageFormat == ImageOutputFormat.JPEG_ULTRA_HDR
            ) {
                addUseCase(imageCaptureUseCase)
            }
            // Not to bind VideoCapture when Ultra HDR is enabled to keep the app design simple.
            if (videoCaptureUseCase != null &&
                sessionSettings.imageFormat == ImageOutputFormat.JPEG
            ) {
                addUseCase(videoCaptureUseCase!!)
            }

            effect?.let { addEffect(it) }

            captureMode = sessionSettings.captureMode
        }.build()
    }
    override suspend fun setDynamicRange(dynamicRange: DynamicRange) {
        currentSettings.update { old ->
            old?.copy(dynamicRange = dynamicRange)
        }
    }

<<<<<<< HEAD
    override suspend fun setAudioMuted(isAudioMuted: Boolean) {
        // toggle mute for current in progress recording
        recording?.mute(!isAudioMuted)

        currentSettings.update { old ->
            old?.copy(audioMuted = isAudioMuted)
        }
=======
    override suspend fun setImageFormat(imageFormat: ImageOutputFormat) {
        currentSettings.update { old ->
            old?.copy(imageFormat = imageFormat)
        }
    }

    @androidx.annotation.OptIn(ExperimentalImageCaptureOutputFormat::class)
    private fun getSupportedImageFormats(cameraInfo: CameraInfo): Set<ImageOutputFormat> {
        return ImageCapture.getImageCaptureCapabilities(cameraInfo).supportedOutputFormats
            .mapNotNull(Int::toAppImageFormat)
            .toSet()
    }

    @androidx.annotation.OptIn(ExperimentalImageCaptureOutputFormat::class)
    private fun createImageUseCase(sessionSettings: PerpetualSessionSettings): ImageCapture {
        val builder = ImageCapture.Builder()
        builder.setResolutionSelector(getResolutionSelector(sessionSettings.aspectRatio))
        if (sessionSettings.dynamicRange != DynamicRange.SDR &&
            sessionSettings.imageFormat == ImageOutputFormat.JPEG_ULTRA_HDR
        ) {
            builder.setOutputFormat(ImageCapture.OUTPUT_FORMAT_JPEG_ULTRA_HDR)
        }
        return builder.build()
>>>>>>> 4e4d8158
    }

    private fun createVideoUseCase(
        sessionSettings: PerpetualSessionSettings,
        supportedStabilizationMode: Set<SupportedStabilizationMode>
    ): VideoCapture<Recorder> {
        val recorder = Recorder.Builder()
            .setAspectRatio(getAspectRatioForUseCase(sessionSettings.aspectRatio))
            .setExecutor(defaultDispatcher.asExecutor()).build()
        return VideoCapture.Builder(recorder).apply {
            // set video stabilization
            if (shouldVideoBeStabilized(sessionSettings, supportedStabilizationMode)
            ) {
                setVideoStabilizationEnabled(true)
            }
            // set target fps
            if (sessionSettings.targetFrameRate != TARGET_FPS_AUTO) {
                setTargetFrameRate(
                    Range(sessionSettings.targetFrameRate, sessionSettings.targetFrameRate)
                )
            }

            setDynamicRange(sessionSettings.dynamicRange.toCXDynamicRange())
        }.build()
    }

    private fun getAspectRatioForUseCase(aspectRatio: AspectRatio): Int {
        return when (aspectRatio) {
            AspectRatio.THREE_FOUR -> RATIO_4_3
            AspectRatio.NINE_SIXTEEN -> RATIO_16_9
            else -> RATIO_DEFAULT
        }
    }

    private fun shouldVideoBeStabilized(
        sessionSettings: PerpetualSessionSettings,
        supportedStabilizationModes: Set<SupportedStabilizationMode>
    ): Boolean {
        // video is on and target fps is not 60
        return (sessionSettings.targetFrameRate != TARGET_FPS_60) &&
            (supportedStabilizationModes.contains(SupportedStabilizationMode.HIGH_QUALITY)) &&
            // high quality (video only) selected
            (
                sessionSettings.stabilizeVideoMode == Stabilization.ON &&
                    sessionSettings.stabilizePreviewMode == Stabilization.UNDEFINED
                )
    }

    private fun createPreviewUseCase(
        sessionSettings: PerpetualSessionSettings,
        supportedStabilizationModes: Set<SupportedStabilizationMode>
    ): Preview {
        val previewUseCaseBuilder = Preview.Builder()
        // set preview stabilization
        if (shouldPreviewBeStabilized(sessionSettings, supportedStabilizationModes)) {
            previewUseCaseBuilder.setPreviewStabilizationEnabled(true)
        }

        previewUseCaseBuilder.setResolutionSelector(
            getResolutionSelector(sessionSettings.aspectRatio)
        )

        return previewUseCaseBuilder.build().apply {
            setSurfaceProvider { surfaceRequest ->
                _surfaceRequest.value = surfaceRequest
            }
        }
    }

    private fun getResolutionSelector(aspectRatio: AspectRatio): ResolutionSelector {
        val aspectRatioStrategy = when (aspectRatio) {
            AspectRatio.THREE_FOUR -> AspectRatioStrategy.RATIO_4_3_FALLBACK_AUTO_STRATEGY
            AspectRatio.NINE_SIXTEEN -> AspectRatioStrategy.RATIO_16_9_FALLBACK_AUTO_STRATEGY
            else -> AspectRatioStrategy.RATIO_16_9_FALLBACK_AUTO_STRATEGY
        }
        return ResolutionSelector.Builder().setAspectRatioStrategy(aspectRatioStrategy).build()
    }

    private fun shouldPreviewBeStabilized(
        sessionSettings: PerpetualSessionSettings,
        supportedStabilizationModes: Set<SupportedStabilizationMode>
    ): Boolean {
        // only supported if target fps is 30 or none
        return (
            when (sessionSettings.targetFrameRate) {
                TARGET_FPS_AUTO, TARGET_FPS_30 -> true
                else -> false
            }
            ) &&
            (
                supportedStabilizationModes.contains(SupportedStabilizationMode.ON) &&
                    sessionSettings.stabilizePreviewMode == Stabilization.ON
                )
    }

    companion object {
        private val FIXED_FRAME_RATES = setOf(TARGET_FPS_15, TARGET_FPS_30, TARGET_FPS_60)

        /**
         * Checks if preview stabilization is supported by the device.
         *
         */
        private fun isPreviewStabilizationSupported(cameraInfo: CameraInfo): Boolean {
            return Preview.getPreviewCapabilities(cameraInfo).isStabilizationSupported
        }

        /**
         * Checks if video stabilization is supported by the device.
         *
         */
        private fun isVideoStabilizationSupported(cameraInfo: CameraInfo): Boolean {
            return Recorder.getVideoCapabilities(cameraInfo).isStabilizationSupported
        }

        private fun getSupportedFrameRates(camInfo: CameraInfo): Set<Int> {
            return buildSet {
                camInfo.supportedFrameRateRanges.forEach { e ->
                    if (e.upper == e.lower && FIXED_FRAME_RATES.contains(e.upper)) {
                        add(e.upper)
                    }
                }
            }
        }
    }
}

private fun CXDynamicRange.toSupportedAppDynamicRange(): DynamicRange? {
    return when (this) {
        CXDynamicRange.SDR -> DynamicRange.SDR
        CXDynamicRange.HLG_10_BIT -> DynamicRange.HLG10
        // All other dynamic ranges unsupported. Return null.
        else -> null
    }
}

private fun DynamicRange.toCXDynamicRange(): CXDynamicRange {
    return when (this) {
        DynamicRange.SDR -> CXDynamicRange.SDR
        DynamicRange.HLG10 -> CXDynamicRange.HLG_10_BIT
    }
}

private fun LensFacing.toCameraSelector(): CameraSelector = when (this) {
    LensFacing.FRONT -> CameraSelector.DEFAULT_FRONT_CAMERA
    LensFacing.BACK -> CameraSelector.DEFAULT_BACK_CAMERA
}

private fun CameraSelector.toAppLensFacing(): LensFacing = when (this) {
    CameraSelector.DEFAULT_FRONT_CAMERA -> LensFacing.FRONT
    CameraSelector.DEFAULT_BACK_CAMERA -> LensFacing.BACK
    else -> throw IllegalArgumentException(
        "Unknown CameraSelector -> LensFacing mapping. [CameraSelector: $this]"
    )
}

@androidx.annotation.OptIn(ExperimentalImageCaptureOutputFormat::class)
private fun Int.toAppImageFormat(): ImageOutputFormat? {
    return when (this) {
        ImageCapture.OUTPUT_FORMAT_JPEG -> ImageOutputFormat.JPEG
        ImageCapture.OUTPUT_FORMAT_JPEG_ULTRA_HDR -> ImageOutputFormat.JPEG_ULTRA_HDR
        // All other output formats unsupported. Return null.
        else -> null
    }
}<|MERGE_RESOLUTION|>--- conflicted
+++ resolved
@@ -453,7 +453,7 @@
         }
         Log.d(TAG, "recordVideo")
         // todo(b/336886716): default setting to enable or disable audio when permission is granted
-        
+
         // ok. there is a difference between MUTING and ENABLING audio
         // audio must be enabled in order to be muted
         // if the video recording isnt started with audio enabled, you will not be able to unmute it
@@ -733,15 +733,6 @@
         }
     }
 
-<<<<<<< HEAD
-    override suspend fun setAudioMuted(isAudioMuted: Boolean) {
-        // toggle mute for current in progress recording
-        recording?.mute(!isAudioMuted)
-
-        currentSettings.update { old ->
-            old?.copy(audioMuted = isAudioMuted)
-        }
-=======
     override suspend fun setImageFormat(imageFormat: ImageOutputFormat) {
         currentSettings.update { old ->
             old?.copy(imageFormat = imageFormat)
@@ -765,7 +756,15 @@
             builder.setOutputFormat(ImageCapture.OUTPUT_FORMAT_JPEG_ULTRA_HDR)
         }
         return builder.build()
->>>>>>> 4e4d8158
+    }
+
+    override suspend fun setAudioMuted(isAudioMuted: Boolean) {
+        // toggle mute for current in progress recording
+        recording?.mute(!isAudioMuted)
+
+        currentSettings.update { old ->
+            old?.copy(audioMuted = isAudioMuted)
+        }
     }
 
     private fun createVideoUseCase(
