--- conflicted
+++ resolved
@@ -88,11 +88,7 @@
     private val defaultDispatcher: CoroutineDispatcher,
     private val settingsRepository: SettingsRepository
 ) : CameraUseCase {
-<<<<<<< HEAD
     private val fixedFrameRates = setOf(15, 30, 60)
-    private var camera: Camera? = null
-=======
->>>>>>> 90b85865
     private lateinit var cameraProvider: ProcessCameraProvider
 
     private val imageCaptureUseCase = ImageCapture.Builder().build()
@@ -101,15 +97,7 @@
     private lateinit var videoCaptureUseCase: VideoCapture<Recorder>
     private var recording: Recording? = null
     private lateinit var captureMode: CaptureMode
-<<<<<<< HEAD
-    private lateinit var stabilizePreviewMode: Stabilization
-    private lateinit var stabilizeVideoMode: Stabilization
-    private lateinit var surfaceProvider: Preview.SurfaceProvider
-    private lateinit var supportedStabilizationModes: List<SupportedStabilizationMode>
-    private var isFrontFacing = true
-=======
-
->>>>>>> 90b85865
+
     private val screenFlashEvents: MutableSharedFlow<CameraUseCase.ScreenFlashEvent> =
         MutableSharedFlow()
 
@@ -126,55 +114,6 @@
             ).filter { lensFacing ->
                 cameraProvider.hasCamera(cameraLensToSelector(lensFacing))
             }
-<<<<<<< HEAD
-        // updates values for available camera lens if necessary
-        coroutineScope {
-            settingsRepository.updateAvailableCameraLens(
-                availableCameraLens.contains(CameraSelector.LENS_FACING_FRONT),
-                availableCameraLens.contains(CameraSelector.LENS_FACING_BACK)
-            )
-            settingsRepository.updateVideoStabilizationSupported(isStabilizationSupported())
-        }
-        updateMaxFps(currentCameraSettings.targetFrameRate)
-
-        videoCaptureUseCase = when (currentCameraSettings.targetFrameRate) {
-            TargetFrameRate.TARGET_FPS_NONE -> {
-                VideoCapture.withOutput(recorder)
-            }
-
-            else -> {
-                VideoCapture.Builder(recorder)
-                    .setTargetFrameRate(currentCameraSettings.targetFrameRate.range)
-                    .build()
-            }
-        }
-        updateUseCaseGroup()
-        return availableCameraLens
-    }
-
-    private suspend fun updateMaxFps(currentTargetFrameRate: TargetFrameRate) {
-        coroutineScope {
-            var supportedFixedFrameRates = mutableSetOf<Int>()
-            cameraProvider.availableCameraInfos.forEach { cameraInfo ->
-                cameraInfo.supportedFrameRateRanges.forEach { e ->
-                    if (e.upper == e.lower && fixedFrameRates.contains(e.upper)) {
-                        supportedFixedFrameRates.add(e.upper)
-                    }
-                }
-            }
-            settingsRepository.updateSupportedFixedFrameRate(
-                supportedFixedFrameRates,
-                currentTargetFrameRate
-            )
-        }
-    }
-
-    override suspend fun runCamera(
-        surfaceProvider: Preview.SurfaceProvider,
-        currentCameraSettings: CameraAppSettings
-    ) = coroutineScope {
-        Log.d(TAG, "startPreview")
-=======
 
         settingsRepository.updateAvailableCameraLens(
             availableCameraLens.contains(CameraSelector.LENS_FACING_FRONT),
@@ -182,6 +121,18 @@
         )
 
         currentSettings.value = settingsRepository.cameraAppSettings.first()
+    }
+
+    private fun getSupportedFrameRates(): Set<Int> {
+        val supportedFixedFrameRates = mutableSetOf<Int>()
+        cameraProvider.availableCameraInfos.forEach { cameraInfo ->
+            cameraInfo.supportedFrameRateRanges.forEach { e ->
+                if (e.upper == e.lower && fixedFrameRates.contains(e.upper)) {
+                    supportedFixedFrameRates.add(e.upper)
+                }
+            }
+        }
+        return supportedFixedFrameRates
     }
 
     /**
@@ -194,10 +145,10 @@
         val cameraSelector: CameraSelector,
         val aspectRatio: AspectRatio,
         val captureMode: CaptureMode,
+        val targetFrameRate: TargetFrameRate,
         val stabilizePreviewMode: Stabilization,
         val stabilizeVideoMode: Stabilization
     )
->>>>>>> 90b85865
 
     /**
      * Camera settings that can change while the camera is running.
@@ -233,6 +184,7 @@
                     cameraSelector = cameraSelector,
                     aspectRatio = currentCameraSettings.aspectRatio,
                     captureMode = currentCameraSettings.captureMode,
+                    targetFrameRate = currentCameraSettings.targetFrameRate,
                     stabilizePreviewMode = currentCameraSettings.previewStabilization,
                     stabilizeVideoMode = currentCameraSettings.videoCaptureStabilization
                 )
@@ -243,6 +195,10 @@
                     cameraProvider.availableCameraInfos
                 ).first()
 
+                settingsRepository.updateSupportedFixedFrameRate(
+                    getSupportedFrameRates(),
+                    sessionSettings.targetFrameRate
+                )
                 settingsRepository.updatePreviewStabilizationSupported(
                     isPreviewStabilizationSupported(cameraInfo)
                 )
@@ -284,7 +240,7 @@
                             setFlashModeInternal(
                                 flashMode = newTransientSettings.flashMode,
                                 isFrontFacing = sessionSettings.cameraSelector
-                                    == CameraSelector.DEFAULT_FRONT_CAMERA
+                                        == CameraSelector.DEFAULT_FRONT_CAMERA
                             )
                         }
 
@@ -500,13 +456,12 @@
                 ImageCapture.FLASH_MODE_AUTO // 0
             }
         }
-
         Log.d(TAG, "Set flash mode to: ${imageCaptureUseCase.flashMode}")
     }
 
     override fun isScreenFlashEnabled() =
         imageCaptureUseCase.flashMode == ImageCapture.FLASH_MODE_SCREEN &&
-            imageCaptureUseCase.screenFlash != null
+                imageCaptureUseCase.screenFlash != null
 
     override suspend fun setAspectRatio(aspectRatio: AspectRatio) {
         currentSettings.update { old ->
@@ -558,7 +513,6 @@
         val videoCaptureBuilder = VideoCapture.Builder(recorder)
 
         // set video stabilization
-
         if (shouldVideoBeStabilized(sessionSettings, supportedStabilizationMode)) {
             val isStabilized = when (sessionSettings.stabilizeVideoMode) {
                 Stabilization.ON -> true
@@ -566,6 +520,9 @@
             }
             videoCaptureBuilder.setVideoStabilizationEnabled(isStabilized)
         }
+        // set target fps
+        if (sessionSettings.targetFrameRate != TargetFrameRate.TARGET_FPS_NONE)
+            videoCaptureBuilder.setTargetFrameRate(sessionSettings.targetFrameRate.range)
         return videoCaptureBuilder.build()
     }
 
@@ -576,18 +533,18 @@
         // video is supported by the device AND
         // video is on OR preview is on
         return (supportedStabilizationModes.contains(SupportedStabilizationMode.HIGH_QUALITY)) &&
-            (
-                // high quality (video only) selected
                 (
-                    sessionSettings.stabilizeVideoMode == Stabilization.ON &&
-                        sessionSettings.stabilizePreviewMode == Stabilization.UNDEFINED
-                    ) ||
-                    // or on is selected
-                    (
-                        sessionSettings.stabilizePreviewMode == Stabilization.ON &&
-                            sessionSettings.stabilizeVideoMode != Stabilization.OFF
+                        // high quality (video only) selected
+                        (
+                                sessionSettings.stabilizeVideoMode == Stabilization.ON &&
+                                        sessionSettings.stabilizePreviewMode == Stabilization.UNDEFINED
+                                ) ||
+                                // or on is selected
+                                (
+                                        sessionSettings.stabilizePreviewMode == Stabilization.ON &&
+                                                sessionSettings.stabilizeVideoMode != Stabilization.OFF
+                                        )
                         )
-                )
     }
 
     private fun createPreviewUseCase(
@@ -616,9 +573,9 @@
         supportedStabilizationModes: List<SupportedStabilizationMode>
     ): Boolean {
         return (
-            supportedStabilizationModes.contains(SupportedStabilizationMode.ON) &&
-                sessionSettings.stabilizePreviewMode == Stabilization.ON
-            )
+                supportedStabilizationModes.contains(SupportedStabilizationMode.ON) &&
+                        sessionSettings.stabilizePreviewMode == Stabilization.ON
+                )
     }
 
     // converts LensFacing from datastore to @LensFacing Int value
