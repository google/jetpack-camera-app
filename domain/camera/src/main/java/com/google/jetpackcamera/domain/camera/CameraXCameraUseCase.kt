--- conflicted
+++ resolved
@@ -55,14 +55,6 @@
 import com.google.jetpackcamera.settings.model.FlashMode
 import com.google.jetpackcamera.settings.model.TargetFrameRate
 import dagger.hilt.android.scopes.ViewModelScoped
-<<<<<<< HEAD
-=======
-import java.io.FileNotFoundException
-import java.lang.RuntimeException
-import java.util.Calendar
->>>>>>> faed221a
-import java.util.Date
-import javax.inject.Inject
 import kotlinx.coroutines.CompletableDeferred
 import kotlinx.coroutines.CoroutineDispatcher
 import kotlinx.coroutines.CoroutineScope
@@ -72,6 +64,10 @@
 import kotlinx.coroutines.flow.MutableSharedFlow
 import kotlinx.coroutines.flow.asSharedFlow
 import kotlinx.coroutines.launch
+import java.io.FileNotFoundException
+import java.util.Calendar
+import java.util.Date
+import javax.inject.Inject
 
 private const val TAG = "CameraXCameraUseCase"
 private const val IMAGE_CAPTURE_TRACE = "JCA Image Capture"
@@ -150,6 +146,7 @@
 
         return availableCameraLens
     }
+
     private suspend fun updateMaxFps(currentTargetFrameRate: TargetFrameRate) {
         var maxFps = 5
         cameraProvider.availableCameraInfos.forEach { e ->
@@ -408,7 +405,7 @@
 
     override fun isScreenFlashEnabled() =
         imageCaptureUseCase.flashMode == ImageCapture.FLASH_MODE_SCREEN &&
-            imageCaptureUseCase.screenFlash != null
+                imageCaptureUseCase.screenFlash != null
 
     override suspend fun setAspectRatio(aspectRatio: AspectRatio, isFrontFacing: Boolean) {
         this.aspectRatio = aspectRatio
@@ -421,7 +418,7 @@
         Log.d(
             TAG,
             "Changing CaptureMode: singleStreamCaptureEnabled:" +
-                (captureMode == CaptureMode.SINGLE_STREAM)
+                    (captureMode == CaptureMode.SINGLE_STREAM)
         )
         updateUseCaseGroup()
         rebindUseCases()
