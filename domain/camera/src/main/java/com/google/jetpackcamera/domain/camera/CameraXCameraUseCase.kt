--- conflicted
+++ resolved
@@ -51,12 +51,9 @@
 import com.google.jetpackcamera.settings.model.CameraAppSettings
 import com.google.jetpackcamera.settings.model.CaptureMode
 import com.google.jetpackcamera.settings.model.FlashMode
-<<<<<<< HEAD
-import com.google.jetpackcamera.settings.model.TargetFrameRate
-=======
 import com.google.jetpackcamera.settings.model.Stabilization
 import com.google.jetpackcamera.settings.model.SupportedStabilizationMode
->>>>>>> aa880197
+import com.google.jetpackcamera.settings.model.TargetFrameRate
 import dagger.hilt.android.scopes.ViewModelScoped
 import java.io.FileNotFoundException
 import java.lang.RuntimeException
@@ -94,13 +91,7 @@
     // TODO apply flash from settings
     private val imageCaptureUseCase = ImageCapture.Builder().build()
 
-<<<<<<< HEAD
     private val recorder = Recorder.Builder().setExecutor(defaultDispatcher.asExecutor()).build()
-=======
-    private val recorder = Recorder.Builder().setExecutor(
-        defaultDispatcher.asExecutor()
-    ).build()
->>>>>>> aa880197
     private lateinit var videoCaptureUseCase: VideoCapture<Recorder>
     private var recording: Recording? = null
 
@@ -114,7 +105,7 @@
     private lateinit var surfaceProvider: Preview.SurfaceProvider
     private lateinit var supportedStabilizationModes: List<SupportedStabilizationMode>
     private var isFrontFacing = true
-    private var shouldStabilize = true
+    private var canStabilize = true
 
     private val screenFlashEvents: MutableSharedFlow<CameraUseCase.ScreenFlashEvent> =
         MutableSharedFlow()
@@ -126,22 +117,6 @@
         this.stabilizeVideoMode = currentCameraSettings.videoCaptureStabilization
         this.supportedStabilizationModes = currentCameraSettings.supportedStabilizationModes
         setFlashMode(currentCameraSettings.flashMode, currentCameraSettings.isFrontCameraFacing)
-<<<<<<< HEAD
-
-        when (currentCameraSettings.targetFrameRate) {
-            TargetFrameRate.TARGET_FPS_NONE -> {
-                videoCaptureUseCase = VideoCapture.withOutput(recorder)
-                shouldStabilize = true
-            }
-            else -> {
-                videoCaptureUseCase = VideoCapture.Builder(recorder)
-                    .setTargetFrameRate(currentCameraSettings.targetFrameRate.range)
-                    .build()
-                shouldStabilize = false
-            }
-        }
-=======
->>>>>>> aa880197
         cameraProvider = ProcessCameraProvider.getInstance(application).await()
 
         val availableCameraLens =
@@ -159,7 +134,20 @@
             )
             settingsRepository.updateVideoStabilizationSupported(isStabilizationSupported())
         }
-        videoCaptureUseCase = createVideoUseCase()
+
+        // if there is a target fps, disable stabilization
+        when (currentCameraSettings.targetFrameRate) {
+            TargetFrameRate.TARGET_FPS_NONE -> {
+                videoCaptureUseCase = VideoCapture.withOutput(recorder)
+                canStabilize = true
+            }
+            else -> {
+                videoCaptureUseCase = VideoCapture.Builder(recorder)
+                    .setTargetFrameRate(currentCameraSettings.targetFrameRate.range)
+                    .build()
+                canStabilize = false
+            }
+        }
         updateUseCaseGroup()
         return availableCameraLens
     }
@@ -467,7 +455,7 @@
 
         // set video stabilization
 
-        if (shouldVideoBeStabilized()) {
+        if (shouldVideoBeStabilized() && canStabilize) {
             val isStabilized = when (stabilizeVideoMode) {
                 Stabilization.ON -> true
                 Stabilization.OFF, Stabilization.UNDEFINED -> false
@@ -497,18 +485,13 @@
 
     private fun createPreviewUseCase(): Preview {
         val previewUseCaseBuilder = Preview.Builder()
-<<<<<<< HEAD
-        if (isPreviewStabilizationSupported && shouldStabilize) {
-            previewUseCaseBuilder.setPreviewStabilizationEnabled(true)
-=======
         // set preview stabilization
-        if (shouldPreviewBeStabilized()) {
+        if (shouldPreviewBeStabilized() && canStabilize) {
             val isStabilized = when (stabilizePreviewMode) {
                 Stabilization.ON -> true
                 else -> false
             }
             previewUseCaseBuilder.setPreviewStabilizationEnabled(isStabilized)
->>>>>>> aa880197
         }
         return previewUseCaseBuilder.build()
     }
