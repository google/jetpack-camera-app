--- conflicted
+++ resolved
@@ -13,12 +13,7 @@
 accompanist = "0.37.3"
 # kotlinPlugin and composeCompiler are linked
 # See https://developer.android.com/jetpack/androidx/releases/compose-kotlin
-<<<<<<< HEAD
-kotlinPlugin = "2.1.21"
-=======
-
 kotlinPlugin = "2.2.0"
->>>>>>> b3ab8fc3
 androidGradlePlugin = "8.10.1"
 protobufPlugin = "0.9.5"
 
