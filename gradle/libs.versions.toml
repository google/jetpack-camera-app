[versions]
# Used directly in build.gradle.kts files
compileSdk = "35"
minSdk = "21"
<<<<<<< HEAD
orchestrator = "1.4.2"
targetSdk = "34"
targetSdkPreview = "VanillaIceCream"
composeCompiler = "1.5.10"
=======
targetSdk = "35"
composeCompiler = "1.5.14"
>>>>>>> 2bd15e0e

# Used below in dependency definitions
# Compose and Accompanist versions are linked
# See https://github.com/google/accompanist?tab=readme-ov-file#compose-versions
composeBom = "2024.11.00"
accompanist = "0.36.0"
# kotlinPlugin and composeCompiler are linked
# See https://developer.android.com/jetpack/androidx/releases/compose-kotlin
kotlinPlugin = "1.9.24"
androidGradlePlugin = "8.7.3"
protobufPlugin = "0.9.4"

androidxActivityCompose = "1.9.3"
androidxAppCompat = "1.7.0"
androidxBenchmark = "1.3.3"
androidxCamera = "1.5.0-SNAPSHOT"
androidxConcurrentFutures = "1.2.0"
androidxCoreKtx = "1.15.0"
androidxDatastore = "1.1.1"
androidxGraphicsCore = "1.0.2"
androidxHiltNavigationCompose = "1.2.0"
androidxLifecycle = "2.8.7"
androidxNavigationCompose = "2.8.4"
androidxProfileinstaller = "1.4.1"
androidxTestEspresso = "3.6.1"
androidxTestJunit = "1.2.1"
androidxTestMonitor = "1.7.2"
androidxTestRules = "1.6.1"
androidxTestUiautomator = "2.3.0"
androidxTracing = "1.2.0"
cmake = "3.22.1"
kotlinxAtomicfu = "0.23.2"
kotlinxCoroutines = "1.9.0"
hilt = "2.52"
junit = "4.13.2"
mockitoCore = "5.6.0"
protobuf = "3.25.2"
robolectric = "4.14"
truth = "1.4.2"

[libraries]
accompanist-permissions = { module = "com.google.accompanist:accompanist-permissions", version.ref = "accompanist" }
androidx-activity-compose = { module = "androidx.activity:activity-compose", version.ref = "androidxActivityCompose" }
androidx-appcompat = { module = "androidx.appcompat:appcompat", version.ref = "androidxAppCompat" }
androidx-benchmark-macro-junit4 = { module = "androidx.benchmark:benchmark-macro-junit4", version.ref = "androidxBenchmark" }
androidx-core-ktx = { module = "androidx.core:core-ktx", version.ref = "androidxCoreKtx" }
androidx-datastore = { module = "androidx.datastore:datastore", version.ref = "androidxDatastore" }
androidx-espresso-core = { module = "androidx.test.espresso:espresso-core", version.ref = "androidxTestEspresso" }
androidx-graphics-core = { module = "androidx.graphics:graphics-core", version.ref = "androidxGraphicsCore" }
androidx-junit = { module = "androidx.test.ext:junit", version.ref = "androidxTestJunit" }
androidx-lifecycle-livedata = { module = "androidx.lifecycle:lifecycle-livedata-ktx", version.ref = "androidxLifecycle" }
androidx-lifecycle-viewmodel-compose = { module = "androidx.lifecycle:lifecycle-viewmodel-compose", version.ref = "androidxLifecycle" }
androidx-lifecycle-runtime-compose = { module = "androidx.lifecycle:lifecycle-runtime-compose", version.ref = "androidxLifecycle" }
androidx-navigation-compose = { module = "androidx.navigation:navigation-compose", version.ref = "androidxNavigationCompose" }
androidx-orchestrator = { module = "androidx.test:orchestrator", version.ref = "orchestrator" }
androidx-profileinstaller = { module = "androidx.profileinstaller:profileinstaller", version.ref = "androidxProfileinstaller" }
androidx-rules = { module = "androidx.test:rules", version.ref = "androidxTestRules" }
androidx-test-monitor = { module = "androidx.test:monitor", version.ref = "androidxTestMonitor" }
androidx-tracing = { module = "androidx.tracing:tracing-ktx", version.ref = "androidxTracing" }
androidx-uiautomator = { module = "androidx.test.uiautomator:uiautomator", version.ref = "androidxTestUiautomator" }
camera-camera2 = { module = "androidx.camera:camera-camera2", version.ref = "androidxCamera" }
camera-core = { module = "androidx.camera:camera-core", version.ref = "androidxCamera" }
camera-lifecycle = { module = "androidx.camera:camera-lifecycle", version.ref = "androidxCamera" }
camera-video = { module = "androidx.camera:camera-video", version.ref = "androidxCamera" }
camera-compose = { module = "androidx.camera:camera-compose", version.ref = "androidxCamera" }
compose-bom = { module = "androidx.compose:compose-bom", version.ref = "composeBom" }
compose-junit = { module = "androidx.compose.ui:ui-test-junit4" }
compose-material3 = { module = "androidx.compose.material3:material3" }
compose-material-icons-extended = { module = "androidx.compose.material:material-icons-extended" }
compose-test-manifest = { module = "androidx.compose.ui:ui-test-manifest" }
compose-ui-tooling = { module = "androidx.compose.ui:ui-tooling" }
compose-ui-tooling-preview = { module = "androidx.compose.ui:ui-tooling-preview" }
dagger-hilt-android = { module = "com.google.dagger:hilt-android", version.ref = "hilt" }
dagger-hilt-compiler = { module = "com.google.dagger:hilt-compiler", version.ref = "hilt" }
futures-ktx = { module = "androidx.concurrent:concurrent-futures-ktx", version.ref = "androidxConcurrentFutures" }
hilt-navigation-compose = { module = "androidx.hilt:hilt-navigation-compose", version.ref = "androidxHiltNavigationCompose" }
junit = { module = "junit:junit", version.ref = "junit" }
kotlin-reflect = { module = "org.jetbrains.kotlin:kotlin-reflect", version.ref = "kotlinPlugin" }
kotlinx-atomicfu = { module = "org.jetbrains.kotlinx:atomicfu", version.ref = "kotlinxAtomicfu" }
kotlinx-coroutines-core = { module = "org.jetbrains.kotlinx:kotlinx-coroutines-core", version.ref = "kotlinxCoroutines" }
kotlinx-coroutines-test = { module = "org.jetbrains.kotlinx:kotlinx-coroutines-test", version.ref = "kotlinxCoroutines" }

mockito-core = { module = "org.mockito:mockito-core", version.ref = "mockitoCore" }
protobuf-kotlin-lite = { module = "com.google.protobuf:protobuf-kotlin-lite", version.ref = "protobuf" }
robolectric = { module = "org.robolectric:robolectric", version.ref = "robolectric" }
truth = { module = "com.google.truth:truth", version.ref = "truth" }

[plugins]
android-application = { id = "com.android.application", version.ref = "androidGradlePlugin" }
android-library = { id = "com.android.library", version.ref = "androidGradlePlugin" }
android-test = { id = "com.android.test", version.ref = "androidGradlePlugin" }
dagger-hilt-android =  { id = "com.google.dagger.hilt.android", version.ref = "hilt" }
google-protobuf = { id = "com.google.protobuf", version.ref = "protobufPlugin" }
kotlin-android = { id = "org.jetbrains.kotlin.android", version.ref = "kotlinPlugin" }
kotlin-kapt = { id = "org.jetbrains.kotlin.kapt", version.ref = "kotlinPlugin" }<|MERGE_RESOLUTION|>--- conflicted
+++ resolved
@@ -1,16 +1,10 @@
 [versions]
 # Used directly in build.gradle.kts files
 compileSdk = "35"
+orchestrator = "1.4.2"
 minSdk = "21"
-<<<<<<< HEAD
-orchestrator = "1.4.2"
-targetSdk = "34"
-targetSdkPreview = "VanillaIceCream"
-composeCompiler = "1.5.10"
-=======
 targetSdk = "35"
 composeCompiler = "1.5.14"
->>>>>>> 2bd15e0e
 
 # Used below in dependency definitions
 # Compose and Accompanist versions are linked
