--- conflicted
+++ resolved
@@ -46,14 +46,11 @@
 protobuf = "4.31.1"
 robolectric = "4.14.1"
 truth = "1.4.4"
-<<<<<<< HEAD
 playServices = "18.7.0"
 playServicesCoroutines = "1.10.2"
 playServicesTasks = "18.3.0"
 cameraLowLightBoost = "16.0.0-beta01"
-=======
 material = "1.12.0"
->>>>>>> c99c8f40
 
 [libraries]
 accompanist-permissions = { module = "com.google.accompanist:accompanist-permissions", version.ref = "accompanist" }
