[versions]
# Used directly in build.gradle.kts files
compileSdk = "35"
desugar_jdk_libs = "2.1.5"
orchestrator = "1.5.1"
minSdk = "23"
targetSdk = "35"

# Used below in dependency definitions
# Compose and Accompanist versions are linked
# See https://github.com/google/accompanist?tab=readme-ov-file#compose-versions
composeBom = "2025.07.00"
accompanist = "0.37.3"
# kotlinPlugin and composeCompiler are linked
# See https://developer.android.com/jetpack/androidx/releases/compose-kotlin
kotlinPlugin = "2.2.0"
androidGradlePlugin = "8.10.1"
protobufPlugin = "0.9.5"

androidxActivityCompose = "1.10.1"
androidxAppCompat = "1.7.1"
androidxBenchmark = "1.3.4"
androidxCamera = "1.5.0-SNAPSHOT"
androidxConcurrentFutures = "1.3.0"
androidxCoreKtx = "1.16.0"
androidxDatastore = "1.1.7"
androidxGraphicsCore = "1.0.3"
androidxHiltNavigationCompose = "1.2.0"
androidxLifecycle = "2.9.2"
androidxMedia3 = "1.7.1"
androidxNavigationCompose = "2.9.2"
androidxProfileinstaller = "1.4.1"
androidxTestEspresso = "3.6.1"
androidxTestJunit = "1.2.1"
androidxTestMonitor = "1.7.2"
androidxTestRules = "1.6.1"
androidxTestUiautomator = "2.3.0"
androidxTracing = "1.3.0"
composeMaterial = "1.4.0-alpha18"
cmake = "3.22.1"
kotlinxAtomicfu = "0.29.0"
kotlinxCoroutines = "1.10.2"
hilt = "2.57"
junit = "4.13.2"
mockitoCore = "5.18.0"
protobuf = "4.31.1"
robolectric = "4.15.1"
truth = "1.4.4"
playServices = "18.7.0"
playServicesCoroutines = "1.10.2"
playServicesTasks = "18.3.0"
cameraLowLightBoost = "16.0.1-beta06"
material = "1.12.0"
material3WindowSizeClass = "1.3.2"

[libraries]
accompanist-permissions = { module = "com.google.accompanist:accompanist-permissions", version.ref = "accompanist" }
androidx-activity-compose = { module = "androidx.activity:activity-compose", version.ref = "androidxActivityCompose" }
androidx-appcompat = { module = "androidx.appcompat:appcompat", version.ref = "androidxAppCompat" }
androidx-benchmark-macro-junit4 = { module = "androidx.benchmark:benchmark-macro-junit4", version.ref = "androidxBenchmark" }
androidx-core-ktx = { module = "androidx.core:core-ktx", version.ref = "androidxCoreKtx" }
androidx-datastore = { module = "androidx.datastore:datastore", version.ref = "androidxDatastore" }
androidx-espresso-core = { module = "androidx.test.espresso:espresso-core", version.ref = "androidxTestEspresso" }
androidx-graphics-core = { module = "androidx.graphics:graphics-core", version.ref = "androidxGraphicsCore" }
androidx-junit = { module = "androidx.test.ext:junit", version.ref = "androidxTestJunit" }
androidx-lifecycle-livedata = { module = "androidx.lifecycle:lifecycle-livedata-ktx", version.ref = "androidxLifecycle" }
androidx-lifecycle-viewmodel-compose = { module = "androidx.lifecycle:lifecycle-viewmodel-compose", version.ref = "androidxLifecycle" }
androidx-lifecycle-runtime-compose = { module = "androidx.lifecycle:lifecycle-runtime-compose", version.ref = "androidxLifecycle" }
androidx-media3-exoplayer = { module = "androidx.media3:media3-exoplayer", version.ref = "androidxMedia3" }
androidx-media3-ui-compose = { module = "androidx.media3:media3-ui-compose", version.ref = "androidxMedia3" }
androidx-navigation-compose = { module = "androidx.navigation:navigation-compose", version.ref = "androidxNavigationCompose" }
androidx-orchestrator = { module = "androidx.test:orchestrator", version.ref = "orchestrator" }
androidx-profileinstaller = { module = "androidx.profileinstaller:profileinstaller", version.ref = "androidxProfileinstaller" }
androidx-rules = { module = "androidx.test:rules", version.ref = "androidxTestRules" }
androidx-test-monitor = { module = "androidx.test:monitor", version.ref = "androidxTestMonitor" }
androidx-tracing = { module = "androidx.tracing:tracing-ktx", version.ref = "androidxTracing" }
androidx-uiautomator = { module = "androidx.test.uiautomator:uiautomator", version.ref = "androidxTestUiautomator" }
camera-camera2 = { module = "androidx.camera:camera-camera2", version.ref = "androidxCamera" }
camera-core = { module = "androidx.camera:camera-core", version.ref = "androidxCamera" }
camera-lifecycle = { module = "androidx.camera:camera-lifecycle", version.ref = "androidxCamera" }
camera-video = { module = "androidx.camera:camera-video", version.ref = "androidxCamera" }
camera-compose = { module = "androidx.camera:camera-compose", version.ref = "androidxCamera" }
compose-bom = { module = "androidx.compose:compose-bom", version.ref = "composeBom" }
compose-junit = { module = "androidx.compose.ui:ui-test-junit4" }
compose-material3 = { module = "androidx.compose.material3:material3", version.ref = "composeMaterial" }
compose-material-icons-extended = { module = "androidx.compose.material:material-icons-extended" }
compose-test-manifest = { module = "androidx.compose.ui:ui-test-manifest" }
compose-ui-tooling = { module = "androidx.compose.ui:ui-tooling" }
compose-ui-tooling-preview = { module = "androidx.compose.ui:ui-tooling-preview" }
dagger-hilt-android = { module = "com.google.dagger:hilt-android", version.ref = "hilt" }
dagger-hilt-compiler = { module = "com.google.dagger:hilt-compiler", version.ref = "hilt" }
desugar_jdk_libs = { module = "com.android.tools:desugar_jdk_libs", version.ref = "desugar_jdk_libs" }
futures-ktx = { module = "androidx.concurrent:concurrent-futures-ktx", version.ref = "androidxConcurrentFutures" }
hilt-navigation-compose = { module = "androidx.hilt:hilt-navigation-compose", version.ref = "androidxHiltNavigationCompose" }
junit = { module = "junit:junit", version.ref = "junit" }
kotlinx-atomicfu = { module = "org.jetbrains.kotlinx:atomicfu", version.ref = "kotlinxAtomicfu" }
kotlinx-coroutines-core = { module = "org.jetbrains.kotlinx:kotlinx-coroutines-core", version.ref = "kotlinxCoroutines" }
kotlinx-coroutines-test = { module = "org.jetbrains.kotlinx:kotlinx-coroutines-test", version.ref = "kotlinxCoroutines" }
play-services-base = { module = "com.google.android.gms:play-services-base", version.ref = "playServices"}
kotlinx-coroutines-play-services = { module = "org.jetbrains.kotlinx:kotlinx-coroutines-play-services", version.ref = "kotlinxCoroutines"}
play-services-camera-low-light-boost = { module = "com.google.android.gms:play-services-camera-low-light-boost", version.ref = "cameraLowLightBoost"}
play-services-tasks = { module = "com.google.android.gms:play-services-tasks", version.ref = "playServicesTasks"}

mockito-core = { module = "org.mockito:mockito-core", version.ref = "mockitoCore" }
protobuf-kotlin-lite = { module = "com.google.protobuf:protobuf-kotlin-lite", version.ref = "protobuf" }
robolectric = { module = "org.robolectric:robolectric", version.ref = "robolectric" }
truth = { module = "com.google.truth:truth", version.ref = "truth" }
material = { group = "com.google.android.material", name = "material", version.ref = "material" }
<<<<<<< HEAD
androidx-material3-window-size-class1 = { group = "androidx.compose.material3", name = "material3-window-size-class", version.ref = "material3WindowSizeClass" }
=======
androidx-material3-window-size-klass = { group = "androidx.compose.material3", name = "material3-window-size-class", version.ref = "material3WindowSizeClass" }
>>>>>>> 39e1a46b

[plugins]
android-application = { id = "com.android.application", version.ref = "androidGradlePlugin" }
android-library = { id = "com.android.library", version.ref = "androidGradlePlugin" }
android-test = { id = "com.android.test", version.ref = "androidGradlePlugin" }
compose-compiler = { id = "org.jetbrains.kotlin.plugin.compose", version.ref = "kotlinPlugin" }
dagger-hilt-android =  { id = "com.google.dagger.hilt.android", version.ref = "hilt" }
google-protobuf = { id = "com.google.protobuf", version.ref = "protobufPlugin" }
kotlin-android = { id = "org.jetbrains.kotlin.android", version.ref = "kotlinPlugin" }
kotlin-kapt = { id = "org.jetbrains.kotlin.kapt", version.ref = "kotlinPlugin" }<|MERGE_RESOLUTION|>--- conflicted
+++ resolved
@@ -106,11 +106,7 @@
 robolectric = { module = "org.robolectric:robolectric", version.ref = "robolectric" }
 truth = { module = "com.google.truth:truth", version.ref = "truth" }
 material = { group = "com.google.android.material", name = "material", version.ref = "material" }
-<<<<<<< HEAD
-androidx-material3-window-size-class1 = { group = "androidx.compose.material3", name = "material3-window-size-class", version.ref = "material3WindowSizeClass" }
-=======
 androidx-material3-window-size-klass = { group = "androidx.compose.material3", name = "material3-window-size-class", version.ref = "material3WindowSizeClass" }
->>>>>>> 39e1a46b
 
 [plugins]
 android-application = { id = "com.android.application", version.ref = "androidGradlePlugin" }
