<?xml version="1.0" encoding="UTF-8"?>
<project version="4">
  <component name="GradleMigrationSettings" migrationVersion="1" />
  <component name="GradleSettings">
    <option name="linkedExternalProjectsSettings">
      <GradleProjectSettings>
        <option name="testRunner" value="GRADLE" />
        <option name="distributionType" value="DEFAULT_WRAPPED" />
        <option name="externalProjectPath" value="$PROJECT_DIR$" />
        <option name="modules">
          <set>
            <option value="$PROJECT_DIR$" />
            <option value="$PROJECT_DIR$/app" />
<<<<<<< HEAD
            <option value="$PROJECT_DIR$/camerax" />
            <option value="$PROJECT_DIR$/data" />
            <option value="$PROJECT_DIR$/data/settings" />
=======
            <option value="$PROJECT_DIR$/camera-viewfinder-compose" />
>>>>>>> 67dbbb87
            <option value="$PROJECT_DIR$/domain" />
            <option value="$PROJECT_DIR$/domain/camera" />
            <option value="$PROJECT_DIR$/feature" />
            <option value="$PROJECT_DIR$/feature/preview" />
            <option value="$PROJECT_DIR$/feature/settings" />
          </set>
        </option>
      </GradleProjectSettings>
    </option>
  </component>
</project><|MERGE_RESOLUTION|>--- conflicted
+++ resolved
@@ -11,18 +11,13 @@
           <set>
             <option value="$PROJECT_DIR$" />
             <option value="$PROJECT_DIR$/app" />
-<<<<<<< HEAD
-            <option value="$PROJECT_DIR$/camerax" />
+            <option value="$PROJECT_DIR$/camera-viewfinder-compose" />
             <option value="$PROJECT_DIR$/data" />
             <option value="$PROJECT_DIR$/data/settings" />
-=======
-            <option value="$PROJECT_DIR$/camera-viewfinder-compose" />
->>>>>>> 67dbbb87
             <option value="$PROJECT_DIR$/domain" />
             <option value="$PROJECT_DIR$/domain/camera" />
             <option value="$PROJECT_DIR$/feature" />
             <option value="$PROJECT_DIR$/feature/preview" />
-            <option value="$PROJECT_DIR$/feature/settings" />
           </set>
         </option>
       </GradleProjectSettings>
