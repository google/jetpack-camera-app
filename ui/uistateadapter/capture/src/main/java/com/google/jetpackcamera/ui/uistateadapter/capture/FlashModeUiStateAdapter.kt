/*
 * Copyright (C) 2025 The Android Open Source Project
 *
 * Licensed under the Apache License, Version 2.0 (the "License");
 * you may not use this file except in compliance with the License.
 * You may obtain a copy of the License at
 *
 *      http://www.apache.org/licenses/LICENSE-2.0
 *
 * Unless required by applicable law or agreed to in writing, software
 * distributed under the License is distributed on an "AS IS" BASIS,
 * WITHOUT WARRANTIES OR CONDITIONS OF ANY KIND, either express or implied.
 * See the License for the specific language governing permissions and
 * limitations under the License.
 */
package com.google.jetpackcamera.ui.uistateadapter.capture

import com.example.uistateadapter.Utils
import com.google.jetpackcamera.core.camera.CameraState
import com.google.jetpackcamera.model.ConcurrentCameraMode
import com.google.jetpackcamera.model.DynamicRange
import com.google.jetpackcamera.model.FlashMode
import com.google.jetpackcamera.model.LowLightBoostState
import com.google.jetpackcamera.settings.model.CameraAppSettings
import com.google.jetpackcamera.settings.model.CameraSystemConstraints
import com.google.jetpackcamera.settings.model.forCurrentLens
import com.google.jetpackcamera.ui.uistate.SingleSelectableUiState
import com.google.jetpackcamera.ui.uistate.capture.FlashModeUiState
import com.google.jetpackcamera.ui.uistate.capture.FlashModeUiState.Available
import com.google.jetpackcamera.ui.uistate.capture.FlashModeUiState.Unavailable

private val ORDERED_UI_SUPPORTED_FLASH_MODES = listOf(
    FlashMode.OFF,
    FlashMode.ON,
    FlashMode.AUTO,
    FlashMode.LOW_LIGHT_BOOST
)

fun FlashModeUiState.Companion.from(
    cameraAppSettings: CameraAppSettings,
    systemConstraints: CameraSystemConstraints
): FlashModeUiState {
    val selectedFlashMode = cameraAppSettings.flashMode
    val supportedFlashModes = (
        systemConstraints.forCurrentLens(cameraAppSettings)
            ?.supportedFlashModes
            ?: setOf(FlashMode.OFF)
        ).toMutableSet()

    if (cameraAppSettings.dynamicRange != DynamicRange.SDR) {
        supportedFlashModes.remove(FlashMode.LOW_LIGHT_BOOST)
    }

    if (cameraAppSettings.concurrentCameraMode == ConcurrentCameraMode.DUAL) {
        supportedFlashModes.remove(FlashMode.LOW_LIGHT_BOOST)
    }

    // Ensure we at least support one flash mode
    check(supportedFlashModes.isNotEmpty()) {
        "No flash modes supported. Should at least support OFF."
    }

    // Convert available flash modes to list we support in the UI in our desired order
    val availableModes =
        Utils.getSelectableListFromValues(
            supportedFlashModes,
            ORDERED_UI_SUPPORTED_FLASH_MODES
        )

    return if (availableModes.isEmpty() ||
        availableModes == listOf(SingleSelectableUiState.SelectableUi(FlashMode.OFF))
    ) {
        // If we only support OFF, then return "Unavailable".
        Unavailable
    } else {
        Available(
            selectedFlashMode = selectedFlashMode,
            availableFlashModes = availableModes,
            isLowLightBoostActive = false
        )
    }
}

fun FlashModeUiState.updateFrom(
    cameraAppSettings: CameraAppSettings,
    systemConstraints: CameraSystemConstraints,
    cameraState: CameraState
): FlashModeUiState {
    return when (this) {
        is Unavailable -> {
            // When previous state was "Unavailable", we'll try to create a new FlashModeUiState
            FlashModeUiState.Companion.from(cameraAppSettings, systemConstraints)
        }

        is Available -> {
            val supportedFlashModes =
                systemConstraints.forCurrentLens(cameraAppSettings)?.supportedFlashModes
                    ?: setOf(FlashMode.OFF)

            // check if supported flash modes have changed without allocating a new list/set
            val availableModesChanged =
                this.availableFlashModes.size != supportedFlashModes.size ||
                    this.availableFlashModes.any { !supportedFlashModes.contains(it.value) }

            if (availableModesChanged) {
                // Supported flash modes have changed, generate a new FlashModeUiState
                FlashModeUiState.Companion.from(cameraAppSettings, systemConstraints)
            } else if (this.selectedFlashMode != cameraAppSettings.flashMode) {
                // Only the selected flash mode has changed, just update the flash mode
                copy(selectedFlashMode = cameraAppSettings.flashMode)
            } else {
                if (cameraAppSettings.flashMode == FlashMode.LOW_LIGHT_BOOST) {
                    val strength = when (val llbState = cameraState.lowLightBoostState) {
                        is LowLightBoostState.Active -> llbState.strength
                        else -> LowLightBoostState.MINIMUM_STRENGTH
                    }
                    copy(
<<<<<<< HEAD
                        isLowLightBoostActive = cameraState.lowLightBoostState ==
                            LowLightBoostState.ACTIVE
=======
                        isLowLightBoostActive = strength > 0.5
>>>>>>> 39e1a46b
                    )
                } else {
                    // Nothing has changed
                    this
                }
            }
        }
    }
}<|MERGE_RESOLUTION|>--- conflicted
+++ resolved
@@ -115,12 +115,7 @@
                         else -> LowLightBoostState.MINIMUM_STRENGTH
                     }
                     copy(
-<<<<<<< HEAD
-                        isLowLightBoostActive = cameraState.lowLightBoostState ==
-                            LowLightBoostState.ACTIVE
-=======
                         isLowLightBoostActive = strength > 0.5
->>>>>>> 39e1a46b
                     )
                 } else {
                     // Nothing has changed
