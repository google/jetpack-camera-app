/*
 * Copyright (C) 2025 The Android Open Source Project
 *
 * Licensed under the Apache License, Version 2.0 (the "License");
 * you may not use this file except in compliance with the License.
 * You may obtain a copy of the License at
 *
 *      http://www.apache.org/licenses/LICENSE-2.0
 *
 * Unless required by applicable law or agreed to in writing, software
 * distributed under the License is distributed on an "AS IS" BASIS,
 * WITHOUT WARRANTIES OR CONDITIONS OF ANY KIND, either express or implied.
 * See the License for the specific language governing permissions and
 * limitations under the License.
 */
package com.google.jetpackcamera.ui.uistateadapter.capture

import com.google.jetpackcamera.core.camera.CameraState
import com.google.jetpackcamera.core.camera.VideoRecordingState
import com.google.jetpackcamera.settings.model.CameraAppSettings
import com.google.jetpackcamera.settings.model.CameraConstraints
import com.google.jetpackcamera.settings.model.CaptureMode
import com.google.jetpackcamera.settings.model.ConcurrentCameraMode
import com.google.jetpackcamera.settings.model.DynamicRange
import com.google.jetpackcamera.settings.model.ExternalCaptureMode
import com.google.jetpackcamera.settings.model.ImageOutputFormat
import com.google.jetpackcamera.settings.model.LensFacing
import com.google.jetpackcamera.settings.model.StreamConfig
import com.google.jetpackcamera.settings.model.SystemConstraints
import com.google.jetpackcamera.settings.model.forCurrentLens
import com.google.jetpackcamera.ui.components.capture.DisabledReason
import com.google.jetpackcamera.ui.uistate.SingleSelectableUiState
import com.google.jetpackcamera.ui.uistate.capture.CaptureModeToggleUiState
import com.google.jetpackcamera.ui.uistate.capture.CaptureModeUiState

private val ORDERED_UI_SUPPORTED_CAPTURE_MODES = listOf(
    CaptureMode.STANDARD,
    CaptureMode.IMAGE_ONLY,
    CaptureMode.VIDEO_ONLY
)

fun CaptureModeToggleUiState.Companion.from(
    systemConstraints: SystemConstraints,
    cameraAppSettings: CameraAppSettings,
    cameraState: CameraState,
<<<<<<< HEAD
    externalCaptureMode: ExternalCaptureMode
): CaptureModeUiState = if (cameraState.videoRecordingState !is VideoRecordingState.Inactive) {
    CaptureModeUiState.Unavailable
} else if (cameraAppSettings.imageFormat == ImageOutputFormat.JPEG_ULTRA_HDR ||
    cameraAppSettings.dynamicRange == DynamicRange.HLG10
) {
    getCaptureModeUiState(systemConstraints, cameraAppSettings, externalCaptureMode)
=======
    previewMode: PreviewMode
): CaptureModeToggleUiState =
    if (cameraState.videoRecordingState !is VideoRecordingState.Inactive) {
        CaptureModeToggleUiState.Unavailable
    } else if (cameraAppSettings.imageFormat == ImageOutputFormat.JPEG_ULTRA_HDR ||
        cameraAppSettings.dynamicRange == DynamicRange.HLG10
    ) {
        val availableCaptureModes = getAvailableCaptureModes(
            systemConstraints,
            cameraAppSettings,
            previewMode
        )
        // Find the IMAGE_ONLY and VIDEO_ONLY states
        val imageOnlyState = availableCaptureModes.first { item ->
            when (item) {
                is SingleSelectableUiState.SelectableUi -> item.value == CaptureMode.IMAGE_ONLY
                is SingleSelectableUiState.Disabled -> item.value == CaptureMode.IMAGE_ONLY
            }
        }
        val videoOnlyState = availableCaptureModes.first { item ->
            when (item) {
                is SingleSelectableUiState.SelectableUi -> item.value == CaptureMode.VIDEO_ONLY
                is SingleSelectableUiState.Disabled -> item.value == CaptureMode.VIDEO_ONLY
            }
        }
        CaptureModeToggleUiState.Available(
            selectedCaptureMode = cameraAppSettings.captureMode,
            availableCaptureModes = Pair(imageOnlyState, videoOnlyState)
        )
    } else {
        CaptureModeToggleUiState.Unavailable
    }

fun CaptureModeUiState.Companion.from(
    systemConstraints: SystemConstraints,
    cameraAppSettings: CameraAppSettings,
    previewMode: PreviewMode
): CaptureModeUiState {
    val availableCaptureModes = getAvailableCaptureModes(
        systemConstraints,
        cameraAppSettings,
        previewMode
    )
    return CaptureModeUiState.Available(
        selectedCaptureMode = cameraAppSettings.captureMode,
        availableCaptureModes = availableCaptureModes
    )
}

private fun getSupportedCaptureModes(
    cameraAppSettings: CameraAppSettings,
    isHdrOn: Boolean,
    currentHdrDynamicRangeSupported: Boolean,
    currentHdrImageFormatSupported: Boolean,
    previewMode: PreviewMode
): List<CaptureMode> = if (
    previewMode != PreviewMode.EXTERNAL_IMAGE_CAPTURE &&
    previewMode != PreviewMode.EXTERNAL_VIDEO_CAPTURE &&
    currentHdrDynamicRangeSupported &&
    currentHdrImageFormatSupported &&
    cameraAppSettings.concurrentCameraMode == ConcurrentCameraMode.OFF
) {
    // do not allow both use cases to be bound if hdr is on
    if (isHdrOn) {
        listOf(CaptureMode.IMAGE_ONLY, CaptureMode.VIDEO_ONLY)
    } else {
        listOf(CaptureMode.STANDARD, CaptureMode.IMAGE_ONLY, CaptureMode.VIDEO_ONLY)
    }
} else if (
    cameraAppSettings.concurrentCameraMode == ConcurrentCameraMode.OFF &&
    previewMode == PreviewMode.EXTERNAL_IMAGE_CAPTURE ||
    cameraAppSettings.imageFormat == ImageOutputFormat.JPEG_ULTRA_HDR
) {
    listOf(CaptureMode.IMAGE_ONLY)
>>>>>>> 9136331e
} else {
    listOf(CaptureMode.VIDEO_ONLY)
}

private fun getAvailableCaptureModes(
    systemConstraints: SystemConstraints,
    cameraAppSettings: CameraAppSettings,
<<<<<<< HEAD
    externalCaptureMode: ExternalCaptureMode
): CaptureModeUiState {
=======
    previewMode: PreviewMode
): List<SingleSelectableUiState<CaptureMode>> {
>>>>>>> 9136331e
    val cameraConstraints: CameraConstraints? = systemConstraints.forCurrentLens(
        cameraAppSettings
    )
    val isHdrOn = cameraAppSettings.dynamicRange == DynamicRange.HLG10 ||
        cameraAppSettings.imageFormat == ImageOutputFormat.JPEG_ULTRA_HDR
    val currentHdrDynamicRangeSupported =
        if (isHdrOn) {
            cameraConstraints?.supportedDynamicRanges?.contains(DynamicRange.HLG10) == true
        } else {
            true
        }

    val currentHdrImageFormatSupported =
        if (isHdrOn) {
            cameraConstraints?.supportedImageFormatsMap?.get(
                cameraAppSettings.streamConfig
            )?.contains(ImageOutputFormat.JPEG_ULTRA_HDR) == true
        } else {
            true
        }
    val supportedCaptureModes = getSupportedCaptureModes(
        cameraAppSettings,
        isHdrOn,
        currentHdrDynamicRangeSupported,
        currentHdrImageFormatSupported,
        externalCaptureMode
    )
    // if all capture modes are supported, return capturemodeuistate
    if (supportedCaptureModes.containsAll(ORDERED_UI_SUPPORTED_CAPTURE_MODES)) {
        return ORDERED_UI_SUPPORTED_CAPTURE_MODES.filter {
            it in supportedCaptureModes
        }.map { supportedCaptureMode ->
            SingleSelectableUiState.SelectableUi(supportedCaptureMode)
        }
    }
    // if all capture modes are not supported, give disabledReason
    // if image or video is not supported, default will also be disabled
    else {
        if (!supportedCaptureModes.contains(CaptureMode.VIDEO_ONLY)) {
            val disabledReason =
                getCaptureModeDisabledReason(
                    disabledCaptureMode = CaptureMode.VIDEO_ONLY,
                    hdrDynamicRangeSupported = currentHdrDynamicRangeSupported,
                    hdrImageFormatSupported = currentHdrImageFormatSupported,
                    systemConstraints = systemConstraints,
                    cameraAppSettings.cameraLensFacing,
                    cameraAppSettings.streamConfig,
                    cameraAppSettings.concurrentCameraMode,
                    externalCaptureMode = externalCaptureMode
                )
            return listOf(
                SingleSelectableUiState.SelectableUi(CaptureMode.IMAGE_ONLY),
                SingleSelectableUiState.Disabled(
                    CaptureMode.VIDEO_ONLY,
                    disabledReason = disabledReason
                ),
                SingleSelectableUiState.Disabled(
                    CaptureMode.STANDARD,
                    disabledReason = disabledReason
                )
            )
        } else if (!supportedCaptureModes.contains(CaptureMode.IMAGE_ONLY)) {
            val disabledReason =
                getCaptureModeDisabledReason(
                    disabledCaptureMode = CaptureMode.IMAGE_ONLY,
                    currentHdrDynamicRangeSupported,
                    currentHdrImageFormatSupported,
                    systemConstraints,
                    cameraAppSettings.cameraLensFacing,
                    cameraAppSettings.streamConfig,
                    cameraAppSettings.concurrentCameraMode,
                    externalCaptureMode = externalCaptureMode
                )
            return listOf(
                SingleSelectableUiState.SelectableUi(CaptureMode.VIDEO_ONLY),
                SingleSelectableUiState.Disabled(
                    CaptureMode.IMAGE_ONLY,
                    disabledReason = disabledReason
                ),
                SingleSelectableUiState.Disabled(
                    CaptureMode.STANDARD,
                    disabledReason = disabledReason
                )
            )
        } else {
            return listOf(
                SingleSelectableUiState.SelectableUi(CaptureMode.VIDEO_ONLY),
                SingleSelectableUiState.SelectableUi(CaptureMode.IMAGE_ONLY),
                SingleSelectableUiState.Disabled(
                    CaptureMode.STANDARD,
                    disabledReason = DisabledReason.HDR_SIMULTANEOUS_IMAGE_VIDEO_UNSUPPORTED
                )
            )
        }
    }
}

<<<<<<< HEAD
private fun getSupportedCaptureModes(
    cameraAppSettings: CameraAppSettings,
    isHdrOn: Boolean,
    currentHdrDynamicRangeSupported: Boolean,
    currentHdrImageFormatSupported: Boolean,
    externalCaptureMode: ExternalCaptureMode
): List<CaptureMode> = if (
    externalCaptureMode !is ExternalCaptureMode.ExternalImageCaptureMode &&
    externalCaptureMode !is ExternalCaptureMode.ExternalVideoCaptureMode &&
    currentHdrDynamicRangeSupported &&
    currentHdrImageFormatSupported &&
    cameraAppSettings.concurrentCameraMode == ConcurrentCameraMode.OFF
) {
    // do not allow both use cases to be bound if hdr is on
    if (isHdrOn) {
        listOf(CaptureMode.IMAGE_ONLY, CaptureMode.VIDEO_ONLY)
    } else {
        listOf(CaptureMode.STANDARD, CaptureMode.IMAGE_ONLY, CaptureMode.VIDEO_ONLY)
    }
} else if (
    cameraAppSettings.concurrentCameraMode == ConcurrentCameraMode.OFF &&
    externalCaptureMode is ExternalCaptureMode.ExternalImageCaptureMode ||
    cameraAppSettings.imageFormat == ImageOutputFormat.JPEG_ULTRA_HDR
) {
    listOf(CaptureMode.IMAGE_ONLY)
} else {
    listOf(CaptureMode.VIDEO_ONLY)
}

=======
>>>>>>> 9136331e
private fun getCaptureModeDisabledReason(
    disabledCaptureMode: CaptureMode,
    hdrDynamicRangeSupported: Boolean,
    hdrImageFormatSupported: Boolean,
    systemConstraints: SystemConstraints,
    currentLensFacing: LensFacing,
    currentStreamConfig: StreamConfig,
    concurrentCameraMode: ConcurrentCameraMode,
    externalCaptureMode: ExternalCaptureMode
): DisabledReason {
    when (disabledCaptureMode) {
        CaptureMode.IMAGE_ONLY -> {
            if (externalCaptureMode is ExternalCaptureMode.ExternalVideoCaptureMode) {
                return DisabledReason
                    .IMAGE_CAPTURE_EXTERNAL_UNSUPPORTED
            }

            if (concurrentCameraMode == ConcurrentCameraMode.DUAL) {
                return DisabledReason
                    .IMAGE_CAPTURE_UNSUPPORTED_CONCURRENT_CAMERA
            }

            if (!hdrImageFormatSupported) {
                // First check if Ultra HDR image is supported on other capture modes
                if (systemConstraints
                        .perLensConstraints[currentLensFacing]
                        ?.supportedImageFormatsMap
                        ?.anySupportsUltraHdr { it != currentStreamConfig } == true
                ) {
                    return when (currentStreamConfig) {
                        StreamConfig.MULTI_STREAM ->
                            DisabledReason
                                .HDR_IMAGE_UNSUPPORTED_ON_MULTI_STREAM

                        StreamConfig.SINGLE_STREAM ->
                            DisabledReason
                                .HDR_IMAGE_UNSUPPORTED_ON_SINGLE_STREAM
                    }
                }

                // Check if any other lens supports HDR image
                if (systemConstraints.anySupportsUltraHdr { it != currentLensFacing }) {
                    return DisabledReason.HDR_IMAGE_UNSUPPORTED_ON_LENS
                }

                // No lenses support HDR image on device
                return DisabledReason.HDR_IMAGE_UNSUPPORTED_ON_DEVICE
            }

            throw RuntimeException("Unknown DisabledReason for capture mode.")
        }

        CaptureMode.VIDEO_ONLY -> {
            if (externalCaptureMode is ExternalCaptureMode.ExternalImageCaptureMode ||
                externalCaptureMode is ExternalCaptureMode.ExternalMultipleImageCaptureMode
            ) {
                return DisabledReason
                    .VIDEO_CAPTURE_EXTERNAL_UNSUPPORTED
            }

            if (!hdrDynamicRangeSupported) {
                if (systemConstraints.anySupportsHdrDynamicRange { it != currentLensFacing }) {
                    return DisabledReason.HDR_VIDEO_UNSUPPORTED_ON_LENS
                }
                return DisabledReason.HDR_VIDEO_UNSUPPORTED_ON_DEVICE
            }

            throw RuntimeException("Unknown DisabledReason for video mode.")
        }

        CaptureMode.STANDARD -> {
            TODO()
        }
    }
}

private fun SystemConstraints.anySupportsHdrDynamicRange(
    lensFilter: (LensFacing) -> Boolean
): Boolean = perLensConstraints.asSequence().firstOrNull {
    lensFilter(it.key) && it.value.supportedDynamicRanges.size > 1
} != null

private fun Map<StreamConfig, Set<ImageOutputFormat>>.anySupportsUltraHdr(
    captureModeFilter: (StreamConfig) -> Boolean
): Boolean = asSequence().firstOrNull {
    captureModeFilter(it.key) && it.value.contains(ImageOutputFormat.JPEG_ULTRA_HDR)
} != null

private fun SystemConstraints.anySupportsUltraHdr(
    captureModeFilter: (StreamConfig) -> Boolean = { true },
    lensFilter: (LensFacing) -> Boolean
): Boolean = perLensConstraints.asSequence().firstOrNull { lensConstraints ->
    lensFilter(lensConstraints.key) &&
        lensConstraints.value.supportedImageFormatsMap.anySupportsUltraHdr {
            captureModeFilter(it)
        }
} != null<|MERGE_RESOLUTION|>--- conflicted
+++ resolved
@@ -43,16 +43,7 @@
     systemConstraints: SystemConstraints,
     cameraAppSettings: CameraAppSettings,
     cameraState: CameraState,
-<<<<<<< HEAD
-    externalCaptureMode: ExternalCaptureMode
-): CaptureModeUiState = if (cameraState.videoRecordingState !is VideoRecordingState.Inactive) {
-    CaptureModeUiState.Unavailable
-} else if (cameraAppSettings.imageFormat == ImageOutputFormat.JPEG_ULTRA_HDR ||
-    cameraAppSettings.dynamicRange == DynamicRange.HLG10
-) {
-    getCaptureModeUiState(systemConstraints, cameraAppSettings, externalCaptureMode)
-=======
-    previewMode: PreviewMode
+    externalCaptureMode: ExternalCaptureMode
 ): CaptureModeToggleUiState =
     if (cameraState.videoRecordingState !is VideoRecordingState.Inactive) {
         CaptureModeToggleUiState.Unavailable
@@ -62,7 +53,7 @@
         val availableCaptureModes = getAvailableCaptureModes(
             systemConstraints,
             cameraAppSettings,
-            previewMode
+            externalCaptureMode
         )
         // Find the IMAGE_ONLY and VIDEO_ONLY states
         val imageOnlyState = availableCaptureModes.first { item ->
@@ -88,12 +79,12 @@
 fun CaptureModeUiState.Companion.from(
     systemConstraints: SystemConstraints,
     cameraAppSettings: CameraAppSettings,
-    previewMode: PreviewMode
+    externalCaptureMode: ExternalCaptureMode
 ): CaptureModeUiState {
     val availableCaptureModes = getAvailableCaptureModes(
         systemConstraints,
         cameraAppSettings,
-        previewMode
+        externalCaptureMode
     )
     return CaptureModeUiState.Available(
         selectedCaptureMode = cameraAppSettings.captureMode,
@@ -106,10 +97,10 @@
     isHdrOn: Boolean,
     currentHdrDynamicRangeSupported: Boolean,
     currentHdrImageFormatSupported: Boolean,
-    previewMode: PreviewMode
+    externalCaptureMode: ExternalCaptureMode
 ): List<CaptureMode> = if (
-    previewMode != PreviewMode.EXTERNAL_IMAGE_CAPTURE &&
-    previewMode != PreviewMode.EXTERNAL_VIDEO_CAPTURE &&
+    externalCaptureMode !is ExternalCaptureMode.ExternalImageCaptureMode &&
+    externalCaptureMode !is ExternalCaptureMode.ExternalVideoCaptureMode &&
     currentHdrDynamicRangeSupported &&
     currentHdrImageFormatSupported &&
     cameraAppSettings.concurrentCameraMode == ConcurrentCameraMode.OFF
@@ -122,11 +113,10 @@
     }
 } else if (
     cameraAppSettings.concurrentCameraMode == ConcurrentCameraMode.OFF &&
-    previewMode == PreviewMode.EXTERNAL_IMAGE_CAPTURE ||
+    externalCaptureMode is ExternalCaptureMode.ExternalImageCaptureMode ||
     cameraAppSettings.imageFormat == ImageOutputFormat.JPEG_ULTRA_HDR
 ) {
     listOf(CaptureMode.IMAGE_ONLY)
->>>>>>> 9136331e
 } else {
     listOf(CaptureMode.VIDEO_ONLY)
 }
@@ -134,13 +124,8 @@
 private fun getAvailableCaptureModes(
     systemConstraints: SystemConstraints,
     cameraAppSettings: CameraAppSettings,
-<<<<<<< HEAD
-    externalCaptureMode: ExternalCaptureMode
-): CaptureModeUiState {
-=======
-    previewMode: PreviewMode
+    externalCaptureMode: ExternalCaptureMode
 ): List<SingleSelectableUiState<CaptureMode>> {
->>>>>>> 9136331e
     val cameraConstraints: CameraConstraints? = systemConstraints.forCurrentLens(
         cameraAppSettings
     )
@@ -238,38 +223,6 @@
     }
 }
 
-<<<<<<< HEAD
-private fun getSupportedCaptureModes(
-    cameraAppSettings: CameraAppSettings,
-    isHdrOn: Boolean,
-    currentHdrDynamicRangeSupported: Boolean,
-    currentHdrImageFormatSupported: Boolean,
-    externalCaptureMode: ExternalCaptureMode
-): List<CaptureMode> = if (
-    externalCaptureMode !is ExternalCaptureMode.ExternalImageCaptureMode &&
-    externalCaptureMode !is ExternalCaptureMode.ExternalVideoCaptureMode &&
-    currentHdrDynamicRangeSupported &&
-    currentHdrImageFormatSupported &&
-    cameraAppSettings.concurrentCameraMode == ConcurrentCameraMode.OFF
-) {
-    // do not allow both use cases to be bound if hdr is on
-    if (isHdrOn) {
-        listOf(CaptureMode.IMAGE_ONLY, CaptureMode.VIDEO_ONLY)
-    } else {
-        listOf(CaptureMode.STANDARD, CaptureMode.IMAGE_ONLY, CaptureMode.VIDEO_ONLY)
-    }
-} else if (
-    cameraAppSettings.concurrentCameraMode == ConcurrentCameraMode.OFF &&
-    externalCaptureMode is ExternalCaptureMode.ExternalImageCaptureMode ||
-    cameraAppSettings.imageFormat == ImageOutputFormat.JPEG_ULTRA_HDR
-) {
-    listOf(CaptureMode.IMAGE_ONLY)
-} else {
-    listOf(CaptureMode.VIDEO_ONLY)
-}
-
-=======
->>>>>>> 9136331e
 private fun getCaptureModeDisabledReason(
     disabledCaptureMode: CaptureMode,
     hdrDynamicRangeSupported: Boolean,
