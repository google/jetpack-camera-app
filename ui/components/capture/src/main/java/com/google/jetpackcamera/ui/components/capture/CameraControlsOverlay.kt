/*
 * Copyright (C) 2025 The Android Open Source Project
 *
 * Licensed under the Apache License, Version 2.0 (the "License");
 * you may not use this file except in compliance with the License.
 * You may obtain a copy of the License at
 *
 *      http://www.apache.org/licenses/LICENSE-2.0
 *
 * Unless required by applicable law or agreed to in writing, software
 * distributed under the License is distributed on an "AS IS" BASIS,
 * WITHOUT WARRANTIES OR CONDITIONS OF ANY KIND, either express or implied.
 * See the License for the specific language governing permissions and
 * limitations under the License.
 */
package com.google.jetpackcamera.ui.components.capture

import android.content.ContentResolver
import android.util.Range
import androidx.compose.animation.AnimatedVisibility
import androidx.compose.animation.core.tween
import androidx.compose.animation.fadeIn
import androidx.compose.animation.fadeOut
import androidx.compose.foundation.layout.Arrangement
import androidx.compose.foundation.layout.Box
import androidx.compose.foundation.layout.Column
import androidx.compose.foundation.layout.IntrinsicSize
import androidx.compose.foundation.layout.Row
import androidx.compose.foundation.layout.fillMaxSize
import androidx.compose.foundation.layout.fillMaxWidth
import androidx.compose.foundation.layout.height
import androidx.compose.foundation.layout.padding
import androidx.compose.foundation.layout.safeDrawingPadding
import androidx.compose.material.icons.Icons
import androidx.compose.material.icons.filled.CameraAlt
import androidx.compose.material.icons.filled.Videocam
import androidx.compose.material.icons.outlined.CameraAlt
import androidx.compose.material.icons.outlined.Videocam
import androidx.compose.material3.LocalContentColor
import androidx.compose.material3.LocalTextStyle
import androidx.compose.runtime.Composable
import androidx.compose.runtime.CompositionLocalProvider
import androidx.compose.runtime.LaunchedEffect
import androidx.compose.runtime.getValue
import androidx.compose.runtime.mutableStateOf
import androidx.compose.runtime.remember
import androidx.compose.runtime.setValue
import androidx.compose.ui.Alignment
import androidx.compose.ui.Modifier
import androidx.compose.ui.graphics.Color
import androidx.compose.ui.graphics.vector.rememberVectorPainter
import androidx.compose.ui.platform.LocalContext
import androidx.compose.ui.platform.testTag
import androidx.compose.ui.res.stringResource
import androidx.compose.ui.tooling.preview.Preview
import androidx.compose.ui.unit.dp
import androidx.compose.ui.unit.sp
import com.google.jetpackcamera.core.camera.VideoRecordingState
import com.google.jetpackcamera.model.CaptureMode
import com.google.jetpackcamera.model.ExternalCaptureMode
import com.google.jetpackcamera.model.FlashMode
import com.google.jetpackcamera.model.ImageOutputFormat
import com.google.jetpackcamera.model.LensFacing
import com.google.jetpackcamera.model.StabilizationMode
import com.google.jetpackcamera.model.VideoQuality
import com.google.jetpackcamera.ui.components.capture.debug.DebugOverlayToggleButton
import com.google.jetpackcamera.ui.components.capture.quicksettings.ui.QuickSettingsIndicators
import com.google.jetpackcamera.ui.components.capture.quicksettings.ui.ToggleQuickSettingsButton
import com.google.jetpackcamera.ui.uistate.DisableRationale
import com.google.jetpackcamera.ui.uistate.SingleSelectableUiState
import com.google.jetpackcamera.ui.uistate.capture.CaptureButtonUiState
import com.google.jetpackcamera.ui.uistate.capture.CaptureModeToggleUiState
import com.google.jetpackcamera.ui.uistate.capture.CaptureModeToggleUiState.Unavailable.findSelectableStateFor
import com.google.jetpackcamera.ui.uistate.capture.CaptureModeToggleUiState.Unavailable.isCaptureModeSelectable
import com.google.jetpackcamera.ui.uistate.capture.DebugUiState
import com.google.jetpackcamera.ui.uistate.capture.ElapsedTimeUiState
import com.google.jetpackcamera.ui.uistate.capture.FlashModeUiState
import com.google.jetpackcamera.ui.uistate.capture.FlipLensUiState
import com.google.jetpackcamera.ui.uistate.capture.StabilizationUiState
import com.google.jetpackcamera.ui.uistate.capture.ZoomControlUiState
import com.google.jetpackcamera.ui.uistate.capture.ZoomUiState
import com.google.jetpackcamera.ui.uistate.capture.compound.CaptureUiState
import com.google.jetpackcamera.ui.uistate.capture.compound.QuickSettingsUiState
import kotlinx.coroutines.delay

class ZoomLevelDisplayState(private val alwaysDisplay: Boolean = false) {
    private var _showZoomLevel = mutableStateOf(alwaysDisplay)
    val showZoomLevel: Boolean get() = _showZoomLevel.value

    suspend fun showZoomLevel() {
        if (!alwaysDisplay) {
            _showZoomLevel.value = true
            delay(3000)
            _showZoomLevel.value = false
        }
    }
}

@Composable
fun CameraControlsOverlay(
    captureUiState: CaptureUiState.Ready,
    modifier: Modifier = Modifier,
    zoomLevelDisplayState: ZoomLevelDisplayState = remember { ZoomLevelDisplayState() },
    onNavigateToSettings: () -> Unit = {},
    onSetCaptureMode: (CaptureMode) -> Unit = {},
    onFlipCamera: () -> Unit = {},
    onChangeFlash: (FlashMode) -> Unit = {},
    onChangeImageFormat: (ImageOutputFormat) -> Unit = {},
    onDisabledCaptureMode: (DisableRationale) -> Unit = {},
    onToggleQuickSettings: () -> Unit = {},
    onToggleDebugOverlay: () -> Unit = {},
    onToggleAudio: () -> Unit = {},
    onSetPause: (Boolean) -> Unit = {},
    onAnimateZoom: (Float) -> Unit = {},
    onIncrementZoom: (Float) -> Unit = {},
    onCaptureImage: (ContentResolver) -> Unit = {},
    onStartVideoRecording: () -> Unit = {},
    onStopVideoRecording: () -> Unit = {},
    onImageWellClick: () -> Unit = {},
    onLockVideoRecording: (Boolean) -> Unit
) {
    // Show the current zoom level for a short period of time, only when the level changes.
    var firstRun by remember { mutableStateOf(true) }
    LaunchedEffect(captureUiState.zoomUiState) {
        if (firstRun) {
            firstRun = false
        } else {
            zoomLevelDisplayState.showZoomLevel()
        }
    }

    CompositionLocalProvider(LocalContentColor provides Color.White) {
        Box(
            modifier
                .safeDrawingPadding()
                .fillMaxSize()
        ) {
            if (captureUiState.videoRecordingState is VideoRecordingState.Inactive) {
                val showDebugButton = captureUiState.debugUiState is DebugUiState.Enabled &&
                    captureUiState.debugUiState !is DebugUiState.Open
                ControlsTop(
                    modifier = Modifier
                        .fillMaxWidth()
                        .align(Alignment.TopCenter),
                    isQuickSettingsOpen =
                    (
                        captureUiState.quickSettingsUiState
                            as QuickSettingsUiState.Available
                        ).quickSettingsIsOpen,
                    showDebugButton = showDebugButton,
                    onNavigateToSettings = onNavigateToSettings,
                    onChangeFlash = onChangeFlash,
                    onToggleQuickSettings = onToggleQuickSettings,
                    onToggleDebugOverlay = onToggleDebugOverlay,
                    stabilizationUiState = captureUiState.stabilizationUiState,
                    videoQuality = captureUiState.videoQuality,
                    flashModeUiState = captureUiState.flashModeUiState
                )
            }

            ControlsBottom(
                modifier = Modifier
                    // padding to avoid snackbar
                    .padding(bottom = 60.dp)
                    .fillMaxWidth()
                    .align(Alignment.BottomCenter),
                captureUiState = captureUiState,
                zoomControlUiState = captureUiState.zoomControlUiState,
                flipLensUiState = captureUiState.flipLensUiState,
                zoomUiState = captureUiState.zoomUiState,
                showZoomLevel = zoomLevelDisplayState.showZoomLevel,
                isQuickSettingsOpen =
                (
                    captureUiState.quickSettingsUiState
                        as QuickSettingsUiState.Available
                    ).quickSettingsIsOpen,
                videoRecordingState = captureUiState.videoRecordingState,
                onSetCaptureMode = onSetCaptureMode,
                onFlipCamera = onFlipCamera,
                onAnimateZoom = onAnimateZoom,
                onIncrementZoom = onIncrementZoom,
                onCaptureImage = onCaptureImage,
                onToggleQuickSettings = onToggleQuickSettings,
                onToggleAudio = onToggleAudio,
                onSetPause = onSetPause,
                onDisabledCaptureMode = onDisabledCaptureMode,
                onStartVideoRecording = onStartVideoRecording,
                onStopVideoRecording = onStopVideoRecording,
                onImageWellClick = onImageWellClick,
                onLockVideoRecording = onLockVideoRecording
            )
        }
    }
}

@Composable
private fun ControlsTop(
    isQuickSettingsOpen: Boolean,
    modifier: Modifier = Modifier,
    showDebugButton: Boolean = false,
    onNavigateToSettings: () -> Unit = {},
    onChangeFlash: (FlashMode) -> Unit = {},
    onToggleQuickSettings: () -> Unit = {},
    onToggleDebugOverlay: () -> Unit = {},
    stabilizationUiState: StabilizationUiState = StabilizationUiState.Disabled,
    videoQuality: VideoQuality = VideoQuality.UNSPECIFIED,
    flashModeUiState: FlashModeUiState = FlashModeUiState.Unavailable
) {
    Column(modifier) {
        Row(modifier, verticalAlignment = Alignment.CenterVertically) {
            Row(Modifier.weight(1f), verticalAlignment = Alignment.CenterVertically) {
                // button to open default settings page
                SettingsNavButton(
                    modifier = Modifier
                        .padding(12.dp)
                        .testTag(SETTINGS_BUTTON),
                    onNavigateToSettings = onNavigateToSettings
                )
                AnimatedVisibility(
                    visible = !isQuickSettingsOpen,
                    enter = fadeIn(),
                    exit = fadeOut()
                ) {
                    QuickSettingsIndicators(
                        flashModeUiState = flashModeUiState,
                        onFlashModeClick = onChangeFlash
                    )
                }
            }

            // quick settings button
            ToggleQuickSettingsButton(
                toggleDropDown = onToggleQuickSettings,
                isOpen = isQuickSettingsOpen
            )

            Row(
                Modifier.weight(1f),
                verticalAlignment = Alignment.CenterVertically,
                horizontalArrangement = Arrangement.SpaceEvenly
            ) {
                var visibleStabilizationUiState: StabilizationUiState by remember {
                    mutableStateOf(StabilizationUiState.Disabled)
                }
                if (stabilizationUiState is StabilizationUiState.Enabled) {
                    // Only save StabilizationUiState.Set so exit transition can happen properly
                    visibleStabilizationUiState = stabilizationUiState
                }
                AnimatedVisibility(
                    visible = stabilizationUiState is StabilizationUiState.Enabled,
                    enter = fadeIn(),
                    exit = fadeOut()
                ) {
                    (visibleStabilizationUiState as? StabilizationUiState.Enabled)?.let {
                        StabilizationIcon(stabilizationUiState = it)
                    }
                }
                VideoQualityIcon(videoQuality, Modifier.testTag(VIDEO_QUALITY_TAG))
            }
        }
        AnimatedVisibility(
            showDebugButton,
            enter = fadeIn(),
            exit = fadeOut()
        ) {
            DebugOverlayToggleButton(toggleIsOpen = onToggleDebugOverlay)
        }
    }
}

@Composable
private fun ControlsBottom(
    modifier: Modifier = Modifier,
    captureUiState: CaptureUiState.Ready,
    flipLensUiState: FlipLensUiState,
    zoomUiState: ZoomUiState,
    zoomControlUiState: ZoomControlUiState,
    showZoomLevel: Boolean,
    isQuickSettingsOpen: Boolean,
    videoRecordingState: VideoRecordingState,
    onFlipCamera: () -> Unit = {},
    onCaptureImage: (ContentResolver) -> Unit = {},
    onToggleQuickSettings: () -> Unit = {},
    onToggleAudio: () -> Unit = {},
    onSetPause: (Boolean) -> Unit = {},
    onSetCaptureMode: (CaptureMode) -> Unit = {},
    onDisabledCaptureMode: (DisableRationale) -> Unit = {},
    onAnimateZoom: (Float) -> Unit = {},
    onIncrementZoom: (Float) -> Unit = {},
    onStartVideoRecording: () -> Unit = {},
    onStopVideoRecording: () -> Unit = {},
    onImageWellClick: () -> Unit = {},
    onLockVideoRecording: (Boolean) -> Unit = {}
) {
    Column(modifier = modifier, horizontalAlignment = Alignment.CenterHorizontally) {
        CompositionLocalProvider(
            LocalTextStyle provides LocalTextStyle.current.copy(fontSize = 20.sp)
        ) {
            Column(horizontalAlignment = Alignment.CenterHorizontally) {
                AnimatedVisibility(
                    visible = (
                        captureUiState.debugUiState is DebugUiState.Enabled && showZoomLevel &&
                            zoomUiState is ZoomUiState.Enabled
                        ),
                    enter = fadeIn(),
                    exit = fadeOut()
                ) {
                    ZoomRatioText(zoomUiState as ZoomUiState.Enabled)
                }
                val debugUiState = captureUiState.debugUiState
                if (debugUiState is DebugUiState.Enabled) {
                    CurrentCameraIdText(
                        debugUiState.currentPhysicalCameraId,
                        debugUiState.currentLogicalCameraId
                    )
                }
                if (zoomControlUiState is ZoomControlUiState.Enabled &&
                    zoomUiState is ZoomUiState.Enabled
                ) {
                    ZoomButtonRow(
                        zoomControlUiState = zoomControlUiState,
                        onChangeZoom = { targetZoom ->
                            onAnimateZoom(targetZoom)
                        }
                    )
                }
                if (captureUiState.elapsedTimeUiState is ElapsedTimeUiState.Enabled) {
                    AnimatedVisibility(
                        visible = (
                            captureUiState.videoRecordingState is
                                VideoRecordingState.Active
                            ),
                        enter = fadeIn(),
                        exit = fadeOut(animationSpec = tween(delayMillis = 1_500))
                    ) {
                        ElapsedTimeText(
                            modifier = Modifier.testTag(ELAPSED_TIME_TAG),
                            elapsedTimeUiState = captureUiState.elapsedTimeUiState
                                as ElapsedTimeUiState.Enabled
                        )
                    }
                }
            }
        }

        Column {
            if (!isQuickSettingsOpen &&
                captureUiState.captureModeToggleUiState
                    is CaptureModeToggleUiState.Available
            ) {
                // TODO(yasith): Align to end of ImageWell based on alignment lines
                Box(
                    Modifier
                        .align(Alignment.End)
                        .padding(end = 12.dp)
                ) {
                    CaptureModeToggleButton(
                        uiState = captureUiState.captureModeToggleUiState
                            as CaptureModeToggleUiState.Available,
                        onChangeCaptureMode = onSetCaptureMode,
                        onToggleWhenDisabled = onDisabledCaptureMode,
                        modifier = Modifier.testTag(CAPTURE_MODE_TOGGLE_BUTTON)
                    )
                }
            }

            Row(
                Modifier
                    .fillMaxWidth()
                    .height(IntrinsicSize.Max),
                verticalAlignment = Alignment.CenterVertically
            ) {
                // Row that holds flip camera, capture button, and audio
                Row(Modifier.weight(1f), horizontalArrangement = Arrangement.SpaceEvenly) {
                    // animation fades in/out this component based on quick settings
                    AnimatedVisibility(
                        visible = !isQuickSettingsOpen,
                        enter = fadeIn(),
                        exit = fadeOut()
                    ) {
                        if (videoRecordingState is VideoRecordingState.Inactive) {
                            FlipCameraButton(
                                modifier = Modifier.testTag(FLIP_CAMERA_BUTTON),
                                onClick = onFlipCamera,
                                flipLensUiState = flipLensUiState,
                                // enable only when phone has front and rear camera
                                enabledCondition =
                                flipLensUiState is FlipLensUiState.Available &&
                                    flipLensUiState.availableLensFacings.size > 1
                            )
                        } else if (videoRecordingState is VideoRecordingState.Active
                        ) {
                            PauseResumeToggleButton(
                                onSetPause = onSetPause,
                                currentRecordingState = videoRecordingState
                            )
                        }
                    }
                }
                CaptureButton(
                    captureButtonUiState = captureUiState.captureButtonUiState,
                    isQuickSettingsOpen = isQuickSettingsOpen,
                    onCaptureImage = onCaptureImage,
                    onIncrementZoom = { targetZoom ->
                        onIncrementZoom(targetZoom)
                    },
                    onToggleQuickSettings = onToggleQuickSettings,
                    onStartVideoRecording = onStartVideoRecording,
                    onStopVideoRecording = onStopVideoRecording,
                    onLockVideoRecording = onLockVideoRecording
                )

                Box(
                    modifier = Modifier
                        .weight(1f)
                        .height(120.dp),
                    contentAlignment = Alignment.Center
                ) {
                    if (videoRecordingState is VideoRecordingState.Active) {
                        AmplitudeVisualizer(
                            modifier = Modifier.fillMaxSize(),
                            onToggleAudio = onToggleAudio,
                            audioUiState = captureUiState.audioUiState
                        )
                    } else if (!isQuickSettingsOpen &&
                        captureUiState.externalCaptureMode == ExternalCaptureMode.Standard
                    ) {
                        ImageWell(
                            imageWellUiState = captureUiState.imageWellUiState,
                            onClick = onImageWellClick
                        )
                    }
                }
            }
        }
    }
}

<<<<<<< HEAD
=======
/**
 * Converts an internal [ImageCaptureEvent] to its corresponding [com.google.jetpackcamera.model.ExternalCaptureMode.ImageCaptureEvent]
 * representation.
 */
private fun getImageCaptureEventForExternalCaptureMode(
    captureEvent: ImageCaptureEvent
): ExternalCaptureMode.ImageCaptureEvent {
    return when (captureEvent) {
        is ImageCaptureEvent.ImageSaved ->
            ExternalCaptureMode.ImageCaptureEvent.ImageSaved(
                captureEvent.savedUri
            )

        is ImageCaptureEvent.ImageCaptureError ->
            ExternalCaptureMode.ImageCaptureEvent.ImageCaptureError(
                captureEvent.exception
            )
    }
}

/**
 * Converts an internal [VideoCaptureEvent] to its corresponding [com.google.jetpackcamera.model.ExternalCaptureMode.VideoCaptureEvent]
 * representation.
 */
private fun getVideoCaptureEventForExternalCaptureMode(
    captureEvent: VideoCaptureEvent
): ExternalCaptureMode.VideoCaptureEvent {
    return when (captureEvent) {
        is VideoCaptureEvent.VideoSaved ->
            ExternalCaptureMode.VideoCaptureEvent.VideoSaved(
                captureEvent.savedUri
            )

        is VideoCaptureEvent.VideoCaptureError ->
            ExternalCaptureMode.VideoCaptureEvent.VideoCaptureError(
                captureEvent.error
            )
    }
}

>>>>>>> ec3a5b9d
@Composable
private fun CaptureButton(
    modifier: Modifier = Modifier,
    captureButtonUiState: CaptureButtonUiState,
    isQuickSettingsOpen: Boolean,
    onToggleQuickSettings: () -> Unit = {},
    onIncrementZoom: (Float) -> Unit = {},
    onCaptureImage: (ContentResolver) -> Unit = {},
    onStartVideoRecording: () -> Unit = {},
    onStopVideoRecording: () -> Unit = {},
    onLockVideoRecording: (Boolean) -> Unit = {}
) {
    val multipleEventsCutter = remember { MultipleEventsCutter() }
    val context = LocalContext.current

    CaptureButton(
        modifier = modifier.testTag(CAPTURE_BUTTON),
        onIncrementZoom = onIncrementZoom,
        onImageCapture = {
            if (captureButtonUiState is CaptureButtonUiState.Enabled) {
                multipleEventsCutter.processEvent {
                    onCaptureImage(context.contentResolver)
                }
            }
            if (isQuickSettingsOpen) {
                onToggleQuickSettings()
            }
        },
        onStartRecording = {
            if (captureButtonUiState is CaptureButtonUiState.Enabled) {
                onStartVideoRecording()
                if (isQuickSettingsOpen) {
                    onToggleQuickSettings()
                }
            }
        },
        onStopRecording = {
            onStopVideoRecording()
        },
        captureButtonUiState = captureButtonUiState,
        onLockVideoRecording = onLockVideoRecording
    )
}

@Composable
private fun CaptureModeToggleButton(
    uiState: CaptureModeToggleUiState.Available,
    onChangeCaptureMode: (CaptureMode) -> Unit,
    onToggleWhenDisabled: (DisableRationale) -> Unit,
    modifier: Modifier = Modifier
) {
    // Captures hdr image (left) when output format is UltraHdr, else captures hdr video (right).
    val initialState =
        when (uiState.selectedCaptureMode) {
            CaptureMode.IMAGE_ONLY -> ToggleState.Left
            CaptureMode.VIDEO_ONLY -> ToggleState.Right
            CaptureMode.STANDARD -> TODO("toggle should not be visible for STANDARD mode")
        }
    val enabled =
        uiState.isCaptureModeSelectable(CaptureMode.VIDEO_ONLY) &&
            uiState.isCaptureModeSelectable(CaptureMode.IMAGE_ONLY)
    ToggleButton(
        leftIcon = if (uiState.selectedCaptureMode ==
            CaptureMode.IMAGE_ONLY
        ) {
            rememberVectorPainter(image = Icons.Filled.CameraAlt)
        } else {
            rememberVectorPainter(image = Icons.Outlined.CameraAlt)
        },
        rightIcon = if (uiState.selectedCaptureMode ==
            CaptureMode.VIDEO_ONLY
        ) {
            rememberVectorPainter(image = Icons.Filled.Videocam)
        } else {
            rememberVectorPainter(image = Icons.Outlined.Videocam)
        },
        initialState = initialState,
        onToggleStateChanged = {
            val captureMode = when (it) {
                ToggleState.Left -> CaptureMode.IMAGE_ONLY
                ToggleState.Right -> CaptureMode.VIDEO_ONLY
            }
            onChangeCaptureMode(captureMode)
        },
        onToggleWhenDisabled = {
            val disabledReason: DisableRationale? =
                (
                    uiState.findSelectableStateFor(CaptureMode.VIDEO_ONLY) as?
                        SingleSelectableUiState.Disabled<CaptureMode>
                    )?.disabledReason
                    ?: (
                        uiState.findSelectableStateFor(CaptureMode.IMAGE_ONLY)
                            as? SingleSelectableUiState.Disabled<CaptureMode>
                        )
                        ?.disabledReason
            disabledReason?.let { onToggleWhenDisabled(it) }
        },
        // toggle only enabled when both capture modes are available
        enabled = enabled,
        leftIconDescription =
        if (enabled) {
            stringResource(id = R.string.capture_mode_image_capture_content_description)
        } else {
            stringResource(
                id = R.string.capture_mode_image_capture_content_description_disabled
            )
        },
        rightIconDescription =
        if (enabled) {
            stringResource(id = R.string.capture_mode_video_recording_content_description)
        } else {
            stringResource(
                id = R.string.capture_mode_video_recording_content_description_disabled
            )
        },
        modifier = modifier
    )
}

@Preview(backgroundColor = 0xFF000000, showBackground = true)
@Composable
private fun Preview_ControlsTop_QuickSettingsOpen() {
    CompositionLocalProvider(LocalContentColor provides Color.White) {
        ControlsTop(
            isQuickSettingsOpen = true
        )
    }
}

@Preview(backgroundColor = 0xFF000000, showBackground = true)
@Composable
private fun Preview_ControlsTop_QuickSettingsClosed() {
    CompositionLocalProvider(LocalContentColor provides Color.White) {
        ControlsTop(
            isQuickSettingsOpen = false
        )
    }
}

@Preview(backgroundColor = 0xFF000000, showBackground = true)
@Composable
private fun Preview_ControlsTop_FlashModeOn() {
    CompositionLocalProvider(LocalContentColor provides Color.White) {
        ControlsTop(
            isQuickSettingsOpen = false,
            flashModeUiState = FlashModeUiState.Available(
                selectedFlashMode = FlashMode.ON,
                availableFlashModes = listOf(
                    SingleSelectableUiState.SelectableUi(FlashMode.OFF),
                    SingleSelectableUiState.SelectableUi(FlashMode.ON)
                ),
                isActive = false
            )
        )
    }
}

@Preview(backgroundColor = 0xFF000000, showBackground = true)
@Composable
private fun Preview_ControlsTop_FlashModeAuto() {
    CompositionLocalProvider(LocalContentColor provides Color.White) {
        ControlsTop(
            isQuickSettingsOpen = false,
            flashModeUiState = FlashModeUiState.Available(
                selectedFlashMode = FlashMode.AUTO,
                availableFlashModes = listOf(
                    SingleSelectableUiState.SelectableUi(FlashMode.OFF),
                    SingleSelectableUiState.SelectableUi(FlashMode.ON),
                    SingleSelectableUiState.SelectableUi(FlashMode.AUTO)
                ),
                isActive = false
            )
        )
    }
}

@Preview(backgroundColor = 0xFF000000, showBackground = true)
@Composable
private fun Preview_ControlsTop_WithStabilization() {
    CompositionLocalProvider(LocalContentColor provides Color.White) {
        ControlsTop(
            isQuickSettingsOpen = false,
            stabilizationUiState = StabilizationUiState.Specific(
                stabilizationMode = StabilizationMode.ON
            )
        )
    }
}

@Preview(backgroundColor = 0xFF000000, showBackground = true)
@Composable
private fun Preview_ControlsTop_WithStabilizationAuto() {
    CompositionLocalProvider(LocalContentColor provides Color.White) {
        ControlsTop(
            isQuickSettingsOpen = false,
            stabilizationUiState = StabilizationUiState.Auto(
                stabilizationMode = StabilizationMode.OPTICAL
            )
        )
    }
}

@Preview(backgroundColor = 0xFF000000, showBackground = true)
@Composable
private fun Preview_ControlsBottom() {
    CompositionLocalProvider(LocalContentColor provides Color.White) {
        ControlsBottom(
            captureUiState = CaptureUiState.Ready(
                externalCaptureMode = ExternalCaptureMode.Standard,
                captureModeToggleUiState = CaptureModeToggleUiState.Unavailable,
                videoRecordingState = VideoRecordingState.Inactive(),
                captureButtonUiState = CaptureButtonUiState.Enabled.Idle(CaptureMode.STANDARD)
            ),
            flipLensUiState = FlipLensUiState.Available(
                LensFacing.FRONT,
                listOf(
                    SingleSelectableUiState.SelectableUi(LensFacing.FRONT),
                    SingleSelectableUiState.SelectableUi(LensFacing.BACK)
                )
            ),
            showZoomLevel = true,
            isQuickSettingsOpen = false,
            videoRecordingState = VideoRecordingState.Inactive(),
            zoomControlUiState = ZoomControlUiState.Enabled(
                listOf(1f, 2f, 5f),
                primaryLensFacing = LensFacing.FRONT,
                primaryZoomRatio = 1f
            ),
            zoomUiState = ZoomUiState.Enabled(
                primaryZoomRange = Range(1.0f, 10.0f),
                primaryZoomRatio = 1.0f
            )
        )
    }
}

@Preview(backgroundColor = 0xFF000000, showBackground = true)
@Composable
private fun Preview_ControlsBottom_NoZoomLevel() {
    CompositionLocalProvider(LocalContentColor provides Color.White) {
        ControlsBottom(
            captureUiState = CaptureUiState.Ready(
                externalCaptureMode = ExternalCaptureMode.Standard,
                captureModeToggleUiState = CaptureModeToggleUiState.Unavailable,
                videoRecordingState = VideoRecordingState.Inactive(),
                captureButtonUiState = CaptureButtonUiState.Enabled.Idle(CaptureMode.STANDARD)
            ),
            zoomControlUiState = ZoomControlUiState.Enabled(
                listOf(1f, 2f, 5f),
                primaryLensFacing = LensFacing.FRONT,

                primaryZoomRatio = 1f
            ),
            zoomUiState = ZoomUiState.Enabled(
                primaryZoomRange = Range(1.0f, 10.0f),
                primaryZoomRatio = 1.0f
            ),
            flipLensUiState = FlipLensUiState.Available(
                LensFacing.FRONT,
                listOf(
                    SingleSelectableUiState.SelectableUi(LensFacing.FRONT),
                    SingleSelectableUiState.SelectableUi(LensFacing.BACK)
                )
            ),
            showZoomLevel = false,
            isQuickSettingsOpen = false,
            videoRecordingState = VideoRecordingState.Inactive()
        )
    }
}

@Preview(backgroundColor = 0xFF000000, showBackground = true)
@Composable
private fun Preview_ControlsBottom_QuickSettingsOpen() {
    CompositionLocalProvider(LocalContentColor provides Color.White) {
        ControlsBottom(
            captureUiState = CaptureUiState.Ready(
                externalCaptureMode = ExternalCaptureMode.Standard,
                captureModeToggleUiState = CaptureModeToggleUiState.Unavailable,
                videoRecordingState = VideoRecordingState.Inactive(),
                captureButtonUiState = CaptureButtonUiState.Enabled.Idle(CaptureMode.STANDARD)
            ),
            zoomControlUiState = ZoomControlUiState.Enabled(
                listOf(1f, 2f, 5f),
                primaryLensFacing = LensFacing.FRONT,

                primaryZoomRatio = 1f
            ),

            zoomUiState = ZoomUiState.Enabled(
                primaryZoomRange = Range(1.0f, 10.0f),
                primaryZoomRatio = 1.0f
            ),
            flipLensUiState = FlipLensUiState.Available(
                LensFacing.FRONT,
                listOf(
                    SingleSelectableUiState.SelectableUi(LensFacing.FRONT),
                    SingleSelectableUiState.SelectableUi(LensFacing.BACK)
                )
            ),
            showZoomLevel = true,
            isQuickSettingsOpen = true,
            videoRecordingState = VideoRecordingState.Inactive()
        )
    }
}

@Preview(backgroundColor = 0xFF000000, showBackground = true)
@Composable
private fun Preview_ControlsBottom_NoFlippableCamera() {
    CompositionLocalProvider(LocalContentColor provides Color.White) {
        ControlsBottom(
            captureUiState = CaptureUiState.Ready(
                externalCaptureMode = ExternalCaptureMode.Standard,
                captureModeToggleUiState = CaptureModeToggleUiState.Unavailable,
                videoRecordingState = VideoRecordingState.Inactive(),
                captureButtonUiState = CaptureButtonUiState.Enabled.Idle(CaptureMode.STANDARD)
            ),
            flipLensUiState = FlipLensUiState.Available(
                LensFacing.FRONT,
                listOf(
                    SingleSelectableUiState.SelectableUi(LensFacing.FRONT)
                )
            ),
            zoomControlUiState = ZoomControlUiState.Enabled(
                listOf(1f, 2f, 5f),
                primaryLensFacing = LensFacing.FRONT,

                primaryZoomRatio = 1f
            ),

            zoomUiState = ZoomUiState.Enabled(

                primaryZoomRange = Range(1.0f, 10.0f),
                primaryZoomRatio = 1.0f
            ),
            showZoomLevel = true,
            isQuickSettingsOpen = false,
            videoRecordingState = VideoRecordingState.Inactive()
        )
    }
}

@Preview(backgroundColor = 0xFF000000, showBackground = true)
@Composable
private fun Preview_ControlsBottom_Recording() {
    CompositionLocalProvider(LocalContentColor provides Color.White) {
        ControlsBottom(
            captureUiState = CaptureUiState.Ready(
                externalCaptureMode = ExternalCaptureMode.Standard,
                captureModeToggleUiState = CaptureModeToggleUiState.Unavailable,
                videoRecordingState = VideoRecordingState.Active.Recording(0L, .9, 1_000_000_000),
                captureButtonUiState = CaptureButtonUiState.Enabled.Idle(CaptureMode.STANDARD)
            ),
            flipLensUiState = FlipLensUiState.Available(
                LensFacing.FRONT,
                listOf(
                    SingleSelectableUiState.SelectableUi(LensFacing.FRONT),
                    SingleSelectableUiState.SelectableUi(LensFacing.BACK)
                )
            ),
            zoomControlUiState = ZoomControlUiState.Enabled(
                listOf(1f, 2f, 5f),
                primaryLensFacing = LensFacing.FRONT,
                primaryZoomRatio = 1f
            ),

            zoomUiState = ZoomUiState.Enabled(
                primaryZoomRange = Range(1.0f, 10.0f),
                primaryZoomRatio = 1.0f
            ),
            showZoomLevel = true,
            isQuickSettingsOpen = false,
            videoRecordingState = VideoRecordingState.Active.Recording(0L, .9, 1_000_000_000)
        )
    }
}<|MERGE_RESOLUTION|>--- conflicted
+++ resolved
@@ -436,49 +436,6 @@
     }
 }
 
-<<<<<<< HEAD
-=======
-/**
- * Converts an internal [ImageCaptureEvent] to its corresponding [com.google.jetpackcamera.model.ExternalCaptureMode.ImageCaptureEvent]
- * representation.
- */
-private fun getImageCaptureEventForExternalCaptureMode(
-    captureEvent: ImageCaptureEvent
-): ExternalCaptureMode.ImageCaptureEvent {
-    return when (captureEvent) {
-        is ImageCaptureEvent.ImageSaved ->
-            ExternalCaptureMode.ImageCaptureEvent.ImageSaved(
-                captureEvent.savedUri
-            )
-
-        is ImageCaptureEvent.ImageCaptureError ->
-            ExternalCaptureMode.ImageCaptureEvent.ImageCaptureError(
-                captureEvent.exception
-            )
-    }
-}
-
-/**
- * Converts an internal [VideoCaptureEvent] to its corresponding [com.google.jetpackcamera.model.ExternalCaptureMode.VideoCaptureEvent]
- * representation.
- */
-private fun getVideoCaptureEventForExternalCaptureMode(
-    captureEvent: VideoCaptureEvent
-): ExternalCaptureMode.VideoCaptureEvent {
-    return when (captureEvent) {
-        is VideoCaptureEvent.VideoSaved ->
-            ExternalCaptureMode.VideoCaptureEvent.VideoSaved(
-                captureEvent.savedUri
-            )
-
-        is VideoCaptureEvent.VideoCaptureError ->
-            ExternalCaptureMode.VideoCaptureEvent.VideoCaptureError(
-                captureEvent.error
-            )
-    }
-}
-
->>>>>>> ec3a5b9d
 @Composable
 private fun CaptureButton(
     modifier: Modifier = Modifier,
