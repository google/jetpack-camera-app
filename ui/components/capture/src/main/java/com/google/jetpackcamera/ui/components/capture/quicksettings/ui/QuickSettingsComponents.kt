/*
 * Copyright (C) 2025 The Android Open Source Project
 *
 * Licensed under the Apache License, Version 2.0 (the "License");
 * you may not use this file except in compliance with the License.
 * You may obtain a copy of the License at
 *
 *      http://www.apache.org/licenses/LICENSE-2.0
 *
 * Unless required by applicable law or agreed to in writing, software
 * distributed under the License is distributed on an "AS IS" BASIS,
 * WITHOUT WARRANTIES OR CONDITIONS OF ANY KIND, either express or implied.
 * See the License for the specific language governing permissions and
 * limitations under the License.
 */
package com.google.jetpackcamera.ui.components.capture.quicksettings.ui

import androidx.compose.animation.core.Spring
import androidx.compose.animation.core.animateFloatAsState
import androidx.compose.animation.core.spring
import androidx.compose.foundation.background
import androidx.compose.foundation.clickable
import androidx.compose.foundation.interaction.MutableInteractionSource
import androidx.compose.foundation.layout.Arrangement
import androidx.compose.foundation.layout.Box
import androidx.compose.foundation.layout.Column
import androidx.compose.foundation.layout.IntrinsicSize
<<<<<<< HEAD
import androidx.compose.foundation.layout.PaddingValues
=======
>>>>>>> 44624ac6
import androidx.compose.foundation.layout.Row
import androidx.compose.foundation.layout.Spacer
import androidx.compose.foundation.layout.fillMaxWidth
import androidx.compose.foundation.layout.height
import androidx.compose.foundation.layout.padding
import androidx.compose.foundation.layout.size
import androidx.compose.foundation.layout.width
<<<<<<< HEAD
import androidx.compose.foundation.lazy.LazyRow
=======
>>>>>>> 44624ac6
import androidx.compose.foundation.lazy.grid.GridCells
import androidx.compose.foundation.lazy.grid.LazyVerticalGrid
import androidx.compose.foundation.lazy.itemsIndexed
import androidx.compose.material.icons.Icons
<<<<<<< HEAD
import androidx.compose.material.icons.filled.Close
import androidx.compose.material.icons.filled.MoreHoriz
import androidx.compose.material.icons.filled.Settings
import androidx.compose.material3.ExperimentalMaterial3Api
import androidx.compose.material3.ExperimentalMaterial3ExpressiveApi
import androidx.compose.material3.FilledIconButton
=======
import androidx.compose.material.icons.filled.ExpandMore
import androidx.compose.material3.ExperimentalMaterial3ExpressiveApi
>>>>>>> 44624ac6
import androidx.compose.material3.FilledIconToggleButton
import androidx.compose.material3.Icon
import androidx.compose.material3.IconButtonDefaults
import androidx.compose.material3.LocalContentColor
import androidx.compose.material3.MaterialTheme
<<<<<<< HEAD
import androidx.compose.material3.ModalBottomSheet
import androidx.compose.material3.SheetState
=======
>>>>>>> 44624ac6
import androidx.compose.material3.Text
import androidx.compose.material3.minimumInteractiveComponentSize
import androidx.compose.runtime.Composable
import androidx.compose.runtime.CompositionLocalProvider
import androidx.compose.runtime.getValue
import androidx.compose.runtime.remember
import androidx.compose.ui.Alignment
import androidx.compose.ui.Modifier
import androidx.compose.ui.draw.rotate
import androidx.compose.ui.graphics.Color
import androidx.compose.ui.graphics.painter.Painter
import androidx.compose.ui.graphics.vector.rememberVectorPainter
import androidx.compose.ui.platform.LocalConfiguration
import androidx.compose.ui.platform.testTag
import androidx.compose.ui.res.dimensionResource
import androidx.compose.ui.res.stringResource
import androidx.compose.ui.semantics.contentDescription
import androidx.compose.ui.semantics.semantics
import androidx.compose.ui.semantics.testTag
import androidx.compose.ui.text.style.TextAlign
import androidx.compose.ui.text.style.TextOverflow
import androidx.compose.ui.tooling.preview.Preview
import androidx.compose.ui.unit.dp
import com.google.jetpackcamera.model.AspectRatio
import com.google.jetpackcamera.model.CaptureMode
import com.google.jetpackcamera.model.ConcurrentCameraMode
import com.google.jetpackcamera.model.DEFAULT_HDR_DYNAMIC_RANGE
import com.google.jetpackcamera.model.DEFAULT_HDR_IMAGE_OUTPUT
import com.google.jetpackcamera.model.DynamicRange
import com.google.jetpackcamera.model.FlashMode
import com.google.jetpackcamera.model.ImageOutputFormat
import com.google.jetpackcamera.model.LensFacing
import com.google.jetpackcamera.model.StreamConfig
import com.google.jetpackcamera.ui.components.capture.BTN_QUICK_SETTINGS_FOCUSED_CAPTURE_MODE_IMAGE_ONLY
import com.google.jetpackcamera.ui.components.capture.BTN_QUICK_SETTINGS_FOCUSED_CAPTURE_MODE_OPTION_STANDARD
import com.google.jetpackcamera.ui.components.capture.BTN_QUICK_SETTINGS_FOCUSED_CAPTURE_MODE_VIDEO_ONLY
import com.google.jetpackcamera.ui.components.capture.QUICK_SETTINGS_BOTTOM_SHEET
import com.google.jetpackcamera.ui.components.capture.QUICK_SETTINGS_CLOSE_EXPANDED_BUTTON
import com.google.jetpackcamera.ui.components.capture.QUICK_SETTINGS_DROP_DOWN
import com.google.jetpackcamera.ui.components.capture.QUICK_SETTINGS_RATIO_1_1_BUTTON
import com.google.jetpackcamera.ui.components.capture.QUICK_SETTINGS_RATIO_3_4_BUTTON
import com.google.jetpackcamera.ui.components.capture.QUICK_SETTINGS_RATIO_9_16_BUTTON
import com.google.jetpackcamera.ui.components.capture.QUICK_SETTINGS_SCROLL_CONTAINER
import com.google.jetpackcamera.ui.components.capture.R
import com.google.jetpackcamera.ui.components.capture.SETTINGS_BUTTON
import com.google.jetpackcamera.ui.components.capture.quicksettings.CameraAspectRatio
import com.google.jetpackcamera.ui.components.capture.quicksettings.CameraCaptureMode
import com.google.jetpackcamera.ui.components.capture.quicksettings.CameraConcurrentCameraMode
import com.google.jetpackcamera.ui.components.capture.quicksettings.CameraDynamicRange
import com.google.jetpackcamera.ui.components.capture.quicksettings.CameraFlashMode
import com.google.jetpackcamera.ui.components.capture.quicksettings.CameraLensFace
import com.google.jetpackcamera.ui.components.capture.quicksettings.CameraStreamConfig
import com.google.jetpackcamera.ui.components.capture.quicksettings.QuickSettingsEnum
import com.google.jetpackcamera.ui.uistate.SingleSelectableUiState
import com.google.jetpackcamera.ui.uistate.capture.AspectRatioUiState
import com.google.jetpackcamera.ui.uistate.capture.CaptureModeUiState
import com.google.jetpackcamera.ui.uistate.capture.CaptureModeUiState.Unavailable.isCaptureModeSelectable
import com.google.jetpackcamera.ui.uistate.capture.ConcurrentCameraUiState
import com.google.jetpackcamera.ui.uistate.capture.FlashModeUiState
import com.google.jetpackcamera.ui.uistate.capture.FlipLensUiState
import com.google.jetpackcamera.ui.uistate.capture.HdrUiState
import com.google.jetpackcamera.ui.uistate.capture.StreamConfigUiState
import kotlin.math.min

@Composable
fun FocusedQuickSetRatio(
    setRatio: (aspectRatio: AspectRatio) -> Unit,
    aspectRatioUiState: AspectRatioUiState,
    modifier: Modifier = Modifier
) {
    if (aspectRatioUiState is AspectRatioUiState.Available) {
        val buttons: Array<@Composable () -> Unit> =
            arrayOf(
                {
                    QuickSetRatio(
                        modifier = Modifier.testTag(QUICK_SETTINGS_RATIO_3_4_BUTTON),
                        onClick = { setRatio(AspectRatio.THREE_FOUR) },
                        assignedRatio = AspectRatio.THREE_FOUR,
                        aspectRatioUiState = aspectRatioUiState,
                        isHighlightEnabled = true
                    )
                },
                {
                    QuickSetRatio(
                        modifier = Modifier.testTag(QUICK_SETTINGS_RATIO_9_16_BUTTON),
                        onClick = { setRatio(AspectRatio.NINE_SIXTEEN) },
                        assignedRatio = AspectRatio.NINE_SIXTEEN,
                        aspectRatioUiState = aspectRatioUiState,
                        isHighlightEnabled = true
                    )
                },
                {
                    QuickSetRatio(
                        modifier = Modifier.testTag(QUICK_SETTINGS_RATIO_1_1_BUTTON),
                        onClick = { setRatio(AspectRatio.ONE_ONE) },
                        assignedRatio = AspectRatio.ONE_ONE,
                        aspectRatioUiState = aspectRatioUiState,
                        isHighlightEnabled = true
                    )
                }
            )
        ExpandedQuickSetting(modifier = modifier, quickSettingButtons = buttons)
    }
}

@Composable
fun QuickSetRatio(
    onClick: () -> Unit,
    assignedRatio: AspectRatio,
    aspectRatioUiState: AspectRatioUiState,
    modifier: Modifier = Modifier,
    isHighlightEnabled: Boolean = false
) {
    if (aspectRatioUiState is AspectRatioUiState.Available) {
        val enum =
            when (assignedRatio) {
                AspectRatio.THREE_FOUR -> CameraAspectRatio.THREE_FOUR
                AspectRatio.NINE_SIXTEEN -> CameraAspectRatio.NINE_SIXTEEN
                AspectRatio.ONE_ONE -> CameraAspectRatio.ONE_ONE
                else -> CameraAspectRatio.ONE_ONE
            }
        QuickSettingToggleButton(
            modifier = modifier,
            enum = enum,
            onClick = { onClick() },
            isHighLighted = isHighlightEnabled &&
                (assignedRatio == aspectRatioUiState.selectedAspectRatio)
        )
    }
}

@Composable
fun FocusedQuickSetCaptureMode(
    modifier: Modifier = Modifier,
    onSetCaptureMode: (CaptureMode) -> Unit,
    captureModeUiState: CaptureModeUiState
) {
    val buttons: Array<@Composable () -> Unit> =
        if (captureModeUiState is CaptureModeUiState.Available) {
            arrayOf(
                {
                    QuickSetCaptureMode(
                        modifier = Modifier
                            .testTag(BTN_QUICK_SETTINGS_FOCUSED_CAPTURE_MODE_OPTION_STANDARD),
                        onClick = { onSetCaptureMode(CaptureMode.STANDARD) },
                        assignedCaptureMode = CaptureMode.STANDARD,
                        captureModeUiState = captureModeUiState,
                        isHighlightEnabled = true
                    )
                },
                {
                    QuickSetCaptureMode(
                        modifier = Modifier
                            .testTag(BTN_QUICK_SETTINGS_FOCUSED_CAPTURE_MODE_VIDEO_ONLY),
                        onClick = { onSetCaptureMode(CaptureMode.VIDEO_ONLY) },
                        assignedCaptureMode = CaptureMode.VIDEO_ONLY,
                        captureModeUiState = captureModeUiState,
                        isHighlightEnabled = true
                    )
                },
                {
                    QuickSetCaptureMode(
                        modifier = Modifier
                            .testTag(BTN_QUICK_SETTINGS_FOCUSED_CAPTURE_MODE_IMAGE_ONLY),
                        onClick = { onSetCaptureMode(CaptureMode.IMAGE_ONLY) },
                        assignedCaptureMode = CaptureMode.IMAGE_ONLY,
                        captureModeUiState = captureModeUiState,
                        isHighlightEnabled = true
                    )
                }
            )
        } else {
            emptyArray()
        }
    ExpandedQuickSetting(modifier = modifier, quickSettingButtons = buttons)
}

@Composable
fun QuickSetCaptureMode(
    modifier: Modifier = Modifier,
    onClick: () -> Unit,
    captureModeUiState: CaptureModeUiState,
    assignedCaptureMode: CaptureMode?,
    isHighlightEnabled: Boolean = false
) {
    if (captureModeUiState is CaptureModeUiState.Available) {
        val captureToUse = assignedCaptureMode ?: captureModeUiState.selectedCaptureMode
        val enum = when (captureToUse) {
            CaptureMode.STANDARD -> CameraCaptureMode.STANDARD
            CaptureMode.VIDEO_ONLY -> CameraCaptureMode.VIDEO_ONLY
            CaptureMode.IMAGE_ONLY -> CameraCaptureMode.IMAGE_ONLY
        }

        QuickSettingToggleButton(
            modifier = modifier,
            enum = enum,
            onClick = { onClick() },
            enabled = when (assignedCaptureMode) {
                null -> {
                    // only enabled if there are at least 2 supported capturemodes
                    captureModeUiState.availableCaptureModes.count {
                        it is SingleSelectableUiState.SelectableUi
                    } >= 2
                }

                CaptureMode.STANDARD ->
                    captureModeUiState.isCaptureModeSelectable(CaptureMode.STANDARD)

                CaptureMode.VIDEO_ONLY ->
                    captureModeUiState.isCaptureModeSelectable(CaptureMode.VIDEO_ONLY)

                CaptureMode.IMAGE_ONLY ->
                    captureModeUiState.isCaptureModeSelectable(CaptureMode.IMAGE_ONLY)
            },
            isHighLighted =
            isHighlightEnabled && (assignedCaptureMode == captureModeUiState.selectedCaptureMode)
        )
    }
}

/**
 * A button in the quick settings menu that will navigate to the default settings screen
 */
@Composable
fun QuickNavSettings(onNavigateToSettings: () -> Unit, modifier: Modifier = Modifier) {
    QuickSettingToggleButton(
        onClick = onNavigateToSettings,
        text = "More Settings",
        accessibilityText = stringResource(R.string.settings_content_description),
        painter = rememberVectorPainter(Icons.Filled.MoreHoriz),
        modifier = modifier.testTag(SETTINGS_BUTTON)
    )
}

@Composable
fun QuickSetCaptureMode(
    setCaptureMode: (captureMode: CaptureMode) -> Unit,
    captureModeUiState: CaptureModeUiState,
    modifier: Modifier = Modifier,
    isHighlightEnabled: Boolean = false
) {
    if (captureModeUiState is CaptureModeUiState.Available) {
        val enum =
            when (captureModeUiState.selectedCaptureMode) {
                CaptureMode.STANDARD -> CameraCaptureMode.STANDARD
                CaptureMode.VIDEO_ONLY -> CameraCaptureMode.VIDEO_ONLY
                CaptureMode.IMAGE_ONLY -> CameraCaptureMode.IMAGE_ONLY
            }

        QuickSettingToggleButton(
            modifier = modifier,
            enum = enum,
            isHighLighted = isHighlightEnabled,
            enabled = captureModeUiState.availableCaptureModes.count {
                it is SingleSelectableUiState.SelectableUi
            } >= 2,
            onClick = {
                setCaptureMode(
                    captureModeUiState.availableCaptureModes.getNextSelectableItem(
                        captureModeUiState.selectedCaptureMode
                    )
                )
            }

        )
    }
}

@Composable
fun QuickSetHdr(
    modifier: Modifier = Modifier,
    onClick: (DynamicRange, ImageOutputFormat) -> Unit,
    hdrUiState: HdrUiState
) {
    val enum =
        if (hdrUiState is HdrUiState.Available &&
            (
                hdrUiState.selectedDynamicRange == DEFAULT_HDR_DYNAMIC_RANGE ||
                    hdrUiState.selectedImageFormat == DEFAULT_HDR_IMAGE_OUTPUT
                )
        ) {
            CameraDynamicRange.HDR
        } else {
            CameraDynamicRange.SDR
        }

    val newVideoDynamicRange = if (
        hdrUiState is HdrUiState.Available &&
        enum == CameraDynamicRange.SDR
    ) {
        DEFAULT_HDR_DYNAMIC_RANGE
    } else {
        DynamicRange.SDR
    }

    val newImageOutputFormat = if (
        hdrUiState is HdrUiState.Available &&
        enum == CameraDynamicRange.SDR
    ) {
        DEFAULT_HDR_IMAGE_OUTPUT
    } else {
        ImageOutputFormat.JPEG
    }

    QuickSettingToggleButton(
        modifier = modifier,
        enum = enum,
        onClick = {
            onClick(newVideoDynamicRange, newImageOutputFormat)
        },
        isHighLighted = (
            hdrUiState is HdrUiState.Available &&
                (
                    hdrUiState.selectedDynamicRange == DEFAULT_HDR_DYNAMIC_RANGE ||
                        hdrUiState.selectedImageFormat == DEFAULT_HDR_IMAGE_OUTPUT
                    )
            ),
        enabled = hdrUiState is HdrUiState.Available
    )
}

@Composable
fun QuickSetRatio(
    setRatio: (aspectRatio: AspectRatio) -> Unit,
    aspectRatioUiState: AspectRatioUiState,
    modifier: Modifier = Modifier,
    isHighlightEnabled: Boolean = false
) {
    if (aspectRatioUiState is AspectRatioUiState.Available) {
        val enum =
            when (aspectRatioUiState.selectedAspectRatio) {
                AspectRatio.THREE_FOUR -> CameraAspectRatio.THREE_FOUR
                AspectRatio.NINE_SIXTEEN -> CameraAspectRatio.NINE_SIXTEEN
                AspectRatio.ONE_ONE -> CameraAspectRatio.ONE_ONE
            }
        QuickSettingToggleButton(
            modifier = modifier,
            enum = enum,
            isHighLighted = isHighlightEnabled,
            onClick = {
                setRatio(
                    aspectRatioUiState.availableAspectRatios.getNextSelectableItem(
                        aspectRatioUiState.selectedAspectRatio
                    )
                )
            }
        )
    }
}

@Composable
fun QuickSetFlash(
    modifier: Modifier = Modifier,
    onClick: (FlashMode) -> Unit,
    flashModeUiState: FlashModeUiState
) {
    when (flashModeUiState) {
        is FlashModeUiState.Unavailable ->
            QuickSettingToggleButton(
                modifier = modifier,
                enum = CameraFlashMode.OFF,
                enabled = false,
                onClick = {}
            )

        is FlashModeUiState.Available ->
            QuickSettingToggleButton(
                modifier = modifier,
                enum = flashModeUiState.selectedFlashMode.toCameraFlashMode(
                    flashModeUiState.isActive
                ),
                isHighLighted = flashModeUiState.selectedFlashMode != FlashMode.OFF,
                onClick = {
                    onClick(
                        flashModeUiState.availableFlashModes.getNextSelectableItem(
                            flashModeUiState.selectedFlashMode
                        )
                    )
                }
            )
    }
}

@Composable
fun QuickFlipCamera(
    setLensFacing: (LensFacing) -> Unit,
    flipLensUiState: FlipLensUiState,
    modifier: Modifier = Modifier
) {
    if (flipLensUiState is FlipLensUiState.Available) {
        val enum =
            when (flipLensUiState.selectedLensFacing) {
                LensFacing.FRONT -> CameraLensFace.FRONT
                LensFacing.BACK -> CameraLensFace.BACK
            }
        QuickSettingToggleButton(
            modifier = modifier,
            enum = enum,
            onClick = { setLensFacing(flipLensUiState.selectedLensFacing.flip()) }
        )
    }
}

@Composable
fun QuickSetStreamConfig(
    setStreamConfig: (StreamConfig) -> Unit,
    streamConfigUiState: StreamConfigUiState,
    modifier: Modifier = Modifier
) {
    if (streamConfigUiState is StreamConfigUiState.Available) {
        val enum: CameraStreamConfig =
            when (streamConfigUiState.selectedStreamConfig) {
                StreamConfig.MULTI_STREAM -> CameraStreamConfig.MULTI_STREAM
                StreamConfig.SINGLE_STREAM -> CameraStreamConfig.SINGLE_STREAM
            }
        QuickSettingToggleButton(
            modifier = modifier,
            enum = enum,
            onClick = {
                when (streamConfigUiState.selectedStreamConfig) {
                    StreamConfig.MULTI_STREAM -> setStreamConfig(StreamConfig.SINGLE_STREAM)
                    StreamConfig.SINGLE_STREAM -> setStreamConfig(StreamConfig.MULTI_STREAM)
                }
            },
            enabled = streamConfigUiState.isActive
        )
    }
}

@Composable
fun QuickSetConcurrentCamera(
    setConcurrentCameraMode: (ConcurrentCameraMode) -> Unit,
    concurrentCameraUiState: ConcurrentCameraUiState,
    modifier: Modifier = Modifier
) {
    if (concurrentCameraUiState is ConcurrentCameraUiState.Available) {
        val enum: CameraConcurrentCameraMode =
            when (concurrentCameraUiState.selectedConcurrentCameraMode) {
                ConcurrentCameraMode.OFF -> CameraConcurrentCameraMode.OFF
                ConcurrentCameraMode.DUAL -> CameraConcurrentCameraMode.DUAL
            }
        QuickSettingToggleButton(
            modifier = modifier,
            enum = enum,
            onClick = {
                when (concurrentCameraUiState.selectedConcurrentCameraMode) {
                    ConcurrentCameraMode.OFF -> setConcurrentCameraMode(ConcurrentCameraMode.DUAL)
                    ConcurrentCameraMode.DUAL -> setConcurrentCameraMode(ConcurrentCameraMode.OFF)
                }
            },
            isHighLighted = concurrentCameraUiState.selectedConcurrentCameraMode ==
                ConcurrentCameraMode.DUAL,
            enabled = concurrentCameraUiState.isEnabled
        )
    }
}

/**
 * Button to toggle quick settings
 */
@Composable
fun ToggleQuickSettingsButton(
    toggleDropDown: () -> Unit,
    isOpen: Boolean,
    modifier: Modifier = Modifier
) {
    val rotationAngle by animateFloatAsState(
        targetValue = if (isOpen) -90f else 0f,
        animationSpec = spring(stiffness = Spring.StiffnessLow) // Adjust duration as needed
    )
    Row(
        horizontalArrangement = Arrangement.Center,
        verticalAlignment = Alignment.CenterVertically,
        modifier = modifier.rotate(rotationAngle)
    ) {
        // dropdown icon
        Icon(
            imageVector = Icons.Filled.Settings,
            contentDescription = if (isOpen) {
                stringResource(R.string.quick_settings_dropdown_open_description)
            } else {
                stringResource(R.string.quick_settings_dropdown_closed_description)
            },
            modifier = Modifier
                .testTag(QUICK_SETTINGS_DROP_DOWN)
                .size(50.dp)
                .clickable(
                    interactionSource = remember { MutableInteractionSource() },
                    // removes the greyish background animation that appears when clicking on a clickable
                    indication = null,
                    onClick = toggleDropDown
                )
        )
    }
}

// ////////////////////////////////////////////////////
//
// subcomponents used to build completed components
//
// ////////////////////////////////////////////////////

@Composable
fun QuickSettingToggleButton(
    modifier: Modifier = Modifier,
    enum: QuickSettingsEnum,
    onClick: () -> Unit,
    isHighLighted: Boolean = false,
    enabled: Boolean = true
) {
    QuickSettingToggleButton(
        modifier = modifier,
        text = stringResource(id = enum.getTextResId()),
        accessibilityText = stringResource(id = enum.getDescriptionResId()),
        onClick = { onClick() },
        isHighlighted = isHighLighted,
        enabled = enabled,
        painter = enum.getPainter()
    )
}

@OptIn(ExperimentalMaterial3Api::class)
@Composable
fun QuickSettingsBottomSheet(
    modifier: Modifier,
    onDismiss: () -> Unit,
    sheetState: SheetState,
    vararg quickSettingButtons: @Composable () -> Unit
) {
    val openDescription = stringResource(R.string.quick_settings_dropdown_open_description)

    ModalBottomSheet(
        modifier = modifier
            .semantics {
                testTag = QUICK_SETTINGS_BOTTOM_SHEET
                contentDescription = openDescription
            },

        onDismissRequest = onDismiss,
        sheetState = sheetState
    ) {
        QuickSettingsBottomSheetRow(
            modifier = Modifier,
            quickSettingButtons = quickSettingButtons
        )

        Spacer(Modifier.height(32.dp))
    }
}

@OptIn(ExperimentalMaterial3ExpressiveApi::class)
@Composable
fun focusedRatioButtons(
    onUnFocus: () -> Unit,
    onSetAspectRatio: (AspectRatio) -> Unit,
    aspectRatioUiState: AspectRatioUiState
): List<@Composable () -> Unit> = listOf(
    {
        CloseExpandedSettingsButton(onUnFocus)
    },
    {
        QuickSetRatio(
            modifier = Modifier.testTag(QUICK_SETTINGS_RATIO_3_4_BUTTON),
            onClick = { onSetAspectRatio(AspectRatio.THREE_FOUR) },
            assignedRatio = AspectRatio.THREE_FOUR,
            aspectRatioUiState = aspectRatioUiState,
            isHighlightEnabled = true
        )
    },
    {
        QuickSetRatio(
            modifier = Modifier.testTag(QUICK_SETTINGS_RATIO_9_16_BUTTON),
            onClick = { onSetAspectRatio(AspectRatio.NINE_SIXTEEN) },
            assignedRatio = AspectRatio.NINE_SIXTEEN,
            aspectRatioUiState = aspectRatioUiState,
            isHighlightEnabled = true
        )
    },
    {
        QuickSetRatio(
            modifier = Modifier.testTag(QUICK_SETTINGS_RATIO_1_1_BUTTON),
            onClick = { onSetAspectRatio(AspectRatio.ONE_ONE) },
            assignedRatio = AspectRatio.ONE_ONE,
            aspectRatioUiState = aspectRatioUiState,
            isHighlightEnabled = true
        )
    }
)

@OptIn(ExperimentalMaterial3ExpressiveApi::class)
@Composable
fun focusedCaptureModeButtons(
    onUnFocus: () -> Unit,
    onSetCaptureMode: (CaptureMode) -> Unit,
    captureModeUiState: CaptureModeUiState
): List<@Composable () -> Unit> = listOf(
    {
        CloseExpandedSettingsButton(onUnFocus)
    },
    {
        QuickSetCaptureMode(
            modifier = Modifier
                .testTag(BTN_QUICK_SETTINGS_FOCUSED_CAPTURE_MODE_OPTION_STANDARD),
            onClick = { onSetCaptureMode(CaptureMode.STANDARD) },
            assignedCaptureMode = CaptureMode.STANDARD,
            captureModeUiState = captureModeUiState,
            isHighlightEnabled = true
        )
    },
    {
        QuickSetCaptureMode(
            modifier = Modifier
                .testTag(BTN_QUICK_SETTINGS_FOCUSED_CAPTURE_MODE_VIDEO_ONLY),
            onClick = { onSetCaptureMode(CaptureMode.VIDEO_ONLY) },
            assignedCaptureMode = CaptureMode.VIDEO_ONLY,
            captureModeUiState = captureModeUiState,
            isHighlightEnabled = true
        )
    },
    {
        QuickSetCaptureMode(
            modifier = Modifier
                .testTag(BTN_QUICK_SETTINGS_FOCUSED_CAPTURE_MODE_IMAGE_ONLY),
            onClick = { onSetCaptureMode(CaptureMode.IMAGE_ONLY) },
            assignedCaptureMode = CaptureMode.IMAGE_ONLY,
            captureModeUiState = captureModeUiState,
            isHighlightEnabled = true
        )
    }
)

@Composable
private fun CloseExpandedSettingsButton(onUnFocus: () -> Unit, modifier: Modifier = Modifier) {
    FilledIconButton(
        modifier = modifier.testTag(QUICK_SETTINGS_CLOSE_EXPANDED_BUTTON),
        onClick = onUnFocus
    ) {
        Icon(
            imageVector = Icons.Default.Close,
            contentDescription = "close exapanded settings button"
        )
    }
}

/**
<<<<<<< HEAD
 * A horizontally scrollable row of quick setting buttons for a bottom sheet.
 * This row will only enable scrolling if its content overflows the screen width.
 *
 * @param buttons A list of data representing each QuickSettingCarouselButton.
 * @param modifier The Modifier to be applied to this composable.
=======
 *
 * @param isHighlighted true if the button is currently checked; false otherwise.
 * @param onClick will be called when the user clicks the button.
 * @param text The text label to display below the icon.
 * @param painter The icon to display inside the button.
 * @param modifier The Modifier to be applied to the button.
>>>>>>> 44624ac6
 */
@OptIn(ExperimentalMaterial3ExpressiveApi::class)
@Composable
<<<<<<< HEAD
private fun QuickSettingsBottomSheetRow(
    modifier: Modifier = Modifier,
    vararg quickSettingButtons: @Composable () -> Unit
) {
    // LazyRow is inherently scrollable if content exceeds bounds.
    // It handles the "overflow to the right" behavior by default.
    LazyRow(
        modifier = modifier
            .testTag(QUICK_SETTINGS_SCROLL_CONTAINER)
            .fillMaxWidth(),
        horizontalArrangement = Arrangement.spacedBy(8.dp, Alignment.CenterHorizontally),
        contentPadding = PaddingValues(horizontal = 16.dp)
    ) {
        itemsIndexed(quickSettingButtons.toList()) { index, quickSetting ->
            quickSetting()
        }
    }
}

/**
 * @param isHighlighted the button will appear checked when true, or unchecked when false
 * @param onClick will be called when the user clicks the button.
 * @param text The text label to display below the icon.
 * @param painter The icon to display inside the button.
 * @param modifier The Modifier to be applied to the button.
 */
@OptIn(ExperimentalMaterial3ExpressiveApi::class)
@Composable
=======
>>>>>>> 44624ac6
fun QuickSettingToggleButton(
    onClick: () -> Unit,
    text: String,
    accessibilityText: String,
    painter: Painter,
    modifier: Modifier = Modifier,
    isHighlighted: Boolean = false,
    enabled: Boolean = true
) {
    val buttonSize = IconButtonDefaults.mediumContainerSize(
        IconButtonDefaults.IconButtonWidthOption.Narrow
    )

    Column(
        modifier = Modifier.width(width = buttonSize.width),
        horizontalAlignment = Alignment.CenterHorizontally,
        verticalArrangement = Arrangement.Center
    ) {
        FilledIconToggleButton(
            checked = isHighlighted,
            enabled = enabled,
            onCheckedChange = { _ -> onClick() },
            // 1. Size updated to width 48.dp and height 56.dp
            modifier = modifier
                .minimumInteractiveComponentSize()
                .size(buttonSize),
            shapes = IconButtonDefaults.toggleableShapes(),
            colors = IconButtonDefaults.filledIconToggleButtonColors()
                .copy(containerColor = Color.White.copy(alpha = .17f))
        ) {
            Icon(
                modifier = Modifier.size(IconButtonDefaults.mediumIconSize),
                painter = painter,
                contentDescription = accessibilityText
            )
        }

        Spacer(Modifier.height(4.dp))
        Text(
<<<<<<< HEAD
            modifier = Modifier.width(IntrinsicSize.Max),
=======
            modifier = modifier.width(IntrinsicSize.Max),
>>>>>>> 44624ac6
            text = text,
            style = MaterialTheme.typography.labelMedium,
            color = MaterialTheme.colorScheme.onSurface,
            textAlign = TextAlign.Center,
            maxLines = 2,
            overflow = TextOverflow.Visible
        )
    }
}

/**
 * Should you want to have an expanded view of a single quick setting
 */
@Composable
fun ExpandedQuickSetting(
    modifier: Modifier = Modifier,
    vararg quickSettingButtons: @Composable () -> Unit
) {
    val expandedNumOfColumns =
        min(
            quickSettingButtons.size,
            (
                (
                    LocalConfiguration.current.screenWidthDp.dp - (
                        dimensionResource(
                            id = R.dimen.quick_settings_ui_horizontal_padding
                        ) * 2
                        )
                    ) /
                    (
                        dimensionResource(
                            id = R.dimen.quick_settings_ui_item_icon_size
                        ) +
                            (
                                dimensionResource(
                                    id = R.dimen.quick_settings_ui_item_padding
                                ) *
                                    2
                                )
                        )
                ).toInt()
        )
    LazyVerticalGrid(
        modifier = modifier.fillMaxWidth(),
        columns = GridCells.Fixed(count = expandedNumOfColumns)
    ) {
        items(quickSettingButtons.size) { i ->
            quickSettingButtons[i]()
        }
    }
}

/**
 * Algorithm to determine dimensions of QuickSettings Icon layout
 */
@Composable
fun QuickSettingsGrid(
    modifier: Modifier = Modifier,
    quickSettingsButtons: List<@Composable () -> Unit>
) {
    val initialNumOfColumns =
        min(
            quickSettingsButtons.size,
            (
                (
                    LocalConfiguration.current.screenWidthDp.dp - (
                        dimensionResource(
                            id = R.dimen.quick_settings_ui_horizontal_padding
                        ) * 2
                        )
                    ) /
                    (
                        dimensionResource(
                            id = R.dimen.quick_settings_ui_item_icon_size
                        ) +
                            (
                                dimensionResource(
                                    id = R.dimen.quick_settings_ui_item_padding
                                ) *
                                    2
                                )
                        )
                ).toInt()
        )

    LazyVerticalGrid(
        modifier = modifier.fillMaxWidth(),
        columns = GridCells.Fixed(count = initialNumOfColumns)
    ) {
        items(quickSettingsButtons.size) { i ->
            quickSettingsButtons[i]()
        }
    }
}

/**
 * The top bar indicators for quick settings items.
 */
@Composable
fun TopBarSettingIndicator(
    enum: QuickSettingsEnum,
    modifier: Modifier = Modifier,
    enabled: Boolean = true,
    onClick: () -> Unit = {}
) {
    val contentColor = Color.White.let {
        if (!enabled) it.copy(alpha = 0.38f) else it
    }
    CompositionLocalProvider(LocalContentColor provides contentColor) {
        Icon(
            painter = enum.getPainter(),
            contentDescription = stringResource(id = enum.getDescriptionResId()),
            modifier = modifier
                .size(dimensionResource(id = R.dimen.quick_settings_indicator_size))
                .clickable(
                    interactionSource = remember { MutableInteractionSource() },
                    indication = null,
                    onClick = onClick,
                    enabled = enabled
                )
        )
    }
}

@Composable
fun FlashModeIndicator(
    flashModeUiState: FlashModeUiState,
    onClick: (flashMode: FlashMode) -> Unit
) {
    when (flashModeUiState) {
        is FlashModeUiState.Unavailable ->
            TopBarSettingIndicator(
                enum = CameraFlashMode.OFF,
                enabled = false
            )

        is FlashModeUiState.Available ->
            TopBarSettingIndicator(
                enum = flashModeUiState.selectedFlashMode.toCameraFlashMode(
                    flashModeUiState.isActive
                ),
                onClick = {
                    onClick(
                        flashModeUiState.availableFlashModes.getNextSelectableItem(
                            flashModeUiState.selectedFlashMode
                        )
                    )
                }
            )
    }
}

@Composable
fun QuickSettingsIndicators(
    modifier: Modifier = Modifier,
    flashModeUiState: FlashModeUiState,
    onFlashModeClick: (flashMode: FlashMode) -> Unit
) {
    Row(modifier = modifier) {
        FlashModeIndicator(
            flashModeUiState,
            onFlashModeClick
        )
    }
}

private fun <T> List<SingleSelectableUiState<T>>.getNextSelectableItem(selectedItem: T): T {
    // Filter out only the selectable modes to cycle through them.
    val selectableModes = this
        .filterIsInstance<SingleSelectableUiState.SelectableUi<T>>()
        .map { it.value } // 'this' is already the list

    val currentIndex = selectableModes.indexOf(selectedItem) // selectedItem is passed directly
    val nextIndex = (currentIndex + 1) % selectableModes.size

    return selectableModes[nextIndex]
}

private fun FlashMode.toCameraFlashMode(isActive: Boolean) = when (this) {
    FlashMode.OFF -> CameraFlashMode.OFF
    FlashMode.AUTO -> CameraFlashMode.AUTO
    FlashMode.ON -> CameraFlashMode.ON
    FlashMode.LOW_LIGHT_BOOST -> {
        when (isActive) {
            true -> CameraFlashMode.LOW_LIGHT_BOOST_ACTIVE
            false -> CameraFlashMode.LOW_LIGHT_BOOST_INACTIVE
        }
    }
}

@Preview
@Composable
private fun QuickSettingToggleButtonPreview() {
    // A sample state variable to make the preview interactive in live edit

    Box(
        modifier = Modifier
            .background(color = Color.DarkGray)
            .padding(10.dp)
    ) {
        Row(
            modifier = Modifier
                .width(300.dp)
                .height(180.dp),
            horizontalArrangement = Arrangement.SpaceBetween
        ) {
            // Instance 1: Unchecked state
            QuickSettingToggleButton(
                onClick = {},
                text = "Flash Off",
                accessibilityText = "",
                painter = CameraFlashMode.OFF.getPainter(),
                isHighlighted = false,
                enabled = true
            )

            // Instance 2: Checked state
            QuickSettingToggleButton(
                onClick = {},
                text = "Flash On",
                accessibilityText = "",
                painter = CameraFlashMode.ON.getPainter(),
                isHighlighted = true,
                enabled = true
            )

            // Instance 3: Disabled state
            QuickSettingToggleButton(
                onClick = {},
                text = "Flash Off",
                accessibilityText = "",
                painter = CameraFlashMode.OFF.getPainter(),
                isHighlighted = false,
                enabled = false
            )
        }
    }
}<|MERGE_RESOLUTION|>--- conflicted
+++ resolved
@@ -25,10 +25,7 @@
 import androidx.compose.foundation.layout.Box
 import androidx.compose.foundation.layout.Column
 import androidx.compose.foundation.layout.IntrinsicSize
-<<<<<<< HEAD
 import androidx.compose.foundation.layout.PaddingValues
-=======
->>>>>>> 44624ac6
 import androidx.compose.foundation.layout.Row
 import androidx.compose.foundation.layout.Spacer
 import androidx.compose.foundation.layout.fillMaxWidth
@@ -36,35 +33,24 @@
 import androidx.compose.foundation.layout.padding
 import androidx.compose.foundation.layout.size
 import androidx.compose.foundation.layout.width
-<<<<<<< HEAD
 import androidx.compose.foundation.lazy.LazyRow
-=======
->>>>>>> 44624ac6
 import androidx.compose.foundation.lazy.grid.GridCells
 import androidx.compose.foundation.lazy.grid.LazyVerticalGrid
 import androidx.compose.foundation.lazy.itemsIndexed
 import androidx.compose.material.icons.Icons
-<<<<<<< HEAD
 import androidx.compose.material.icons.filled.Close
 import androidx.compose.material.icons.filled.MoreHoriz
 import androidx.compose.material.icons.filled.Settings
 import androidx.compose.material3.ExperimentalMaterial3Api
 import androidx.compose.material3.ExperimentalMaterial3ExpressiveApi
 import androidx.compose.material3.FilledIconButton
-=======
-import androidx.compose.material.icons.filled.ExpandMore
-import androidx.compose.material3.ExperimentalMaterial3ExpressiveApi
->>>>>>> 44624ac6
 import androidx.compose.material3.FilledIconToggleButton
 import androidx.compose.material3.Icon
 import androidx.compose.material3.IconButtonDefaults
 import androidx.compose.material3.LocalContentColor
 import androidx.compose.material3.MaterialTheme
-<<<<<<< HEAD
 import androidx.compose.material3.ModalBottomSheet
 import androidx.compose.material3.SheetState
-=======
->>>>>>> 44624ac6
 import androidx.compose.material3.Text
 import androidx.compose.material3.minimumInteractiveComponentSize
 import androidx.compose.runtime.Composable
@@ -710,24 +696,13 @@
 }
 
 /**
-<<<<<<< HEAD
  * A horizontally scrollable row of quick setting buttons for a bottom sheet.
  * This row will only enable scrolling if its content overflows the screen width.
  *
- * @param buttons A list of data representing each QuickSettingCarouselButton.
+ * @param quickSettingButtons A list of [QuickSettingCarouselButton].
  * @param modifier The Modifier to be applied to this composable.
-=======
- *
- * @param isHighlighted true if the button is currently checked; false otherwise.
- * @param onClick will be called when the user clicks the button.
- * @param text The text label to display below the icon.
- * @param painter The icon to display inside the button.
- * @param modifier The Modifier to be applied to the button.
->>>>>>> 44624ac6
  */
-@OptIn(ExperimentalMaterial3ExpressiveApi::class)
-@Composable
-<<<<<<< HEAD
+@Composable
 private fun QuickSettingsBottomSheetRow(
     modifier: Modifier = Modifier,
     vararg quickSettingButtons: @Composable () -> Unit
@@ -748,7 +723,7 @@
 }
 
 /**
- * @param isHighlighted the button will appear checked when true, or unchecked when false
+ * @param isHighlighted true if the button is currently checked; false otherwise.
  * @param onClick will be called when the user clicks the button.
  * @param text The text label to display below the icon.
  * @param painter The icon to display inside the button.
@@ -756,8 +731,6 @@
  */
 @OptIn(ExperimentalMaterial3ExpressiveApi::class)
 @Composable
-=======
->>>>>>> 44624ac6
 fun QuickSettingToggleButton(
     onClick: () -> Unit,
     text: String,
@@ -797,11 +770,7 @@
 
         Spacer(Modifier.height(4.dp))
         Text(
-<<<<<<< HEAD
             modifier = Modifier.width(IntrinsicSize.Max),
-=======
-            modifier = modifier.width(IntrinsicSize.Max),
->>>>>>> 44624ac6
             text = text,
             style = MaterialTheme.typography.labelMedium,
             color = MaterialTheme.colorScheme.onSurface,
