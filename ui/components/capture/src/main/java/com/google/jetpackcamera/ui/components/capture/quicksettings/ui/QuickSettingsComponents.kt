/*
 * Copyright (C) 2025 The Android Open Source Project
 *
 * Licensed under the Apache License, Version 2.0 (the "License");
 * you may not use this file except in compliance with the License.
 * You may obtain a copy of the License at
 *
 *      http://www.apache.org/licenses/LICENSE-2.0
 *
 * Unless required by applicable law or agreed to in writing, software
 * distributed under the License is distributed on an "AS IS" BASIS,
 * WITHOUT WARRANTIES OR CONDITIONS OF ANY KIND, either express or implied.
 * See the License for the specific language governing permissions and
 * limitations under the License.
 */
package com.google.jetpackcamera.ui.components.capture.quicksettings.ui

import androidx.compose.foundation.background
import androidx.compose.foundation.clickable
import androidx.compose.foundation.layout.Arrangement
import androidx.compose.foundation.layout.Box
import androidx.compose.foundation.layout.Column
import androidx.compose.foundation.layout.IntrinsicSize
import androidx.compose.foundation.layout.PaddingValues
import androidx.compose.foundation.layout.Row
import androidx.compose.foundation.layout.Spacer
import androidx.compose.foundation.layout.fillMaxWidth
import androidx.compose.foundation.layout.height
import androidx.compose.foundation.layout.padding
import androidx.compose.foundation.layout.size
import androidx.compose.foundation.layout.width
import androidx.compose.foundation.layout.wrapContentWidth
import androidx.compose.foundation.lazy.LazyRow
import androidx.compose.foundation.lazy.grid.GridCells
import androidx.compose.foundation.lazy.grid.LazyVerticalGrid
import androidx.compose.foundation.lazy.itemsIndexed
import androidx.compose.material.icons.Icons
import androidx.compose.material.icons.filled.Close
import androidx.compose.material.icons.filled.MoreHoriz
import androidx.compose.material3.ExperimentalMaterial3Api
import androidx.compose.material3.ExperimentalMaterial3ExpressiveApi
import androidx.compose.material3.FilledIconButton
import androidx.compose.material3.FilledIconToggleButton
import androidx.compose.material3.Icon
import androidx.compose.material3.IconButton
import androidx.compose.material3.IconButtonDefaults
import androidx.compose.material3.LocalContentColor
import androidx.compose.material3.MaterialTheme
import androidx.compose.material3.ModalBottomSheet
import androidx.compose.material3.SheetState
import androidx.compose.material3.Text
import androidx.compose.material3.minimumInteractiveComponentSize
import androidx.compose.runtime.Composable
import androidx.compose.runtime.CompositionLocalProvider
<<<<<<< HEAD
import androidx.compose.runtime.remember
=======
import androidx.compose.runtime.getValue
>>>>>>> d88492e9
import androidx.compose.ui.Alignment
import androidx.compose.ui.Modifier
import androidx.compose.ui.graphics.Color
import androidx.compose.ui.graphics.painter.Painter
import androidx.compose.ui.graphics.vector.rememberVectorPainter
import androidx.compose.ui.platform.LocalConfiguration
import androidx.compose.ui.platform.testTag
import androidx.compose.ui.res.dimensionResource
import androidx.compose.ui.res.painterResource
import androidx.compose.ui.res.stringResource
import androidx.compose.ui.semantics.contentDescription
import androidx.compose.ui.semantics.semantics
import androidx.compose.ui.semantics.testTag
import androidx.compose.ui.semantics.testTagsAsResourceId
import androidx.compose.ui.text.style.TextAlign
import androidx.compose.ui.text.style.TextOverflow
import androidx.compose.ui.tooling.preview.Preview
import androidx.compose.ui.unit.dp
import com.google.jetpackcamera.model.AspectRatio
import com.google.jetpackcamera.model.CaptureMode
import com.google.jetpackcamera.model.ConcurrentCameraMode
import com.google.jetpackcamera.model.DEFAULT_HDR_DYNAMIC_RANGE
import com.google.jetpackcamera.model.DEFAULT_HDR_IMAGE_OUTPUT
import com.google.jetpackcamera.model.DynamicRange
import com.google.jetpackcamera.model.FlashMode
import com.google.jetpackcamera.model.ImageOutputFormat
import com.google.jetpackcamera.model.LensFacing
import com.google.jetpackcamera.model.StreamConfig
import com.google.jetpackcamera.ui.components.capture.BTN_QUICK_SETTINGS_FOCUSED_CAPTURE_MODE_IMAGE_ONLY
import com.google.jetpackcamera.ui.components.capture.BTN_QUICK_SETTINGS_FOCUSED_CAPTURE_MODE_OPTION_STANDARD
import com.google.jetpackcamera.ui.components.capture.BTN_QUICK_SETTINGS_FOCUSED_CAPTURE_MODE_VIDEO_ONLY
import com.google.jetpackcamera.ui.components.capture.QUICK_SETTINGS_BOTTOM_SHEET
import com.google.jetpackcamera.ui.components.capture.QUICK_SETTINGS_CLOSE_EXPANDED_BUTTON
import com.google.jetpackcamera.ui.components.capture.QUICK_SETTINGS_DROP_DOWN
import com.google.jetpackcamera.ui.components.capture.QUICK_SETTINGS_RATIO_1_1_BUTTON
import com.google.jetpackcamera.ui.components.capture.QUICK_SETTINGS_RATIO_3_4_BUTTON
import com.google.jetpackcamera.ui.components.capture.QUICK_SETTINGS_RATIO_9_16_BUTTON
import com.google.jetpackcamera.ui.components.capture.QUICK_SETTINGS_SCROLL_CONTAINER
import com.google.jetpackcamera.ui.components.capture.R
import com.google.jetpackcamera.ui.components.capture.SETTINGS_BUTTON
import com.google.jetpackcamera.ui.components.capture.quicksettings.CameraAspectRatio
import com.google.jetpackcamera.ui.components.capture.quicksettings.CameraCaptureMode
import com.google.jetpackcamera.ui.components.capture.quicksettings.CameraConcurrentCameraMode
import com.google.jetpackcamera.ui.components.capture.quicksettings.CameraDynamicRange
import com.google.jetpackcamera.ui.components.capture.quicksettings.CameraFlashMode
import com.google.jetpackcamera.ui.components.capture.quicksettings.CameraLensFace
import com.google.jetpackcamera.ui.components.capture.quicksettings.CameraStreamConfig
import com.google.jetpackcamera.ui.components.capture.quicksettings.QuickSettingsEnum
import com.google.jetpackcamera.ui.uistate.SingleSelectableUiState
import com.google.jetpackcamera.ui.uistate.capture.AspectRatioUiState
import com.google.jetpackcamera.ui.uistate.capture.CaptureModeUiState
import com.google.jetpackcamera.ui.uistate.capture.CaptureModeUiState.Unavailable.isCaptureModeSelectable
import com.google.jetpackcamera.ui.uistate.capture.ConcurrentCameraUiState
import com.google.jetpackcamera.ui.uistate.capture.FlashModeUiState
import com.google.jetpackcamera.ui.uistate.capture.FlipLensUiState
import com.google.jetpackcamera.ui.uistate.capture.HdrUiState
import com.google.jetpackcamera.ui.uistate.capture.StreamConfigUiState
import kotlin.math.min

@Composable
fun FocusedQuickSetRatio(
    setRatio: (aspectRatio: AspectRatio) -> Unit,
    aspectRatioUiState: AspectRatioUiState,
    modifier: Modifier = Modifier
) {
    if (aspectRatioUiState is AspectRatioUiState.Available) {
        val buttons: Array<@Composable () -> Unit> =
            arrayOf(
                {
                    QuickSetRatio(
                        modifier = Modifier.testTag(QUICK_SETTINGS_RATIO_3_4_BUTTON),
                        onClick = { setRatio(AspectRatio.THREE_FOUR) },
                        assignedRatio = AspectRatio.THREE_FOUR,
                        aspectRatioUiState = aspectRatioUiState,
                        isHighlightEnabled = true
                    )
                },
                {
                    QuickSetRatio(
                        modifier = Modifier.testTag(QUICK_SETTINGS_RATIO_9_16_BUTTON),
                        onClick = { setRatio(AspectRatio.NINE_SIXTEEN) },
                        assignedRatio = AspectRatio.NINE_SIXTEEN,
                        aspectRatioUiState = aspectRatioUiState,
                        isHighlightEnabled = true
                    )
                },
                {
                    QuickSetRatio(
                        modifier = Modifier.testTag(QUICK_SETTINGS_RATIO_1_1_BUTTON),
                        onClick = { setRatio(AspectRatio.ONE_ONE) },
                        assignedRatio = AspectRatio.ONE_ONE,
                        aspectRatioUiState = aspectRatioUiState,
                        isHighlightEnabled = true
                    )
                }
            )
        ExpandedQuickSetting(modifier = modifier, quickSettingButtons = buttons)
    }
}

@Composable
fun QuickSetRatio(
    onClick: () -> Unit,
    assignedRatio: AspectRatio,
    aspectRatioUiState: AspectRatioUiState,
    modifier: Modifier = Modifier,
    isHighlightEnabled: Boolean = false
) {
    if (aspectRatioUiState is AspectRatioUiState.Available) {
        val enum =
            when (assignedRatio) {
                AspectRatio.THREE_FOUR -> CameraAspectRatio.THREE_FOUR
                AspectRatio.NINE_SIXTEEN -> CameraAspectRatio.NINE_SIXTEEN
                AspectRatio.ONE_ONE -> CameraAspectRatio.ONE_ONE
                else -> CameraAspectRatio.ONE_ONE
            }
        QuickSettingToggleButton(
            modifier = modifier,
            enum = enum,
            onClick = { onClick() },
            isHighLighted = isHighlightEnabled &&
                (assignedRatio == aspectRatioUiState.selectedAspectRatio)
        )
    }
}

@Composable
fun FocusedQuickSetCaptureMode(
    modifier: Modifier = Modifier,
    onSetCaptureMode: (CaptureMode) -> Unit,
    captureModeUiState: CaptureModeUiState
) {
    val buttons: Array<@Composable () -> Unit> =
        if (captureModeUiState is CaptureModeUiState.Available) {
            arrayOf(
                {
                    QuickSetCaptureMode(
                        modifier = Modifier
                            .testTag(BTN_QUICK_SETTINGS_FOCUSED_CAPTURE_MODE_OPTION_STANDARD),
                        onClick = { onSetCaptureMode(CaptureMode.STANDARD) },
                        assignedCaptureMode = CaptureMode.STANDARD,
                        captureModeUiState = captureModeUiState,
                        isHighlightEnabled = true
                    )
                },
                {
                    QuickSetCaptureMode(
                        modifier = Modifier
                            .testTag(BTN_QUICK_SETTINGS_FOCUSED_CAPTURE_MODE_IMAGE_ONLY),
                        onClick = { onSetCaptureMode(CaptureMode.IMAGE_ONLY) },
                        assignedCaptureMode = CaptureMode.IMAGE_ONLY,
                        captureModeUiState = captureModeUiState,
                        isHighlightEnabled = true
                    )
                },
                {
                    QuickSetCaptureMode(
                        modifier = Modifier
                            .testTag(BTN_QUICK_SETTINGS_FOCUSED_CAPTURE_MODE_VIDEO_ONLY),
                        onClick = { onSetCaptureMode(CaptureMode.VIDEO_ONLY) },
                        assignedCaptureMode = CaptureMode.VIDEO_ONLY,
                        captureModeUiState = captureModeUiState,
                        isHighlightEnabled = true
                    )
                }
            )
        } else {
            emptyArray()
        }
    ExpandedQuickSetting(modifier = modifier, quickSettingButtons = buttons)
}

@Composable
fun QuickSetCaptureMode(
    modifier: Modifier = Modifier,
    onClick: () -> Unit,
    captureModeUiState: CaptureModeUiState,
    assignedCaptureMode: CaptureMode?,
    isHighlightEnabled: Boolean = false
) {
    if (captureModeUiState is CaptureModeUiState.Available) {
        val captureToUse = assignedCaptureMode ?: captureModeUiState.selectedCaptureMode
        val enum = when (captureToUse) {
            CaptureMode.STANDARD -> CameraCaptureMode.STANDARD
            CaptureMode.VIDEO_ONLY -> CameraCaptureMode.VIDEO_ONLY
            CaptureMode.IMAGE_ONLY -> CameraCaptureMode.IMAGE_ONLY
        }

        QuickSettingToggleButton(
            modifier = modifier,
            enum = enum,
            onClick = { onClick() },
            enabled = when (assignedCaptureMode) {
                null -> {
                    // only enabled if there are at least 2 supported capturemodes
                    captureModeUiState.availableCaptureModes.count {
                        it is SingleSelectableUiState.SelectableUi
                    } >= 2
                }

                CaptureMode.STANDARD ->
                    captureModeUiState.isCaptureModeSelectable(CaptureMode.STANDARD)

                CaptureMode.VIDEO_ONLY ->
                    captureModeUiState.isCaptureModeSelectable(CaptureMode.VIDEO_ONLY)

                CaptureMode.IMAGE_ONLY ->
                    captureModeUiState.isCaptureModeSelectable(CaptureMode.IMAGE_ONLY)
            },
            isHighLighted =
            isHighlightEnabled && (assignedCaptureMode == captureModeUiState.selectedCaptureMode)
        )
    }
}

/**
 * A button in the quick settings menu that will navigate to the default settings screen
 */
@Composable
fun QuickNavSettings(onNavigateToSettings: () -> Unit, modifier: Modifier = Modifier) {
    QuickSettingToggleButton(
        onClick = onNavigateToSettings,
        text = "More",
        accessibilityText = stringResource(R.string.settings_content_description),
        painter = rememberVectorPainter(Icons.Filled.MoreHoriz),
        modifier = modifier.testTag(SETTINGS_BUTTON)
    )
}

@Composable
fun ToggleFocusedQuickSetCaptureMode(
    setCaptureMode: (captureMode: CaptureMode) -> Unit,
    captureModeUiState: CaptureModeUiState,
    modifier: Modifier = Modifier,
    isHighlightEnabled: Boolean = false
) {
    if (captureModeUiState is CaptureModeUiState.Available) {
        val enum =
            when (captureModeUiState.selectedCaptureMode) {
                CaptureMode.STANDARD -> CameraCaptureMode.STANDARD
                CaptureMode.VIDEO_ONLY -> CameraCaptureMode.VIDEO_ONLY
                CaptureMode.IMAGE_ONLY -> CameraCaptureMode.IMAGE_ONLY
            }

        QuickSettingToggleButton(
            modifier = modifier,
            enum = enum,
            isHighLighted = isHighlightEnabled,
            enabled = captureModeUiState.availableCaptureModes.count {
                it is SingleSelectableUiState.SelectableUi
            } >= 2,
            onClick = {
                setCaptureMode(
                    captureModeUiState.availableCaptureModes.getNextSelectableItem(
                        captureModeUiState.selectedCaptureMode
                    )
                )
            }

        )
    }
}

@Composable
fun QuickSetHdr(
    modifier: Modifier = Modifier,
    onClick: (DynamicRange, ImageOutputFormat) -> Unit,
    hdrUiState: HdrUiState
) {
    val enum =
        if (hdrUiState is HdrUiState.Available &&
            (
                hdrUiState.selectedDynamicRange == DEFAULT_HDR_DYNAMIC_RANGE ||
                    hdrUiState.selectedImageFormat == DEFAULT_HDR_IMAGE_OUTPUT
                )
        ) {
            CameraDynamicRange.HDR
        } else {
            CameraDynamicRange.SDR
        }

    val newVideoDynamicRange = if (
        hdrUiState is HdrUiState.Available &&
        enum == CameraDynamicRange.SDR
    ) {
        DEFAULT_HDR_DYNAMIC_RANGE
    } else {
        DynamicRange.SDR
    }

    val newImageOutputFormat = if (
        hdrUiState is HdrUiState.Available &&
        enum == CameraDynamicRange.SDR
    ) {
        DEFAULT_HDR_IMAGE_OUTPUT
    } else {
        ImageOutputFormat.JPEG
    }

    QuickSettingToggleButton(
        modifier = modifier,
        enum = enum,
        onClick = {
            onClick(newVideoDynamicRange, newImageOutputFormat)
        },
        isHighLighted = (
            hdrUiState is HdrUiState.Available &&
                (
                    hdrUiState.selectedDynamicRange == DEFAULT_HDR_DYNAMIC_RANGE ||
                        hdrUiState.selectedImageFormat == DEFAULT_HDR_IMAGE_OUTPUT
                    )
            ),
        enabled = hdrUiState is HdrUiState.Available
    )
}

@Composable
fun ToggleFocusedQuickSetRatio(
    setRatio: (aspectRatio: AspectRatio) -> Unit,
    aspectRatioUiState: AspectRatioUiState,
    modifier: Modifier = Modifier,
    isHighlightEnabled: Boolean = false
) {
    if (aspectRatioUiState is AspectRatioUiState.Available) {
        val enum =
            when (aspectRatioUiState.selectedAspectRatio) {
                AspectRatio.THREE_FOUR -> CameraAspectRatio.THREE_FOUR
                AspectRatio.NINE_SIXTEEN -> CameraAspectRatio.NINE_SIXTEEN
                AspectRatio.ONE_ONE -> CameraAspectRatio.ONE_ONE
            }
        QuickSettingToggleButton(
            modifier = modifier,
            enum = enum,
            isHighLighted = isHighlightEnabled,
            onClick = {
                setRatio(
                    aspectRatioUiState.availableAspectRatios.getNextSelectableItem(
                        aspectRatioUiState.selectedAspectRatio
                    )
                )
            }
        )
    }
}

@Composable
fun QuickSetFlash(
    modifier: Modifier = Modifier,
    onClick: (FlashMode) -> Unit,
    flashModeUiState: FlashModeUiState
) {
    when (flashModeUiState) {
        is FlashModeUiState.Unavailable ->
            QuickSettingToggleButton(
                modifier = modifier,
                enum = CameraFlashMode.OFF,
                enabled = false,
                onClick = {}
            )

        is FlashModeUiState.Available ->
            QuickSettingToggleButton(
                modifier = modifier,
                enum = flashModeUiState.selectedFlashMode.toCameraFlashMode(
                    flashModeUiState.isLowLightBoostActive
                ),
                isHighLighted = flashModeUiState.selectedFlashMode != FlashMode.OFF,
                onClick = {
                    onClick(
                        flashModeUiState.availableFlashModes.getNextSelectableItem(
                            flashModeUiState.selectedFlashMode
                        )
                    )
                }
            )
    }
}

@Composable
fun QuickFlipCamera(
    setLensFacing: (LensFacing) -> Unit,
    flipLensUiState: FlipLensUiState,
    modifier: Modifier = Modifier
) {
    if (flipLensUiState is FlipLensUiState.Available) {
        val enum =
            when (flipLensUiState.selectedLensFacing) {
                LensFacing.FRONT -> CameraLensFace.FRONT
                LensFacing.BACK -> CameraLensFace.BACK
            }
        QuickSettingToggleButton(
            modifier = modifier,
            enum = enum,
            onClick = { setLensFacing(flipLensUiState.selectedLensFacing.flip()) }
        )
    }
}

@Composable
fun QuickSetStreamConfig(
    setStreamConfig: (StreamConfig) -> Unit,
    streamConfigUiState: StreamConfigUiState,
    modifier: Modifier = Modifier
) {
    if (streamConfigUiState is StreamConfigUiState.Available) {
        val enum: CameraStreamConfig =
            when (streamConfigUiState.selectedStreamConfig) {
                StreamConfig.MULTI_STREAM -> CameraStreamConfig.MULTI_STREAM
                StreamConfig.SINGLE_STREAM -> CameraStreamConfig.SINGLE_STREAM
            }
        QuickSettingToggleButton(
            modifier = modifier,
            enum = enum,
            onClick = {
                when (streamConfigUiState.selectedStreamConfig) {
                    StreamConfig.MULTI_STREAM -> setStreamConfig(StreamConfig.SINGLE_STREAM)
                    StreamConfig.SINGLE_STREAM -> setStreamConfig(StreamConfig.MULTI_STREAM)
                }
            },
            enabled = streamConfigUiState.isActive
        )
    }
}

@Composable
fun QuickSetConcurrentCamera(
    setConcurrentCameraMode: (ConcurrentCameraMode) -> Unit,
    concurrentCameraUiState: ConcurrentCameraUiState,
    modifier: Modifier = Modifier
) {
    if (concurrentCameraUiState is ConcurrentCameraUiState.Available) {
        val enum: CameraConcurrentCameraMode =
            when (concurrentCameraUiState.selectedConcurrentCameraMode) {
                ConcurrentCameraMode.OFF -> CameraConcurrentCameraMode.OFF
                ConcurrentCameraMode.DUAL -> CameraConcurrentCameraMode.DUAL
            }
        QuickSettingToggleButton(
            modifier = modifier,
            enum = enum,
            onClick = {
                when (concurrentCameraUiState.selectedConcurrentCameraMode) {
                    ConcurrentCameraMode.OFF -> setConcurrentCameraMode(ConcurrentCameraMode.DUAL)
                    ConcurrentCameraMode.DUAL -> setConcurrentCameraMode(ConcurrentCameraMode.OFF)
                }
            },
            isHighLighted = concurrentCameraUiState.selectedConcurrentCameraMode ==
                ConcurrentCameraMode.DUAL,
            enabled = concurrentCameraUiState.isEnabled
        )
    }
}

/**
 * Button to toggle quick settings
 */
@OptIn(ExperimentalMaterial3ExpressiveApi::class)
@Composable
fun ToggleQuickSettingsButton(
    toggleBottomSheet: () -> Unit,
    isOpen: Boolean,
    modifier: Modifier = Modifier
) {
    val buttonSize = IconButtonDefaults.mediumContainerSize(
        IconButtonDefaults.IconButtonWidthOption.Narrow
    )
    IconButton(
        modifier = modifier
            .size(buttonSize)
            .testTag(QUICK_SETTINGS_DROP_DOWN),
        onClick = toggleBottomSheet,
        colors = IconButtonDefaults.iconButtonColors(
            // Set the background color of the button
            containerColor = Color.White.copy(alpha = 0.08f),
            // Set the color of the icon inside the button
            contentColor = Color.White
        )
    ) {
        Icon(
            painter = painterResource(R.drawable.settings_photo_camera_icon),
            contentDescription = if (isOpen) {
                stringResource(R.string.quick_settings_dropdown_open_description)
            } else {
                stringResource(R.string.quick_settings_dropdown_closed_description)
<<<<<<< HEAD
            }
=======
            },
            modifier = Modifier
                .testTag(QUICK_SETTINGS_DROP_DOWN)
                .size(72.dp)
                .clickable(
                    interactionSource = null,
                    // removes the greyish background animation that appears when clicking on a clickable
                    indication = null,
                    onClick = toggleDropDown
                )
>>>>>>> d88492e9
        )
    }
}

// ////////////////////////////////////////////////////
//
// subcomponents used to build completed components
//
// ////////////////////////////////////////////////////

@Composable
fun QuickSettingToggleButton(
    modifier: Modifier = Modifier,
    enum: QuickSettingsEnum,
    onClick: () -> Unit,
    isHighLighted: Boolean = false,
    enabled: Boolean = true
) {
    QuickSettingToggleButton(
        modifier = modifier,
        text = stringResource(id = enum.getTextResId()),
        accessibilityText = stringResource(id = enum.getDescriptionResId()),
        onClick = { onClick() },
        isHighlighted = isHighLighted,
        enabled = enabled,
        painter = enum.getPainter()
    )
}

@OptIn(ExperimentalMaterial3Api::class)
@Composable
fun QuickSettingsBottomSheet(
    modifier: Modifier,
    onDismiss: () -> Unit,
    sheetState: SheetState,
    vararg quickSettingButtons: @Composable () -> Unit
) {
    val openDescription = stringResource(R.string.quick_settings_dropdown_open_description)

    ModalBottomSheet(
        modifier = modifier
            .semantics {
                // since Modal Bottom Sheet is placed above ALL other composables in the hierarchy,
                // it doesn't inherit the "testTagsAsResourceId" property.
                testTagsAsResourceId = true
                testTag = QUICK_SETTINGS_BOTTOM_SHEET
                contentDescription = openDescription
            },

        onDismissRequest = onDismiss,
        sheetState = sheetState
    ) {
        QuickSettingsBottomSheetRow(
            modifier = Modifier,
            quickSettingButtons = quickSettingButtons
        )

        Spacer(Modifier.height(32.dp))
    }
}

@OptIn(ExperimentalMaterial3ExpressiveApi::class)
@Composable
fun focusedRatioButtons(
    onUnFocus: () -> Unit,
    onSetAspectRatio: (AspectRatio) -> Unit,
    aspectRatioUiState: AspectRatioUiState
): List<@Composable () -> Unit> = listOf(
    {
        CloseExpandedSettingsButton(onUnFocus)
    },
    {
        QuickSetRatio(
            modifier = Modifier.testTag(QUICK_SETTINGS_RATIO_3_4_BUTTON),
            onClick = { onSetAspectRatio(AspectRatio.THREE_FOUR) },
            assignedRatio = AspectRatio.THREE_FOUR,
            aspectRatioUiState = aspectRatioUiState,
            isHighlightEnabled = true
        )
    },
    {
        QuickSetRatio(
            modifier = Modifier.testTag(QUICK_SETTINGS_RATIO_9_16_BUTTON),
            onClick = { onSetAspectRatio(AspectRatio.NINE_SIXTEEN) },
            assignedRatio = AspectRatio.NINE_SIXTEEN,
            aspectRatioUiState = aspectRatioUiState,
            isHighlightEnabled = true
        )
    },
    {
        QuickSetRatio(
            modifier = Modifier.testTag(QUICK_SETTINGS_RATIO_1_1_BUTTON),
            onClick = { onSetAspectRatio(AspectRatio.ONE_ONE) },
            assignedRatio = AspectRatio.ONE_ONE,
            aspectRatioUiState = aspectRatioUiState,
            isHighlightEnabled = true
        )
    }
)

@OptIn(ExperimentalMaterial3ExpressiveApi::class)
@Composable
fun focusedCaptureModeButtons(
    onUnFocus: () -> Unit,
    onSetCaptureMode: (CaptureMode) -> Unit,
    captureModeUiState: CaptureModeUiState
): List<@Composable () -> Unit> = listOf(
    {
        CloseExpandedSettingsButton(onUnFocus)
    },
    {
        QuickSetCaptureMode(
            modifier = Modifier
                .testTag(BTN_QUICK_SETTINGS_FOCUSED_CAPTURE_MODE_OPTION_STANDARD),
            onClick = { onSetCaptureMode(CaptureMode.STANDARD) },
            assignedCaptureMode = CaptureMode.STANDARD,
            captureModeUiState = captureModeUiState,
            isHighlightEnabled = true
        )
    },
    {
        QuickSetCaptureMode(
            modifier = Modifier
                .testTag(BTN_QUICK_SETTINGS_FOCUSED_CAPTURE_MODE_IMAGE_ONLY),
            onClick = { onSetCaptureMode(CaptureMode.IMAGE_ONLY) },
            assignedCaptureMode = CaptureMode.IMAGE_ONLY,
            captureModeUiState = captureModeUiState,
            isHighlightEnabled = true
        )
    },
    {
        QuickSetCaptureMode(
            modifier = Modifier
                .testTag(BTN_QUICK_SETTINGS_FOCUSED_CAPTURE_MODE_VIDEO_ONLY),
            onClick = { onSetCaptureMode(CaptureMode.VIDEO_ONLY) },
            assignedCaptureMode = CaptureMode.VIDEO_ONLY,
            captureModeUiState = captureModeUiState,
            isHighlightEnabled = true
        )
    }
)

@Composable
private fun CloseExpandedSettingsButton(onUnFocus: () -> Unit, modifier: Modifier = Modifier) {
    FilledIconButton(
        modifier = modifier.testTag(QUICK_SETTINGS_CLOSE_EXPANDED_BUTTON),
        onClick = onUnFocus
    ) {
        Icon(
            imageVector = Icons.Default.Close,
            contentDescription = "close exapanded settings button"
        )
    }
}

/**
 * A horizontally scrollable row of quick setting buttons for a bottom sheet.
 * This row will only enable scrolling if its content overflows the screen width.
 *
 * @param quickSettingButtons A list of [QuickSettingCarouselButton].
 * @param modifier The Modifier to be applied to this composable.
 */
@Composable
private fun QuickSettingsBottomSheetRow(
    modifier: Modifier = Modifier,
    vararg quickSettingButtons: @Composable () -> Unit
) {
    // LazyRow is inherently scrollable if content exceeds bounds.
    // It handles the "overflow to the right" behavior by default.
    LazyRow(
        modifier = modifier
            .testTag(QUICK_SETTINGS_SCROLL_CONTAINER)
            .fillMaxWidth(),
        horizontalArrangement = Arrangement.spacedBy(8.dp, Alignment.CenterHorizontally),
        contentPadding = PaddingValues(horizontal = 16.dp)
    ) {
        itemsIndexed(quickSettingButtons.toList()) { index, quickSetting ->
            quickSetting()
        }
    }
}

/**
 * @param isHighlighted true if the button is currently checked; false otherwise.
 * @param onClick will be called when the user clicks the button.
 * @param text The text label to display below the icon.
 * @param painter The icon to display inside the button.
 * @param modifier The Modifier to be applied to the button.
 */
@OptIn(ExperimentalMaterial3ExpressiveApi::class)
@Composable
fun QuickSettingToggleButton(
    onClick: () -> Unit,
    text: String,
    accessibilityText: String,
    painter: Painter,
    modifier: Modifier = Modifier,
    isHighlighted: Boolean = false,
    enabled: Boolean = true
) {
    val buttonSize = IconButtonDefaults.mediumContainerSize(
        IconButtonDefaults.IconButtonWidthOption.Narrow
    )

    Column(
        modifier = Modifier.width(width = buttonSize.width),
        horizontalAlignment = Alignment.CenterHorizontally,
        verticalArrangement = Arrangement.Center
    ) {
        FilledIconToggleButton(
            checked = isHighlighted,
            enabled = enabled,
            onCheckedChange = { _ -> onClick() },
            // 1. Size updated to width 48.dp and height 56.dp
            modifier = modifier
                .minimumInteractiveComponentSize()
                .size(buttonSize),
            shapes = IconButtonDefaults.toggleableShapes(),
            colors = IconButtonDefaults.filledIconToggleButtonColors()
                .copy(containerColor = Color.White.copy(alpha = .17f))
        ) {
            Icon(
                modifier = Modifier.size(IconButtonDefaults.mediumIconSize),
                painter = painter,
                contentDescription = accessibilityText
            )
        }

        Spacer(Modifier.height(4.dp))
        Text(
            modifier = Modifier
                .width(IntrinsicSize.Max)
                .wrapContentWidth(),
            text = text,
            style = MaterialTheme.typography.labelMedium,
            color = MaterialTheme.colorScheme.onSurface,
            textAlign = TextAlign.Center,
            maxLines = 2,
            overflow = TextOverflow.Clip
        )
    }
}

/**
 * Should you want to have an expanded view of a single quick setting
 */
@Composable
fun ExpandedQuickSetting(
    modifier: Modifier = Modifier,
    vararg quickSettingButtons: @Composable () -> Unit
) {
    val expandedNumOfColumns =
        min(
            quickSettingButtons.size,
            (
                (
                    LocalConfiguration.current.screenWidthDp.dp - (
                        dimensionResource(
                            id = R.dimen.quick_settings_ui_horizontal_padding
                        ) * 2
                        )
                    ) /
                    (
                        dimensionResource(
                            id = R.dimen.quick_settings_ui_item_icon_size
                        ) +
                            (
                                dimensionResource(
                                    id = R.dimen.quick_settings_ui_item_padding
                                ) *
                                    2
                                )
                        )
                ).toInt()
        )
    LazyVerticalGrid(
        modifier = modifier.fillMaxWidth(),
        columns = GridCells.Fixed(count = expandedNumOfColumns)
    ) {
        items(quickSettingButtons.size) { i ->
            quickSettingButtons[i]()
        }
    }
}

@OptIn(ExperimentalMaterial3ExpressiveApi::class)
@Composable
fun HdrIndicator(hdrUiState: HdrUiState, modifier: Modifier = Modifier) {
    val enum =
        if (hdrUiState is HdrUiState.Available &&
            (
                hdrUiState.selectedDynamicRange == DEFAULT_HDR_DYNAMIC_RANGE ||
                    hdrUiState.selectedImageFormat == DEFAULT_HDR_IMAGE_OUTPUT
                )
        ) {
            CameraDynamicRange.HDR
        } else {
            CameraDynamicRange.SDR
        }
    Icon(
        modifier = modifier.size(IconButtonDefaults.smallIconSize),
        painter = enum.getPainter(),
        contentDescription = stringResource(enum.getDescriptionResId())
    )
}

@Composable
fun FlashModeIndicator(flashModeUiState: FlashModeUiState, modifier: Modifier = Modifier) {
    when (flashModeUiState) {
        is FlashModeUiState.Unavailable ->
            TopBarQuickSettingIcon(
                modifier = modifier,
                enum = CameraFlashMode.OFF,
                enabled = false
            )

        is FlashModeUiState.Available ->
            TopBarQuickSettingIcon(
                modifier = modifier,
                enum = flashModeUiState.selectedFlashMode.toCameraFlashMode(
                    flashModeUiState.isLowLightBoostActive
                )
            )
    }
}

/**
 * The top bar indicators for quick settings items.
 */
@OptIn(ExperimentalMaterial3ExpressiveApi::class)
@Composable
fun TopBarQuickSettingIcon(
    enum: QuickSettingsEnum,
    modifier: Modifier = Modifier,
    enabled: Boolean = true,
    onClick: () -> Unit = {}
) {
    val contentColor = Color.White.let {
        if (!enabled) it.copy(alpha = 0.38f) else it
    }
    CompositionLocalProvider(LocalContentColor provides contentColor) {
        Icon(
            painter = enum.getPainter(),
            contentDescription = stringResource(id = enum.getDescriptionResId()),
            modifier = modifier
                .size(IconButtonDefaults.smallIconSize)
                .clickable(
                    interactionSource = null,
                    indication = null,
                    onClick = onClick,
                    enabled = enabled
                )
        )
    }
}

private fun <T> List<SingleSelectableUiState<T>>.getNextSelectableItem(selectedItem: T): T {
    // Filter out only the selectable modes to cycle through them.
    val selectableModes = this
        .filterIsInstance<SingleSelectableUiState.SelectableUi<T>>()
        .map { it.value } // 'this' is already the list

    val currentIndex = selectableModes.indexOf(selectedItem) // selectedItem is passed directly
    val nextIndex = (currentIndex + 1) % selectableModes.size

    return selectableModes[nextIndex]
}

private fun FlashMode.toCameraFlashMode(isActive: Boolean) = when (this) {
    FlashMode.OFF -> CameraFlashMode.OFF
    FlashMode.AUTO -> CameraFlashMode.AUTO
    FlashMode.ON -> CameraFlashMode.ON
    FlashMode.LOW_LIGHT_BOOST -> {
        when (isActive) {
            true -> CameraFlashMode.LOW_LIGHT_BOOST_ACTIVE
            false -> CameraFlashMode.LOW_LIGHT_BOOST_INACTIVE
        }
    }
}

@Preview
@Composable
private fun QuickSettingToggleButtonPreview() {
    // A sample state variable to make the preview interactive in live edit

    Box(
        modifier = Modifier
            .background(color = Color.DarkGray)
            .padding(10.dp)
    ) {
        Row(
            modifier = Modifier
                .width(300.dp)
                .height(180.dp),
            horizontalArrangement = Arrangement.SpaceBetween
        ) {
            // Instance 1: Unchecked state
            QuickSettingToggleButton(
                onClick = {},
                text = "Flash Off",
                accessibilityText = "",
                painter = CameraFlashMode.OFF.getPainter(),
                isHighlighted = false,
                enabled = true
            )

            // Instance 2: Checked state
            QuickSettingToggleButton(
                onClick = {},
                text = "Flash On",
                accessibilityText = "",
                painter = CameraFlashMode.ON.getPainter(),
                isHighlighted = true,
                enabled = true
            )

            // Instance 3: Disabled state
            QuickSettingToggleButton(
                onClick = {},
                text = "Flash Off",
                accessibilityText = "",
                painter = CameraFlashMode.OFF.getPainter(),
                isHighlighted = false,
                enabled = false
            )
        }
    }
}<|MERGE_RESOLUTION|>--- conflicted
+++ resolved
@@ -52,11 +52,6 @@
 import androidx.compose.material3.minimumInteractiveComponentSize
 import androidx.compose.runtime.Composable
 import androidx.compose.runtime.CompositionLocalProvider
-<<<<<<< HEAD
-import androidx.compose.runtime.remember
-=======
-import androidx.compose.runtime.getValue
->>>>>>> d88492e9
 import androidx.compose.ui.Alignment
 import androidx.compose.ui.Modifier
 import androidx.compose.ui.graphics.Color
@@ -178,7 +173,7 @@
             enum = enum,
             onClick = { onClick() },
             isHighLighted = isHighlightEnabled &&
-                (assignedRatio == aspectRatioUiState.selectedAspectRatio)
+                    (assignedRatio == aspectRatioUiState.selectedAspectRatio)
         )
     }
 }
@@ -267,7 +262,7 @@
                     captureModeUiState.isCaptureModeSelectable(CaptureMode.IMAGE_ONLY)
             },
             isHighLighted =
-            isHighlightEnabled && (assignedCaptureMode == captureModeUiState.selectedCaptureMode)
+                isHighlightEnabled && (assignedCaptureMode == captureModeUiState.selectedCaptureMode)
         )
     }
 }
@@ -329,9 +324,9 @@
     val enum =
         if (hdrUiState is HdrUiState.Available &&
             (
-                hdrUiState.selectedDynamicRange == DEFAULT_HDR_DYNAMIC_RANGE ||
-                    hdrUiState.selectedImageFormat == DEFAULT_HDR_IMAGE_OUTPUT
-                )
+                    hdrUiState.selectedDynamicRange == DEFAULT_HDR_DYNAMIC_RANGE ||
+                            hdrUiState.selectedImageFormat == DEFAULT_HDR_IMAGE_OUTPUT
+                    )
         ) {
             CameraDynamicRange.HDR
         } else {
@@ -363,12 +358,12 @@
             onClick(newVideoDynamicRange, newImageOutputFormat)
         },
         isHighLighted = (
-            hdrUiState is HdrUiState.Available &&
-                (
-                    hdrUiState.selectedDynamicRange == DEFAULT_HDR_DYNAMIC_RANGE ||
-                        hdrUiState.selectedImageFormat == DEFAULT_HDR_IMAGE_OUTPUT
-                    )
-            ),
+                hdrUiState is HdrUiState.Available &&
+                        (
+                                hdrUiState.selectedDynamicRange == DEFAULT_HDR_DYNAMIC_RANGE ||
+                                        hdrUiState.selectedImageFormat == DEFAULT_HDR_IMAGE_OUTPUT
+                                )
+                ),
         enabled = hdrUiState is HdrUiState.Available
     )
 }
@@ -503,7 +498,7 @@
                 }
             },
             isHighLighted = concurrentCameraUiState.selectedConcurrentCameraMode ==
-                ConcurrentCameraMode.DUAL,
+                    ConcurrentCameraMode.DUAL,
             enabled = concurrentCameraUiState.isEnabled
         )
     }
@@ -540,20 +535,7 @@
                 stringResource(R.string.quick_settings_dropdown_open_description)
             } else {
                 stringResource(R.string.quick_settings_dropdown_closed_description)
-<<<<<<< HEAD
             }
-=======
-            },
-            modifier = Modifier
-                .testTag(QUICK_SETTINGS_DROP_DOWN)
-                .size(72.dp)
-                .clickable(
-                    interactionSource = null,
-                    // removes the greyish background animation that appears when clicking on a clickable
-                    indication = null,
-                    onClick = toggleDropDown
-                )
->>>>>>> d88492e9
         )
     }
 }
@@ -809,25 +791,25 @@
         min(
             quickSettingButtons.size,
             (
-                (
-                    LocalConfiguration.current.screenWidthDp.dp - (
-                        dimensionResource(
-                            id = R.dimen.quick_settings_ui_horizontal_padding
-                        ) * 2
-                        )
-                    ) /
                     (
-                        dimensionResource(
-                            id = R.dimen.quick_settings_ui_item_icon_size
-                        ) +
+                            LocalConfiguration.current.screenWidthDp.dp - (
+                                    dimensionResource(
+                                        id = R.dimen.quick_settings_ui_horizontal_padding
+                                    ) * 2
+                                    )
+                            ) /
                             (
-                                dimensionResource(
-                                    id = R.dimen.quick_settings_ui_item_padding
-                                ) *
-                                    2
-                                )
-                        )
-                ).toInt()
+                                    dimensionResource(
+                                        id = R.dimen.quick_settings_ui_item_icon_size
+                                    ) +
+                                            (
+                                                    dimensionResource(
+                                                        id = R.dimen.quick_settings_ui_item_padding
+                                                    ) *
+                                                            2
+                                                    )
+                                    )
+                    ).toInt()
         )
     LazyVerticalGrid(
         modifier = modifier.fillMaxWidth(),
@@ -845,9 +827,9 @@
     val enum =
         if (hdrUiState is HdrUiState.Available &&
             (
-                hdrUiState.selectedDynamicRange == DEFAULT_HDR_DYNAMIC_RANGE ||
-                    hdrUiState.selectedImageFormat == DEFAULT_HDR_IMAGE_OUTPUT
-                )
+                    hdrUiState.selectedDynamicRange == DEFAULT_HDR_DYNAMIC_RANGE ||
+                            hdrUiState.selectedImageFormat == DEFAULT_HDR_IMAGE_OUTPUT
+                    )
         ) {
             CameraDynamicRange.HDR
         } else {
