/*
 * Copyright (C) 2025 The Android Open Source Project
 *
 * Licensed under the Apache License, Version 2.0 (the "License");
 * you may not use this file except in compliance with the License.
 * You may obtain a copy of the License at
 *
 *      http://www.apache.org/licenses/LICENSE-2.0
 *
 * Unless required by applicable law or agreed to in writing, software
 * distributed under the License is distributed on an "AS IS" BASIS,
 * WITHOUT WARRANTIES OR CONDITIONS OF ANY KIND, either express or implied.
 * See the License for the specific language governing permissions and
 * limitations under the License.
 */
package com.google.jetpackcamera.ui.components.capture.quicksettings

<<<<<<< HEAD
import androidx.compose.animation.AnimatedVisibility
import androidx.compose.foundation.layout.Column
import androidx.compose.foundation.layout.padding
=======
>>>>>>> 39e1a46b
import androidx.compose.material3.ExperimentalMaterial3Api
import androidx.compose.material3.MaterialTheme
import androidx.compose.material3.rememberModalBottomSheetState
import androidx.compose.runtime.Composable
<<<<<<< HEAD
import androidx.compose.runtime.getValue
import androidx.compose.runtime.mutableStateOf
import androidx.compose.runtime.remember
import androidx.compose.runtime.setValue
import androidx.compose.ui.Modifier
import androidx.compose.ui.platform.LocalContext
=======
import androidx.compose.ui.Modifier
>>>>>>> 39e1a46b
import androidx.compose.ui.platform.testTag
import androidx.compose.ui.res.stringResource
import androidx.compose.ui.semantics.semantics
import androidx.compose.ui.semantics.stateDescription
import androidx.compose.ui.tooling.preview.Preview
import com.google.jetpackcamera.model.AspectRatio
import com.google.jetpackcamera.model.CaptureMode
import com.google.jetpackcamera.model.ConcurrentCameraMode
import com.google.jetpackcamera.model.DynamicRange
import com.google.jetpackcamera.model.FlashMode
import com.google.jetpackcamera.model.ImageOutputFormat
import com.google.jetpackcamera.model.LensFacing
import com.google.jetpackcamera.model.StreamConfig
import com.google.jetpackcamera.ui.components.capture.BTN_QUICK_SETTINGS_FOCUS_CAPTURE_MODE
import com.google.jetpackcamera.ui.components.capture.QUICK_SETTINGS_CONCURRENT_CAMERA_MODE_BUTTON
import com.google.jetpackcamera.ui.components.capture.QUICK_SETTINGS_FLASH_BUTTON
import com.google.jetpackcamera.ui.components.capture.QUICK_SETTINGS_FLIP_CAMERA_BUTTON
import com.google.jetpackcamera.ui.components.capture.QUICK_SETTINGS_HDR_BUTTON
import com.google.jetpackcamera.ui.components.capture.QUICK_SETTINGS_RATIO_BUTTON
import com.google.jetpackcamera.ui.components.capture.QUICK_SETTINGS_STREAM_CONFIG_BUTTON
import com.google.jetpackcamera.ui.components.capture.R
import com.google.jetpackcamera.ui.components.capture.SETTINGS_BUTTON
<<<<<<< HEAD
import com.google.jetpackcamera.ui.components.capture.quicksettings.ui.FocusedQuickSetCaptureMode
import com.google.jetpackcamera.ui.components.capture.quicksettings.ui.FocusedQuickSetRatio
import com.google.jetpackcamera.ui.components.capture.quicksettings.ui.QuickFlipCamera
import com.google.jetpackcamera.ui.components.capture.quicksettings.ui.QuickNavSettings
import com.google.jetpackcamera.ui.components.capture.quicksettings.ui.QuickSetCaptureMode
=======
import com.google.jetpackcamera.ui.components.capture.quicksettings.ui.QuickFlipCamera
import com.google.jetpackcamera.ui.components.capture.quicksettings.ui.QuickNavSettings
>>>>>>> 39e1a46b
import com.google.jetpackcamera.ui.components.capture.quicksettings.ui.QuickSetConcurrentCamera
import com.google.jetpackcamera.ui.components.capture.quicksettings.ui.QuickSetFlash
import com.google.jetpackcamera.ui.components.capture.quicksettings.ui.QuickSetHdr
import com.google.jetpackcamera.ui.components.capture.quicksettings.ui.QuickSetStreamConfig
<<<<<<< HEAD
import com.google.jetpackcamera.ui.components.capture.quicksettings.ui.QuickSettingsBottomSheet
import com.google.jetpackcamera.ui.components.capture.quicksettings.ui.QuickSettingsGrid
=======
import com.google.jetpackcamera.ui.components.capture.quicksettings.ui.QuickSettingsBottomSheet as BottomSheetComponent
>>>>>>> 39e1a46b
import com.google.jetpackcamera.ui.components.capture.quicksettings.ui.ToggleFocusedQuickSetCaptureMode
import com.google.jetpackcamera.ui.components.capture.quicksettings.ui.ToggleFocusedQuickSetRatio
import com.google.jetpackcamera.ui.components.capture.quicksettings.ui.focusedCaptureModeButtons
import com.google.jetpackcamera.ui.components.capture.quicksettings.ui.focusedRatioButtons
import com.google.jetpackcamera.ui.uistate.SingleSelectableUiState
import com.google.jetpackcamera.ui.uistate.capture.AspectRatioUiState
import com.google.jetpackcamera.ui.uistate.capture.CaptureModeUiState
import com.google.jetpackcamera.ui.uistate.capture.ConcurrentCameraUiState
import com.google.jetpackcamera.ui.uistate.capture.FlashModeUiState
import com.google.jetpackcamera.ui.uistate.capture.FlipLensUiState
import com.google.jetpackcamera.ui.uistate.capture.HdrUiState
import com.google.jetpackcamera.ui.uistate.capture.StreamConfigUiState
import com.google.jetpackcamera.ui.uistate.capture.compound.FocusedQuickSetting
import com.google.jetpackcamera.ui.uistate.capture.compound.QuickSettingsUiState

/**
 * The UI bottom sheet component for quick settings
 */
@Composable
@OptIn(ExperimentalMaterial3Api::class)
fun QuickSettingsBottomSheet(
    modifier: Modifier = Modifier,
    quickSettingsUiState: QuickSettingsUiState,
    toggleQuickSettings: () -> Unit,
<<<<<<< HEAD
=======
    onSetFocusedSetting: (FocusedQuickSetting) -> Unit,
>>>>>>> 39e1a46b
    onNavigateToSettings: () -> Unit,
    onLensFaceClick: (lensFace: LensFacing) -> Unit,
    onFlashModeClick: (flashMode: FlashMode) -> Unit,
    onAspectRatioClick: (aspectRation: AspectRatio) -> Unit,
    onStreamConfigClick: (streamConfig: StreamConfig) -> Unit,
    onDynamicRangeClick: (dynamicRange: DynamicRange) -> Unit,
    onImageOutputFormatClick: (imageOutputFormat: ImageOutputFormat) -> Unit,
    onConcurrentCameraModeClick: (concurrentCameraMode: ConcurrentCameraMode) -> Unit,
    onCaptureModeClick: (CaptureMode) -> Unit
) {
    if (quickSettingsUiState is QuickSettingsUiState.Available) {
<<<<<<< HEAD
        var focusedQuickSetting by remember {
            mutableStateOf(FocusedQuickSetting.NONE)
        }
        val onUnFocus = { focusedQuickSetting = FocusedQuickSetting.NONE }

        val displayedQuickSettings: List<@Composable () -> Unit> =
            when (focusedQuickSetting) {
=======
        val onUnFocus = { onSetFocusedSetting(FocusedQuickSetting.NONE) }

        val displayedQuickSettings: List<@Composable () -> Unit> =
            when (quickSettingsUiState.focusedQuickSetting) {
>>>>>>> 39e1a46b
                FocusedQuickSetting.ASPECT_RATIO -> focusedRatioButtons(
                    onUnFocus = onUnFocus,
                    onSetAspectRatio = onAspectRatioClick,
                    aspectRatioUiState = quickSettingsUiState.aspectRatioUiState
                )
<<<<<<< HEAD
                FocusedQuickSetting.CAPTURE_MODE -> focusedCaptureModeButtons(
                    onUnFocus = onUnFocus,
                    onSetCaptureMode = onCaptureModeClick,
                    captureModeUiState = quickSettingsUiState.captureModeUiState
                )

                FocusedQuickSetting.NONE ->
                    buildList {
                        // todo(kc): change flash to expanded setting?
                        add {
                            QuickSetFlash(
                                modifier = Modifier.testTag(QUICK_SETTINGS_FLASH_BUTTON),
                                onClick = { f: FlashMode -> onFlashModeClick(f) },
                                flashModeUiState = quickSettingsUiState.flashModeUiState
                            )
                        }

                        add {
                            val context = LocalContext.current
                            ToggleFocusedQuickSetCaptureMode(
                                modifier = Modifier
                                    .testTag(BTN_QUICK_SETTINGS_FOCUS_CAPTURE_MODE)
                                    .semantics {
                                        quickSettingsUiState.captureModeUiState.stateDescription()
                                            ?.let {
                                                stateDescription = context.getString(it)
                                            }
                                    },
                                setCaptureMode = {
                                    focusedQuickSetting = FocusedQuickSetting.CAPTURE_MODE
                                },
                                captureModeUiState = quickSettingsUiState.captureModeUiState
                            )
                        }

                        add {
                            QuickFlipCamera(
                                modifier = Modifier.testTag(QUICK_SETTINGS_FLIP_CAMERA_BUTTON),
                                setLensFacing = { l: LensFacing -> onLensFaceClick(l) },
                                flipLensUiState = quickSettingsUiState.flipLensUiState
                            )
                        }

                        add {
                            ToggleFocusedQuickSetRatio(
                                modifier = Modifier.testTag(QUICK_SETTINGS_RATIO_BUTTON),
                                setRatio = {
                                    focusedQuickSetting = FocusedQuickSetting.ASPECT_RATIO
                                },
                                isHighlightEnabled = false,
                                aspectRatioUiState = quickSettingsUiState.aspectRatioUiState
                            )
                        }

                        add {
                            QuickSetStreamConfig(
                                modifier = Modifier.testTag(
                                    QUICK_SETTINGS_STREAM_CONFIG_BUTTON
                                ),
                                setStreamConfig = { c: StreamConfig -> onStreamConfigClick(c) },
                                streamConfigUiState = quickSettingsUiState.streamConfigUiState
                            )
                        }

                        add {
                            QuickSetHdr(
                                modifier = Modifier.testTag(QUICK_SETTINGS_HDR_BUTTON),
                                onClick = { d: DynamicRange, i: ImageOutputFormat ->
                                    onDynamicRangeClick(d)
                                    onImageOutputFormatClick(i)
                                },
                                hdrUiState = quickSettingsUiState.hdrUiState
                            )
                        }

                        add {
                            QuickSetConcurrentCamera(
                                modifier =
                                Modifier.testTag(QUICK_SETTINGS_CONCURRENT_CAMERA_MODE_BUTTON),
                                setConcurrentCameraMode = { c: ConcurrentCameraMode ->
                                    onConcurrentCameraModeClick(c)
                                },
                                concurrentCameraUiState = quickSettingsUiState
                                    .concurrentCameraUiState
                            )
                        }

                        add {
                            QuickNavSettings(
                                modifier = Modifier
                                    .testTag(SETTINGS_BUTTON),
                                onNavigateToSettings = onNavigateToSettings
                            )
                        }
                    }
            }

        val sheetState = rememberModalBottomSheetState()

        if (quickSettingsUiState.quickSettingsIsOpen) {
            QuickSettingsBottomSheet(
                modifier = modifier,
                onDismiss = {
                    focusedQuickSetting = FocusedQuickSetting.NONE
                    toggleQuickSettings()
                },
                sheetState = sheetState,
                *displayedQuickSettings.toTypedArray()
            )
        }
    }
}
=======
>>>>>>> 39e1a46b

                FocusedQuickSetting.CAPTURE_MODE -> focusedCaptureModeButtons(
                    onUnFocus = onUnFocus,
                    onSetCaptureMode = onCaptureModeClick,
                    captureModeUiState = quickSettingsUiState.captureModeUiState
                )

                FocusedQuickSetting.NONE ->
                    buildList {
                        // todo(kc): change flash to expanded setting?
                        add {
                            QuickSetFlash(
                                modifier = Modifier.testTag(QUICK_SETTINGS_FLASH_BUTTON),
                                onClick = { f: FlashMode -> onFlashModeClick(f) },
                                flashModeUiState = quickSettingsUiState.flashModeUiState
                            )
                        }

                        add {
                            val description =
                                quickSettingsUiState.captureModeUiState.stateDescription()
                                    ?.let {
                                        stringResource(it)
                                    }
                            ToggleFocusedQuickSetCaptureMode(
                                modifier = Modifier
                                    .testTag(BTN_QUICK_SETTINGS_FOCUS_CAPTURE_MODE)
                                    .apply {
                                        if (description != null) {
                                            semantics { stateDescription = description }
                                        }
                                    },
                                setCaptureMode = {
                                    onSetFocusedSetting(FocusedQuickSetting.CAPTURE_MODE)
                                },
                                captureModeUiState = quickSettingsUiState.captureModeUiState
                            )
                        }

                        add {
                            QuickFlipCamera(
                                modifier = Modifier.testTag(QUICK_SETTINGS_FLIP_CAMERA_BUTTON),
                                setLensFacing = { l: LensFacing -> onLensFaceClick(l) },
                                flipLensUiState = quickSettingsUiState.flipLensUiState
                            )
                        }

                        add {
                            ToggleFocusedQuickSetRatio(
                                modifier = Modifier.testTag(QUICK_SETTINGS_RATIO_BUTTON),
                                setRatio = {
                                    onSetFocusedSetting(FocusedQuickSetting.ASPECT_RATIO)
                                },
<<<<<<< HEAD
                                aspectRatioUiState = quickSettingsUiState.aspectRatioUiState,
                                assignedRatio = (
                                    quickSettingsUiState.aspectRatioUiState
                                        as AspectRatioUiState.Available
                                    ).selectedAspectRatio
=======
                                isHighlightEnabled = false,
                                aspectRatioUiState = quickSettingsUiState.aspectRatioUiState
>>>>>>> 39e1a46b
                            )
                        }

                        add {
                            QuickSetStreamConfig(
                                modifier = Modifier.testTag(
                                    QUICK_SETTINGS_STREAM_CONFIG_BUTTON
                                ),
                                setStreamConfig = { c: StreamConfig -> onStreamConfigClick(c) },
                                streamConfigUiState = quickSettingsUiState.streamConfigUiState
                            )
                        }

                        add {
                            QuickSetHdr(
                                modifier = Modifier.testTag(QUICK_SETTINGS_HDR_BUTTON),
                                onClick = { d: DynamicRange, i: ImageOutputFormat ->
                                    onDynamicRangeClick(d)
                                    onImageOutputFormatClick(i)
                                },
                                hdrUiState = quickSettingsUiState.hdrUiState
                            )
                        }

                        add {
                            QuickSetConcurrentCamera(
                                modifier =
                                Modifier.testTag(QUICK_SETTINGS_CONCURRENT_CAMERA_MODE_BUTTON),
                                setConcurrentCameraMode = { c: ConcurrentCameraMode ->
                                    onConcurrentCameraModeClick(c)
                                },
                                concurrentCameraUiState = quickSettingsUiState
                                    .concurrentCameraUiState
                            )
                        }

                        add {
                            QuickNavSettings(
                                modifier = Modifier
                                    .testTag(SETTINGS_BUTTON),
                                onNavigateToSettings = onNavigateToSettings
                            )
                        }
                    }
            }

        val sheetState = rememberModalBottomSheetState()

        if (quickSettingsUiState.quickSettingsIsOpen) {
            BottomSheetComponent(
                modifier = modifier,
                onDismiss = {
                    onUnFocus()
                    toggleQuickSettings()
                },
                sheetState = sheetState,
                *displayedQuickSettings.toTypedArray()
            )
        }
    }
}

private fun CaptureModeUiState.stateDescription() = (this as? CaptureModeUiState.Available)?.let {
    when (selectedCaptureMode) {
        CaptureMode.STANDARD -> R.string.quick_settings_description_capture_mode_standard
        CaptureMode.VIDEO_ONLY -> R.string.quick_settings_description_capture_mode_video_only
        CaptureMode.IMAGE_ONLY -> R.string.quick_settings_description_capture_mode_image_only
    }
}

@Preview
@Composable
fun ExpandedQuickSettingsUiPreview() {
    MaterialTheme {
        QuickSettingsBottomSheet(
            quickSettingsUiState = QuickSettingsUiState.Available(
                aspectRatioUiState = AspectRatioUiState.Available(
                    selectedAspectRatio = AspectRatio.NINE_SIXTEEN,
                    availableAspectRatios = listOf(
                        SingleSelectableUiState.SelectableUi(AspectRatio.NINE_SIXTEEN),
                        SingleSelectableUiState.SelectableUi(AspectRatio.THREE_FOUR),
                        SingleSelectableUiState.SelectableUi(AspectRatio.ONE_ONE)
                    )
                ),
                captureModeUiState = CaptureModeUiState.Available(
                    selectedCaptureMode = CaptureMode.STANDARD,
                    availableCaptureModes = listOf(
                        SingleSelectableUiState.SelectableUi(CaptureMode.STANDARD),
                        SingleSelectableUiState.SelectableUi(CaptureMode.VIDEO_ONLY),
                        SingleSelectableUiState.SelectableUi(CaptureMode.IMAGE_ONLY)
                    )
                ),
                concurrentCameraUiState = ConcurrentCameraUiState.Available(
                    selectedConcurrentCameraMode = ConcurrentCameraMode.OFF,
                    isEnabled = false
                ),
                flashModeUiState = FlashModeUiState.Available(
                    selectedFlashMode = FlashMode.OFF,
                    availableFlashModes = listOf(
                        SingleSelectableUiState.SelectableUi(FlashMode.OFF),
                        SingleSelectableUiState.SelectableUi(FlashMode.ON),
                        SingleSelectableUiState.SelectableUi(FlashMode.AUTO)
                    ),
<<<<<<< HEAD
                    isLowLightBoostActive = true
=======
                    isLowLightBoostActive = false
>>>>>>> 39e1a46b
                ),
                flipLensUiState = FlipLensUiState.Available(
                    selectedLensFacing = LensFacing.BACK,
                    availableLensFacings = listOf(
                        SingleSelectableUiState.SelectableUi(LensFacing.BACK),
                        SingleSelectableUiState.SelectableUi(LensFacing.FRONT)
                    )
                ),
                hdrUiState = HdrUiState.Unavailable,
                streamConfigUiState = StreamConfigUiState.Available(
                    selectedStreamConfig = StreamConfig.MULTI_STREAM,
                    availableStreamConfigs = listOf(
                        SingleSelectableUiState.SelectableUi(StreamConfig.SINGLE_STREAM),
                        SingleSelectableUiState.SelectableUi(StreamConfig.MULTI_STREAM)
                    ),
                    isActive = false
                ),
                quickSettingsIsOpen = true
            ),
            onLensFaceClick = { },
            onFlashModeClick = { },
            onAspectRatioClick = { },
            onStreamConfigClick = { },
            onDynamicRangeClick = { },
            onImageOutputFormatClick = { },
            onConcurrentCameraModeClick = { },
            toggleQuickSettings = { },
            onNavigateToSettings = { },
            onCaptureModeClick = { },
            onSetFocusedSetting = {}
        )
    }
}

@Preview
@Composable
fun ExpandedQuickSettingsUiPreview_WithHdr() {
    MaterialTheme {
        QuickSettingsBottomSheet(
            quickSettingsUiState = QuickSettingsUiState.Available(
                aspectRatioUiState = AspectRatioUiState.Available(
                    selectedAspectRatio = AspectRatio.NINE_SIXTEEN,
                    availableAspectRatios = listOf(
                        SingleSelectableUiState.SelectableUi(AspectRatio.NINE_SIXTEEN),
                        SingleSelectableUiState.SelectableUi(AspectRatio.THREE_FOUR),
                        SingleSelectableUiState.SelectableUi(AspectRatio.ONE_ONE)
                    )
                ),
                captureModeUiState = CaptureModeUiState.Available(
                    selectedCaptureMode = CaptureMode.STANDARD,
                    availableCaptureModes = listOf(
                        SingleSelectableUiState.SelectableUi(CaptureMode.STANDARD),
                        SingleSelectableUiState.SelectableUi(CaptureMode.VIDEO_ONLY),
                        SingleSelectableUiState.SelectableUi(CaptureMode.IMAGE_ONLY)
                    )
                ),
                concurrentCameraUiState = ConcurrentCameraUiState.Available(
                    selectedConcurrentCameraMode = ConcurrentCameraMode.OFF,
                    isEnabled = false
                ),
                flashModeUiState = FlashModeUiState.Available(
                    selectedFlashMode = FlashMode.OFF,
                    availableFlashModes = listOf(
                        SingleSelectableUiState.SelectableUi(FlashMode.OFF),
                        SingleSelectableUiState.SelectableUi(FlashMode.ON),
                        SingleSelectableUiState.SelectableUi(FlashMode.AUTO)
                    ),
<<<<<<< HEAD
                    isLowLightBoostActive = true
=======
                    isLowLightBoostActive = false
>>>>>>> 39e1a46b
                ),
                flipLensUiState = FlipLensUiState.Available(
                    selectedLensFacing = LensFacing.BACK,
                    availableLensFacings = listOf(
                        SingleSelectableUiState.SelectableUi(LensFacing.BACK),
                        SingleSelectableUiState.SelectableUi(LensFacing.FRONT)
                    )
                ),
                hdrUiState = HdrUiState.Available(
                    selectedDynamicRange = DynamicRange.HLG10,
                    selectedImageFormat = ImageOutputFormat.JPEG_ULTRA_HDR
                ),
                streamConfigUiState = StreamConfigUiState.Available(
                    selectedStreamConfig = StreamConfig.MULTI_STREAM,
                    availableStreamConfigs = listOf(
                        SingleSelectableUiState.SelectableUi(StreamConfig.SINGLE_STREAM),
                        SingleSelectableUiState.SelectableUi(StreamConfig.MULTI_STREAM)
                    ),
                    isActive = false
                ),
                quickSettingsIsOpen = true
            ),
            onLensFaceClick = { },
            onFlashModeClick = { },
            onAspectRatioClick = { },
            onStreamConfigClick = { },
            onDynamicRangeClick = { },
            onImageOutputFormatClick = { },
            onConcurrentCameraModeClick = { },
            toggleQuickSettings = { },
            onNavigateToSettings = { },
            onCaptureModeClick = { },
            onSetFocusedSetting = {}
        )
    }
}<|MERGE_RESOLUTION|>--- conflicted
+++ resolved
@@ -15,26 +15,11 @@
  */
 package com.google.jetpackcamera.ui.components.capture.quicksettings
 
-<<<<<<< HEAD
-import androidx.compose.animation.AnimatedVisibility
-import androidx.compose.foundation.layout.Column
-import androidx.compose.foundation.layout.padding
-=======
->>>>>>> 39e1a46b
 import androidx.compose.material3.ExperimentalMaterial3Api
 import androidx.compose.material3.MaterialTheme
 import androidx.compose.material3.rememberModalBottomSheetState
 import androidx.compose.runtime.Composable
-<<<<<<< HEAD
-import androidx.compose.runtime.getValue
-import androidx.compose.runtime.mutableStateOf
-import androidx.compose.runtime.remember
-import androidx.compose.runtime.setValue
 import androidx.compose.ui.Modifier
-import androidx.compose.ui.platform.LocalContext
-=======
-import androidx.compose.ui.Modifier
->>>>>>> 39e1a46b
 import androidx.compose.ui.platform.testTag
 import androidx.compose.ui.res.stringResource
 import androidx.compose.ui.semantics.semantics
@@ -57,26 +42,13 @@
 import com.google.jetpackcamera.ui.components.capture.QUICK_SETTINGS_STREAM_CONFIG_BUTTON
 import com.google.jetpackcamera.ui.components.capture.R
 import com.google.jetpackcamera.ui.components.capture.SETTINGS_BUTTON
-<<<<<<< HEAD
-import com.google.jetpackcamera.ui.components.capture.quicksettings.ui.FocusedQuickSetCaptureMode
-import com.google.jetpackcamera.ui.components.capture.quicksettings.ui.FocusedQuickSetRatio
 import com.google.jetpackcamera.ui.components.capture.quicksettings.ui.QuickFlipCamera
 import com.google.jetpackcamera.ui.components.capture.quicksettings.ui.QuickNavSettings
-import com.google.jetpackcamera.ui.components.capture.quicksettings.ui.QuickSetCaptureMode
-=======
-import com.google.jetpackcamera.ui.components.capture.quicksettings.ui.QuickFlipCamera
-import com.google.jetpackcamera.ui.components.capture.quicksettings.ui.QuickNavSettings
->>>>>>> 39e1a46b
 import com.google.jetpackcamera.ui.components.capture.quicksettings.ui.QuickSetConcurrentCamera
 import com.google.jetpackcamera.ui.components.capture.quicksettings.ui.QuickSetFlash
 import com.google.jetpackcamera.ui.components.capture.quicksettings.ui.QuickSetHdr
 import com.google.jetpackcamera.ui.components.capture.quicksettings.ui.QuickSetStreamConfig
-<<<<<<< HEAD
-import com.google.jetpackcamera.ui.components.capture.quicksettings.ui.QuickSettingsBottomSheet
-import com.google.jetpackcamera.ui.components.capture.quicksettings.ui.QuickSettingsGrid
-=======
 import com.google.jetpackcamera.ui.components.capture.quicksettings.ui.QuickSettingsBottomSheet as BottomSheetComponent
->>>>>>> 39e1a46b
 import com.google.jetpackcamera.ui.components.capture.quicksettings.ui.ToggleFocusedQuickSetCaptureMode
 import com.google.jetpackcamera.ui.components.capture.quicksettings.ui.ToggleFocusedQuickSetRatio
 import com.google.jetpackcamera.ui.components.capture.quicksettings.ui.focusedCaptureModeButtons
@@ -101,10 +73,7 @@
     modifier: Modifier = Modifier,
     quickSettingsUiState: QuickSettingsUiState,
     toggleQuickSettings: () -> Unit,
-<<<<<<< HEAD
-=======
     onSetFocusedSetting: (FocusedQuickSetting) -> Unit,
->>>>>>> 39e1a46b
     onNavigateToSettings: () -> Unit,
     onLensFaceClick: (lensFace: LensFacing) -> Unit,
     onFlashModeClick: (flashMode: FlashMode) -> Unit,
@@ -116,140 +85,15 @@
     onCaptureModeClick: (CaptureMode) -> Unit
 ) {
     if (quickSettingsUiState is QuickSettingsUiState.Available) {
-<<<<<<< HEAD
-        var focusedQuickSetting by remember {
-            mutableStateOf(FocusedQuickSetting.NONE)
-        }
-        val onUnFocus = { focusedQuickSetting = FocusedQuickSetting.NONE }
-
-        val displayedQuickSettings: List<@Composable () -> Unit> =
-            when (focusedQuickSetting) {
-=======
         val onUnFocus = { onSetFocusedSetting(FocusedQuickSetting.NONE) }
 
         val displayedQuickSettings: List<@Composable () -> Unit> =
             when (quickSettingsUiState.focusedQuickSetting) {
->>>>>>> 39e1a46b
                 FocusedQuickSetting.ASPECT_RATIO -> focusedRatioButtons(
                     onUnFocus = onUnFocus,
                     onSetAspectRatio = onAspectRatioClick,
                     aspectRatioUiState = quickSettingsUiState.aspectRatioUiState
                 )
-<<<<<<< HEAD
-                FocusedQuickSetting.CAPTURE_MODE -> focusedCaptureModeButtons(
-                    onUnFocus = onUnFocus,
-                    onSetCaptureMode = onCaptureModeClick,
-                    captureModeUiState = quickSettingsUiState.captureModeUiState
-                )
-
-                FocusedQuickSetting.NONE ->
-                    buildList {
-                        // todo(kc): change flash to expanded setting?
-                        add {
-                            QuickSetFlash(
-                                modifier = Modifier.testTag(QUICK_SETTINGS_FLASH_BUTTON),
-                                onClick = { f: FlashMode -> onFlashModeClick(f) },
-                                flashModeUiState = quickSettingsUiState.flashModeUiState
-                            )
-                        }
-
-                        add {
-                            val context = LocalContext.current
-                            ToggleFocusedQuickSetCaptureMode(
-                                modifier = Modifier
-                                    .testTag(BTN_QUICK_SETTINGS_FOCUS_CAPTURE_MODE)
-                                    .semantics {
-                                        quickSettingsUiState.captureModeUiState.stateDescription()
-                                            ?.let {
-                                                stateDescription = context.getString(it)
-                                            }
-                                    },
-                                setCaptureMode = {
-                                    focusedQuickSetting = FocusedQuickSetting.CAPTURE_MODE
-                                },
-                                captureModeUiState = quickSettingsUiState.captureModeUiState
-                            )
-                        }
-
-                        add {
-                            QuickFlipCamera(
-                                modifier = Modifier.testTag(QUICK_SETTINGS_FLIP_CAMERA_BUTTON),
-                                setLensFacing = { l: LensFacing -> onLensFaceClick(l) },
-                                flipLensUiState = quickSettingsUiState.flipLensUiState
-                            )
-                        }
-
-                        add {
-                            ToggleFocusedQuickSetRatio(
-                                modifier = Modifier.testTag(QUICK_SETTINGS_RATIO_BUTTON),
-                                setRatio = {
-                                    focusedQuickSetting = FocusedQuickSetting.ASPECT_RATIO
-                                },
-                                isHighlightEnabled = false,
-                                aspectRatioUiState = quickSettingsUiState.aspectRatioUiState
-                            )
-                        }
-
-                        add {
-                            QuickSetStreamConfig(
-                                modifier = Modifier.testTag(
-                                    QUICK_SETTINGS_STREAM_CONFIG_BUTTON
-                                ),
-                                setStreamConfig = { c: StreamConfig -> onStreamConfigClick(c) },
-                                streamConfigUiState = quickSettingsUiState.streamConfigUiState
-                            )
-                        }
-
-                        add {
-                            QuickSetHdr(
-                                modifier = Modifier.testTag(QUICK_SETTINGS_HDR_BUTTON),
-                                onClick = { d: DynamicRange, i: ImageOutputFormat ->
-                                    onDynamicRangeClick(d)
-                                    onImageOutputFormatClick(i)
-                                },
-                                hdrUiState = quickSettingsUiState.hdrUiState
-                            )
-                        }
-
-                        add {
-                            QuickSetConcurrentCamera(
-                                modifier =
-                                Modifier.testTag(QUICK_SETTINGS_CONCURRENT_CAMERA_MODE_BUTTON),
-                                setConcurrentCameraMode = { c: ConcurrentCameraMode ->
-                                    onConcurrentCameraModeClick(c)
-                                },
-                                concurrentCameraUiState = quickSettingsUiState
-                                    .concurrentCameraUiState
-                            )
-                        }
-
-                        add {
-                            QuickNavSettings(
-                                modifier = Modifier
-                                    .testTag(SETTINGS_BUTTON),
-                                onNavigateToSettings = onNavigateToSettings
-                            )
-                        }
-                    }
-            }
-
-        val sheetState = rememberModalBottomSheetState()
-
-        if (quickSettingsUiState.quickSettingsIsOpen) {
-            QuickSettingsBottomSheet(
-                modifier = modifier,
-                onDismiss = {
-                    focusedQuickSetting = FocusedQuickSetting.NONE
-                    toggleQuickSettings()
-                },
-                sheetState = sheetState,
-                *displayedQuickSettings.toTypedArray()
-            )
-        }
-    }
-}
-=======
->>>>>>> 39e1a46b
 
                 FocusedQuickSetting.CAPTURE_MODE -> focusedCaptureModeButtons(
                     onUnFocus = onUnFocus,
@@ -303,16 +147,8 @@
                                 setRatio = {
                                     onSetFocusedSetting(FocusedQuickSetting.ASPECT_RATIO)
                                 },
-<<<<<<< HEAD
-                                aspectRatioUiState = quickSettingsUiState.aspectRatioUiState,
-                                assignedRatio = (
-                                    quickSettingsUiState.aspectRatioUiState
-                                        as AspectRatioUiState.Available
-                                    ).selectedAspectRatio
-=======
                                 isHighlightEnabled = false,
                                 aspectRatioUiState = quickSettingsUiState.aspectRatioUiState
->>>>>>> 39e1a46b
                             )
                         }
 
@@ -416,11 +252,7 @@
                         SingleSelectableUiState.SelectableUi(FlashMode.ON),
                         SingleSelectableUiState.SelectableUi(FlashMode.AUTO)
                     ),
-<<<<<<< HEAD
-                    isLowLightBoostActive = true
-=======
                     isLowLightBoostActive = false
->>>>>>> 39e1a46b
                 ),
                 flipLensUiState = FlipLensUiState.Available(
                     selectedLensFacing = LensFacing.BACK,
@@ -488,11 +320,7 @@
                         SingleSelectableUiState.SelectableUi(FlashMode.ON),
                         SingleSelectableUiState.SelectableUi(FlashMode.AUTO)
                     ),
-<<<<<<< HEAD
-                    isLowLightBoostActive = true
-=======
                     isLowLightBoostActive = false
->>>>>>> 39e1a46b
                 ),
                 flipLensUiState = FlipLensUiState.Available(
                     selectedLensFacing = LensFacing.BACK,
