/*
 * Copyright (C) 2025 The Android Open Source Project
 *
 * Licensed under the Apache License, Version 2.0 (the "License");
 * you may not use this file except in compliance with the License.
 * You may obtain a copy of the License at
 *
 *      http://www.apache.org/licenses/LICENSE-2.0
 *
 * Unless required by applicable law or agreed to in writing, software
 * distributed under the License is distributed on an "AS IS" BASIS,
 * WITHOUT WARRANTIES OR CONDITIONS OF ANY KIND, either express or implied.
 * See the License for the specific language governing permissions and
 * limitations under the License.
 */
package com.google.jetpackcamera.ui.components.capture

<<<<<<< HEAD
import ToggleSwitch
=======
>>>>>>> 39e1a46b
import android.content.ContentResolver
import android.content.pm.ActivityInfo
import android.os.Build
import android.util.Log
import androidx.camera.compose.CameraXViewfinder
import androidx.camera.core.DynamicRange as CXDynamicRange
import androidx.camera.core.SurfaceRequest
import androidx.camera.viewfinder.compose.MutableCoordinateTransformer
import androidx.camera.viewfinder.core.ImplementationMode
import androidx.compose.animation.core.Animatable
import androidx.compose.animation.core.EaseOutExpo
import androidx.compose.animation.core.LinearEasing
import androidx.compose.animation.core.Spring
import androidx.compose.animation.core.animateFloatAsState
import androidx.compose.animation.core.spring
import androidx.compose.animation.core.tween
import androidx.compose.foundation.background
import androidx.compose.foundation.gestures.detectTapGestures
import androidx.compose.foundation.gestures.rememberTransformableState
import androidx.compose.foundation.gestures.transformable
<<<<<<< HEAD
import androidx.compose.foundation.layout.Box
import androidx.compose.foundation.layout.BoxWithConstraints
=======
import androidx.compose.foundation.layout.Arrangement
import androidx.compose.foundation.layout.Box
import androidx.compose.foundation.layout.BoxWithConstraints
import androidx.compose.foundation.layout.Row
import androidx.compose.foundation.layout.aspectRatio
import androidx.compose.foundation.layout.fillMaxHeight
>>>>>>> 39e1a46b
import androidx.compose.foundation.layout.fillMaxSize
import androidx.compose.foundation.layout.height
import androidx.compose.foundation.layout.size
import androidx.compose.foundation.layout.width
import androidx.compose.foundation.shape.RoundedCornerShape
import androidx.compose.material.icons.Icons
import androidx.compose.material.icons.filled.CameraAlt
import androidx.compose.material.icons.filled.FlipCameraAndroid
import androidx.compose.material.icons.filled.Mic
import androidx.compose.material.icons.filled.MicOff
import androidx.compose.material.icons.filled.Pause
import androidx.compose.material.icons.filled.PlayArrow
import androidx.compose.material.icons.filled.VideoStable
import androidx.compose.material.icons.filled.Videocam
import androidx.compose.material.icons.outlined.CameraAlt
import androidx.compose.material.icons.outlined.Videocam
import androidx.compose.material3.ButtonDefaults
import androidx.compose.material3.ExperimentalMaterial3ExpressiveApi
import androidx.compose.material3.FilledIconToggleButton
import androidx.compose.material3.Icon
import androidx.compose.material3.IconButton
import androidx.compose.material3.IconButtonDefaults
import androidx.compose.material3.LocalContentColor
import androidx.compose.material3.SnackbarHostState
import androidx.compose.material3.SnackbarResult
import androidx.compose.material3.Text
import androidx.compose.runtime.Composable
import androidx.compose.runtime.CompositionLocalProvider
import androidx.compose.runtime.LaunchedEffect
import androidx.compose.runtime.getValue
import androidx.compose.runtime.mutableFloatStateOf
import androidx.compose.runtime.mutableStateOf
import androidx.compose.runtime.remember
import androidx.compose.runtime.rememberUpdatedState
import androidx.compose.runtime.setValue
import androidx.compose.runtime.snapshotFlow
import androidx.compose.ui.Alignment
import androidx.compose.ui.Modifier
import androidx.compose.ui.draw.alpha
import androidx.compose.ui.draw.clip
import androidx.compose.ui.draw.drawBehind
import androidx.compose.ui.draw.rotate
import androidx.compose.ui.graphics.Color
import androidx.compose.ui.graphics.vector.rememberVectorPainter
import androidx.compose.ui.input.pointer.pointerInput
import androidx.compose.ui.platform.LocalContext
import androidx.compose.ui.platform.testTag
import androidx.compose.ui.res.painterResource
import androidx.compose.ui.res.stringResource
import androidx.compose.ui.text.style.TextAlign
import androidx.compose.ui.unit.Dp
import androidx.compose.ui.unit.dp
import com.google.jetpackcamera.core.camera.VideoRecordingState
import com.google.jetpackcamera.model.CaptureMode
import com.google.jetpackcamera.model.StabilizationMode
import com.google.jetpackcamera.model.VideoQuality
import com.google.jetpackcamera.ui.uistate.DisableRationale
import com.google.jetpackcamera.ui.uistate.SingleSelectableUiState
import com.google.jetpackcamera.ui.uistate.capture.AspectRatioUiState
import com.google.jetpackcamera.ui.uistate.capture.AudioUiState
import com.google.jetpackcamera.ui.uistate.capture.CaptureButtonUiState
import com.google.jetpackcamera.ui.uistate.capture.CaptureModeToggleUiState
import com.google.jetpackcamera.ui.uistate.capture.CaptureModeToggleUiState.Unavailable.findSelectableStateFor
import com.google.jetpackcamera.ui.uistate.capture.CaptureModeToggleUiState.Unavailable.isCaptureModeSelectable
import com.google.jetpackcamera.ui.uistate.capture.ElapsedTimeUiState
import com.google.jetpackcamera.ui.uistate.capture.FlipLensUiState
import com.google.jetpackcamera.ui.uistate.capture.SnackbarData
import com.google.jetpackcamera.ui.uistate.capture.StabilizationUiState
import com.google.jetpackcamera.ui.uistate.capture.compound.PreviewDisplayUiState
import kotlin.time.Duration.Companion.nanoseconds
import kotlinx.coroutines.delay
import kotlinx.coroutines.flow.combine
import kotlinx.coroutines.flow.distinctUntilChanged
import kotlinx.coroutines.flow.map
import kotlinx.coroutines.flow.onCompletion

private const val TAG = "PreviewScreen"
private const val BLINK_TIME = 100L

@Composable
fun ElapsedTimeText(modifier: Modifier = Modifier, elapsedTimeUiState: ElapsedTimeUiState) {
    if (elapsedTimeUiState is ElapsedTimeUiState.Enabled) {
        Text(
            modifier = modifier,
            text = elapsedTimeUiState.elapsedTimeNanos.nanoseconds
                .toComponents { minutes, seconds, _ -> "%02d:%02d".format(minutes, seconds) },
            textAlign = TextAlign.Center
        )
    }
}

@OptIn(ExperimentalMaterial3ExpressiveApi::class)
@Composable
fun PauseResumeToggleButton(
    modifier: Modifier = Modifier,
    onSetPause: (Boolean) -> Unit,
    size: Dp = ButtonDefaults.MediumContainerHeight,
    currentRecordingState: VideoRecordingState
) {
    if (currentRecordingState is VideoRecordingState.Active) {
        FilledIconToggleButton(
            checked = currentRecordingState is VideoRecordingState.Active.Recording,
            onCheckedChange = {
                onSetPause(
                    currentRecordingState !is VideoRecordingState.Active.Paused
                )
            },
            modifier = modifier.size(size)
        ) {
            Icon(
                modifier = Modifier
                    .size(ButtonDefaults.MediumIconSize),
                imageVector = when (currentRecordingState) {
                    is VideoRecordingState.Active.Recording -> Icons.Filled.Pause
                    is VideoRecordingState.Active.Paused -> Icons.Filled.PlayArrow
                },
<<<<<<< HEAD
                // todo(kc): move contentDescription to XML
                contentDescription = "pause resume toggle"
=======
                contentDescription = stringResource(id = R.string.pause_resume_button_description)
>>>>>>> 39e1a46b
            )
        }
    }
}

@OptIn(ExperimentalMaterial3ExpressiveApi::class)
@Composable
fun AmplitudeToggleButton(
    modifier: Modifier = Modifier,
    buttonSize: Dp = ButtonDefaults.MediumContainerHeight,
    audioUiState: AudioUiState,
    onToggleAudio: () -> Unit
) {
    val currentUiState = rememberUpdatedState(audioUiState)
<<<<<<< HEAD

    // Tweak the multiplier to amplitude to adjust the visualizer sensitivity
    val animatedAudioAlpha by animateFloatAsState(
        targetValue = EaseOutExpo.transform(
            (currentUiState.value.amplitude.toFloat()).coerceIn(
                0f,
                1f
            )
        ),
        label = "AudioAnimation"
    )
    Box(contentAlignment = Alignment.Center) {
        FilledIconToggleButton(
            modifier = modifier
                .size(buttonSize)
                .apply {
                    if (audioUiState is AudioUiState.Enabled.On) {
                        testTag(AMPLITUDE_HOT_TAG)
=======

    // Tweak the multiplier to amplitude to adjust the visualizer sensitivity
    val animatedAudioAlpha by animateFloatAsState(
        targetValue = EaseOutExpo.transform(
            (currentUiState.value.amplitude.toFloat()).coerceIn(
                0f,
                1f
            )
        ),
        label = "AudioAnimation"
    )
    Box(contentAlignment = Alignment.Center) {
        FilledIconToggleButton(
            modifier = modifier
                .size(buttonSize)
                .apply {
                    if (audioUiState is AudioUiState.Enabled.On) {
                        testTag(AMPLITUDE_HOT_TAG)
                    } else {
                        testTag(AMPLITUDE_NONE_TAG)
                    }
                }
                .drawBehind {
                    if (audioUiState is AudioUiState.Enabled.On) {
                        drawCircle(
                            color = Color.White,
                            radius = size.width * .55f,
                            alpha = animatedAudioAlpha // Animate alpha for a pulsing effect
                        )
                    }
                },
            checked = audioUiState is AudioUiState.Enabled.On,
            onCheckedChange = { onToggleAudio() },
            // todo shapes
            enabled = audioUiState is AudioUiState.Enabled
        ) {
            Icon(
                modifier = Modifier.size(ButtonDefaults.MediumIconSize),
                imageVector = if (currentUiState.value is AudioUiState.Enabled.On) {
                    Icons.Filled.Mic
                } else {
                    Icons.Filled.MicOff
                },
                contentDescription = stringResource(id = R.string.audio_visualizer_icon_description)
            )
        }
    }
}

@Composable
fun CaptureModeToggleButton(
    uiState: CaptureModeToggleUiState.Available,
    onChangeCaptureMode: (CaptureMode) -> Unit,
    onToggleWhenDisabled: (DisableRationale) -> Unit,
    modifier: Modifier = Modifier
) {
    // Captures hdr image (left) when output format is UltraHdr, else captures hdr video (right).
    val toggleState = remember(uiState.selectedCaptureMode) {
        when (uiState.selectedCaptureMode) {
            CaptureMode.IMAGE_ONLY, CaptureMode.STANDARD -> ToggleState.Left
            CaptureMode.VIDEO_ONLY -> ToggleState.Right
        }
    }
    val enabled =
        uiState.isCaptureModeSelectable(CaptureMode.VIDEO_ONLY) &&
            uiState.isCaptureModeSelectable(
                CaptureMode.IMAGE_ONLY
            ) && uiState.selectedCaptureMode != CaptureMode.STANDARD

    ToggleButton(
        leftIcon = if (uiState.selectedCaptureMode ==
            CaptureMode.IMAGE_ONLY
        ) {
            rememberVectorPainter(image = Icons.Filled.CameraAlt)
        } else {
            rememberVectorPainter(image = Icons.Outlined.CameraAlt)
        },
        rightIcon = if (uiState.selectedCaptureMode ==
            CaptureMode.VIDEO_ONLY
        ) {
            rememberVectorPainter(image = Icons.Filled.Videocam)
        } else {
            rememberVectorPainter(image = Icons.Outlined.Videocam)
        },
        toggleState = toggleState,
        onToggle = {
            val newCaptureMode = when (toggleState) {
                ToggleState.Right -> CaptureMode.IMAGE_ONLY
                ToggleState.Left -> CaptureMode.VIDEO_ONLY
            }
            onChangeCaptureMode(newCaptureMode)
        },
        onToggleWhenDisabled = {
            val disabledReason: DisableRationale? =
                (
                    uiState.findSelectableStateFor(CaptureMode.VIDEO_ONLY) as?
                        SingleSelectableUiState.Disabled<CaptureMode>
                    )?.disabledReason
                    ?: (
                        uiState.findSelectableStateFor(CaptureMode.IMAGE_ONLY)
                            as? SingleSelectableUiState.Disabled<CaptureMode>
                        )
                        ?.disabledReason
            disabledReason?.let { onToggleWhenDisabled(it) }
        },
        // toggle only enabled when both capture modes are available
        enabled = enabled,
        leftIconDescription =
        if (enabled) {
            stringResource(id = R.string.capture_mode_image_capture_content_description)
        } else {
            stringResource(
                id = R.string.capture_mode_image_capture_content_description_disabled
            )
        },
        rightIconDescription =
        if (enabled) {
            stringResource(id = R.string.capture_mode_video_recording_content_description)
        } else {
            stringResource(
                id = R.string.capture_mode_video_recording_content_description_disabled
            )
        },
        modifier = modifier
    )
}

enum class ToggleState {
    Left,
    Right
}

// todo(kc): need to recreate image toggle button to be scalable and support drag
@Composable
fun ToggleButton(
    leftIcon: Painter,
    rightIcon: Painter,
    modifier: Modifier = Modifier,
    toggleState: ToggleState? = null,
    onToggle: () -> Unit = {},
    onToggleWhenDisabled: () -> Unit = {},
    enabled: Boolean = true,
    leftIconDescription: String = "leftIcon",
    rightIconDescription: String = "rightIcon",
    iconPadding: Dp = 8.dp
) {
    val backgroundColor = MaterialTheme.colorScheme.surfaceContainerHighest
    val disableColor = MaterialTheme.colorScheme.onSurface
    val iconSelectionColor = MaterialTheme.colorScheme.onPrimary
    val iconUnSelectionColor = MaterialTheme.colorScheme.primary
    val circleSelectionColor = MaterialTheme.colorScheme.primary
    val circleColor = if (enabled) circleSelectionColor else disableColor.copy(alpha = 0.12f)
    val animatedTogglePosition by animateFloatAsState(
        when (toggleState) {
            ToggleState.Left -> 0f
            ToggleState.Right -> 1f
            null -> 0f
        },
        label = "togglePosition"
    )

    Surface(
        modifier = modifier
            .clip(shape = RoundedCornerShape(50))
            .then(
                Modifier.clickable(
                    role = Role.Switch
                ) {
                    if (enabled && toggleState != null) {
                        onToggle()
                    } else {
                        onToggleWhenDisabled()
                    }
                }
            )
            .semantics {
                stateDescription = when (toggleState) {
                    ToggleState.Left -> leftIconDescription
                    ToggleState.Right -> rightIconDescription
                    null -> "unknown togglestate"
                }
            }
            .width(64.dp)
            .height(32.dp),
        color = backgroundColor
    ) {
        Box {
            Row(
                modifier = Modifier.matchParentSize(),
                verticalAlignment = Alignment.CenterVertically
            ) {
                Box(
                    Modifier
                        .layout { measurable, constraints ->
                            val placeable = measurable.measure(constraints)
                            layout(placeable.width, placeable.height) {
                                val xPos = animatedTogglePosition *
                                    (constraints.maxWidth - placeable.width)
                                placeable.placeRelative(xPos.toInt(), 0)
                            }
                        }
                        .fillMaxHeight()
                        .aspectRatio(1f)
                        .clip(RoundedCornerShape(50))
                        .background(circleColor)
                )
            }
            Row(
                modifier = Modifier
                    .matchParentSize()
                    .then(
                        if (enabled) Modifier else Modifier.alpha(0.38f)
                    ),
                verticalAlignment = Alignment.CenterVertically,
                horizontalArrangement = Arrangement.SpaceBetween
            ) {
                Icon(
                    painter = leftIcon,
                    contentDescription = "leftIcon",
                    modifier = Modifier.padding(iconPadding),
                    tint = if (!enabled) {
                        disableColor
                    } else if (toggleState == ToggleState.Left) {
                        iconSelectionColor
                    } else {
                        iconUnSelectionColor
                    }
                )
                Icon(
                    painter = rightIcon,
                    contentDescription = "rightIcon",
                    modifier = Modifier.padding(iconPadding),
                    tint = if (!enabled) {
                        disableColor
                    } else if (toggleState == ToggleState.Right) {
                        iconSelectionColor
>>>>>>> 39e1a46b
                    } else {
                        iconUnSelectionColor
                    }
<<<<<<< HEAD
                }
                .drawBehind {
                    if (audioUiState is AudioUiState.Enabled.On) {
                        drawCircle(
                            color = Color.White,
                            radius = size.width * .55f,
                            alpha = animatedAudioAlpha // Animate alpha for a pulsing effect
                        )
                    }
                },
            checked = audioUiState is AudioUiState.Enabled.On,
            onCheckedChange = { onToggleAudio() },
            // todo shapes
            enabled = audioUiState is AudioUiState.Enabled
        ) {
            Icon(
                modifier = Modifier.size(ButtonDefaults.MediumIconSize),
                imageVector = if (currentUiState.value is AudioUiState.Enabled.On) {
                    Icons.Filled.Mic
                } else {
                    Icons.Filled.MicOff
                },
                contentDescription = stringResource(id = R.string.audio_visualizer_icon)
            )
=======
                )
            }
>>>>>>> 39e1a46b
        }
    }
}

@Composable
fun CaptureModeToggleButton(
    uiState: CaptureModeToggleUiState.Available,
    onChangeCaptureMode: (CaptureMode) -> Unit,
    onToggleWhenDisabled: (DisableRationale) -> Unit,
    modifier: Modifier = Modifier
) {
    // Captures image (left), else captures video (right).
    val toggleState = remember(uiState.selectedCaptureMode) {
        when (uiState.selectedCaptureMode) {
            CaptureMode.IMAGE_ONLY, CaptureMode.STANDARD -> false
            CaptureMode.VIDEO_ONLY -> true
        }
    }

    val enabled =
        uiState.isCaptureModeSelectable(CaptureMode.VIDEO_ONLY) &&
            uiState.isCaptureModeSelectable(
                CaptureMode.IMAGE_ONLY
            ) && uiState.selectedCaptureMode != CaptureMode.STANDARD

    ToggleSwitch(
        modifier = modifier.testTag(CAPTURE_MODE_TOGGLE_BUTTON),
        checked = toggleState,
        onCheckedChange = {
            val newCaptureMode = if (toggleState) CaptureMode.IMAGE_ONLY else CaptureMode.VIDEO_ONLY
            onChangeCaptureMode(newCaptureMode)
        },
        onToggleWhenDisabled = {
            val disabledReason: DisableRationale? =
                (
                    uiState.findSelectableStateFor(CaptureMode.VIDEO_ONLY) as?
                        SingleSelectableUiState.Disabled<CaptureMode>
                    )?.disabledReason
                    ?: (
                        uiState.findSelectableStateFor(CaptureMode.IMAGE_ONLY)
                            as? SingleSelectableUiState.Disabled<CaptureMode>
                        )
                        ?.disabledReason
            disabledReason?.let { onToggleWhenDisabled(it) }
        },
        enabled = enabled,
        leftIcon = if (uiState.selectedCaptureMode ==
            CaptureMode.IMAGE_ONLY
        ) {
            Icons.Filled.CameraAlt
        } else {
            Icons.Outlined.CameraAlt
        },
        rightIcon = if (uiState.selectedCaptureMode ==
            CaptureMode.VIDEO_ONLY
        ) {
            Icons.Filled.Videocam
        } else {
            Icons.Outlined.Videocam
        },
        leftIconDescription = if (enabled) {
            stringResource(id = R.string.capture_mode_image_capture_content_description)
        } else {
            stringResource(id = R.string.capture_mode_image_capture_content_description_disabled)
        },
        rightIconDescription = if (enabled) {
            stringResource(id = R.string.capture_mode_video_recording_content_description)
        } else {
            stringResource(id = R.string.capture_mode_video_recording_content_description_disabled)
        }
    )
}

@Composable
fun TestableSnackbar(
    modifier: Modifier = Modifier,
    snackbarToShow: SnackbarData,
    snackbarHostState: SnackbarHostState,
    onSnackbarResult: (String) -> Unit
) {
    Box(
        // box seems to need to have some size to be detected by UiAutomator
        modifier = modifier
            .size(20.dp)
            .testTag(snackbarToShow.testTag)
    ) {
        val context = LocalContext.current
        LaunchedEffect(snackbarToShow) {
            val message = context.getString(snackbarToShow.stringResource)
            Log.d(TAG, "Snackbar Displayed with message: $message")
            try {
                val result =
                    snackbarHostState.showSnackbar(
                        message = message,
                        duration = snackbarToShow.duration,
                        withDismissAction = snackbarToShow.withDismissAction,
                        actionLabel = if (snackbarToShow.actionLabelRes == null) {
                            null
                        } else {
                            context.getString(snackbarToShow.actionLabelRes!!)
                        }
                    )
                when (result) {
                    SnackbarResult.ActionPerformed,
                    SnackbarResult.Dismissed -> onSnackbarResult(snackbarToShow.cookie)
                }
            } catch (e: Exception) {
                // This is equivalent to dismissing the snackbar
                onSnackbarResult(snackbarToShow.cookie)
            }
        }
    }
}

@Composable
fun DetectWindowColorModeChanges(
    surfaceRequest: SurfaceRequest,
    implementationMode: ImplementationMode,
    onRequestWindowColorMode: (Int) -> Unit
) {
    if (Build.VERSION.SDK_INT >= Build.VERSION_CODES.O) {
        val currentSurfaceRequest: SurfaceRequest by rememberUpdatedState(surfaceRequest)
        val currentImplementationMode: ImplementationMode by rememberUpdatedState(
            implementationMode
        )
        val currentOnRequestWindowColorMode: (Int) -> Unit by rememberUpdatedState(
            onRequestWindowColorMode
        )

        LaunchedEffect(Unit) {
            val colorModeSnapshotFlow =
                snapshotFlow {
                    Pair(
                        currentSurfaceRequest.dynamicRange,
                        currentImplementationMode
                    )
                }
                    .map { (dynamicRange, implMode) ->
                        val isSourceHdr = dynamicRange.encoding != CXDynamicRange.ENCODING_SDR
                        val destSupportsHdr = implMode == ImplementationMode.EXTERNAL
                        if (isSourceHdr && destSupportsHdr) {
                            ActivityInfo.COLOR_MODE_HDR
                        } else {
                            ActivityInfo.COLOR_MODE_DEFAULT
                        }
                    }.distinctUntilChanged()

            val callbackSnapshotFlow = snapshotFlow { currentOnRequestWindowColorMode }

            // Combine both flows so that we call the callback every time it changes or the
            // window color mode changes.
            // We'll also reset to default when this LaunchedEffect is disposed
            combine(colorModeSnapshotFlow, callbackSnapshotFlow) { colorMode, callback ->
                Pair(colorMode, callback)
            }.onCompletion {
                currentOnRequestWindowColorMode(ActivityInfo.COLOR_MODE_DEFAULT)
            }.collect { (colorMode, callback) ->
                callback(colorMode)
            }
        }
    }
}

/**
 * this is the preview surface display. This view implements gestures tap to focus, pinch to zoom,
 * and double-tap to flip camera
 */
@Composable
fun PreviewDisplay(
    previewDisplayUiState: PreviewDisplayUiState,
    onTapToFocus: (x: Float, y: Float) -> Unit,
    onFlipCamera: () -> Unit,
    onScaleZoom: (Float) -> Unit,
    onRequestWindowColorMode: (Int) -> Unit,
    surfaceRequest: SurfaceRequest?,
    modifier: Modifier = Modifier
) {
    if (previewDisplayUiState.aspectRatioUiState !is AspectRatioUiState.Available) {
        return
    }
    val transformableState = rememberTransformableState(
        onTransformation = { pinchZoomChange, _, _ ->
            onScaleZoom(pinchZoomChange)
        }
    )

    surfaceRequest?.let {
        BoxWithConstraints(
            modifier
                .testTag(PREVIEW_DISPLAY)
                .fillMaxSize()
                .background(Color.Black),
            contentAlignment = Alignment.TopCenter
        ) {
            val aspectRatio = (
                previewDisplayUiState.aspectRatioUiState as
                    AspectRatioUiState.Available
                ).selectedAspectRatio
            val maxAspectRatio: Float = maxWidth / maxHeight
            val aspectRatioFloat: Float = aspectRatio.ratio.toFloat()
            val shouldUseMaxWidth = maxAspectRatio <= aspectRatioFloat
            val width = if (shouldUseMaxWidth) maxWidth else maxHeight * aspectRatioFloat
            val height = if (!shouldUseMaxWidth) maxHeight else maxWidth / aspectRatioFloat
            var imageVisible by remember { mutableStateOf(true) }

            val imageAlpha: Float by animateFloatAsState(
                targetValue = if (imageVisible) 1f else 0f,
                animationSpec = tween(
                    durationMillis = (BLINK_TIME / 2).toInt(),
                    easing = LinearEasing
                ),
                label = ""
            )

            LaunchedEffect(previewDisplayUiState.lastBlinkTimeStamp) {
                if (previewDisplayUiState.lastBlinkTimeStamp != 0L) {
                    imageVisible = false
                    delay(BLINK_TIME)
                    imageVisible = true
                }
            }

            Box(
                modifier = Modifier
                    .width(width)
                    .height(height)
                    .transformable(state = transformableState)
                    .alpha(imageAlpha)
                    .clip(RoundedCornerShape(16.dp))
            ) {
                val implementationMode = when {
                    Build.VERSION.SDK_INT > 24 -> ImplementationMode.EXTERNAL
                    else -> ImplementationMode.EMBEDDED
                }

                DetectWindowColorModeChanges(
                    surfaceRequest = surfaceRequest,
                    implementationMode = implementationMode,
                    onRequestWindowColorMode = onRequestWindowColorMode
                )

                val coordinateTransformer = remember { MutableCoordinateTransformer() }
                CameraXViewfinder(
                    modifier = Modifier
                        .fillMaxSize()
                        .pointerInput(onFlipCamera) {
                            detectTapGestures(
                                onDoubleTap = { offset ->
                                    // double tap to flip camera
                                    Log.d(TAG, "onDoubleTap $offset")
                                    onFlipCamera()
                                },
                                onTap = {
                                    with(coordinateTransformer) {
                                        val surfaceCoords = it.transform()
                                        Log.d(
                                            "TAG",
                                            "onTapToFocus: " +
                                                "input{$it} -> surface{$surfaceCoords}"
                                        )
                                        onTapToFocus(surfaceCoords.x, surfaceCoords.y)
                                    }
                                }
                            )
                        },
                    surfaceRequest = it,
                    implementationMode = implementationMode,
                    coordinateTransformer = coordinateTransformer
                )
            }
        }
    }
}

@Composable
fun CaptureButton(
    modifier: Modifier = Modifier,
    captureButtonUiState: CaptureButtonUiState,
    isQuickSettingsOpen: Boolean,
    onToggleQuickSettings: () -> Unit = {},
    onIncrementZoom: (Float) -> Unit = {},
    onCaptureImage: (ContentResolver) -> Unit = {},
    onStartVideoRecording: () -> Unit = {},
    onStopVideoRecording: () -> Unit = {},
    onLockVideoRecording: (Boolean) -> Unit = {}
) {
    val multipleEventsCutter = remember { MultipleEventsCutter() }
    val context = LocalContext.current

    CaptureButton(
        modifier = modifier.testTag(CAPTURE_BUTTON),
        onIncrementZoom = onIncrementZoom,
        onImageCapture = {
            if (captureButtonUiState is CaptureButtonUiState.Enabled) {
                multipleEventsCutter.processEvent {
                    onCaptureImage(context.contentResolver)
                }
            }
            if (isQuickSettingsOpen) {
                onToggleQuickSettings()
            }
        },
        onStartRecording = {
            if (captureButtonUiState is CaptureButtonUiState.Enabled) {
                onStartVideoRecording()
            }
        },
        onStopRecording = {
            onStopVideoRecording()
        },
        captureButtonUiState = captureButtonUiState,
        onLockVideoRecording = onLockVideoRecording
    )
}
<<<<<<< HEAD

@OptIn(ExperimentalMaterial3ExpressiveApi::class)
@Composable
fun StabilizationIcon(stabilizationUiState: StabilizationUiState, modifier: Modifier = Modifier) {
    if (stabilizationUiState is StabilizationUiState.Enabled) {
        val contentColor = Color.White.let {
            if (!stabilizationUiState.active) it.copy(alpha = 0.38f) else it
        }
        CompositionLocalProvider(LocalContentColor provides contentColor) {
            if (stabilizationUiState.stabilizationMode != StabilizationMode.OFF) {
                Icon(
                    modifier = modifier.size(IconButtonDefaults.smallIconSize),

                    painter = when (stabilizationUiState) {
                        is StabilizationUiState.Specific ->
                            when (stabilizationUiState.stabilizationMode) {
                                StabilizationMode.AUTO ->
                                    throw IllegalStateException(
                                        "AUTO is not a specific StabilizationUiState."
                                    )

                                StabilizationMode.HIGH_QUALITY ->
                                    painterResource(R.drawable.video_stable_hq_filled_icon)

                                StabilizationMode.OPTICAL ->
                                    painterResource(R.drawable.video_stable_ois_filled_icon)

                                StabilizationMode.ON ->
                                    rememberVectorPainter(Icons.Filled.VideoStable)

                                else ->
                                    TODO(
                                        "Cannot retrieve icon for unimplemented " +
                                            "stabilization mode:" +
                                            "${stabilizationUiState.stabilizationMode}"
                                    )
                            }

=======

@OptIn(ExperimentalMaterial3ExpressiveApi::class)
@Composable
fun StabilizationIcon(stabilizationUiState: StabilizationUiState, modifier: Modifier = Modifier) {
    if (stabilizationUiState is StabilizationUiState.Enabled) {
        val contentColor = Color.White.let {
            if (!stabilizationUiState.active) it.copy(alpha = 0.38f) else it
        }
        CompositionLocalProvider(LocalContentColor provides contentColor) {
            if (stabilizationUiState.stabilizationMode != StabilizationMode.OFF) {
                Icon(
                    modifier = modifier.size(IconButtonDefaults.smallIconSize),

                    painter = when (stabilizationUiState) {
                        is StabilizationUiState.Specific ->
                            when (stabilizationUiState.stabilizationMode) {
                                StabilizationMode.AUTO ->
                                    throw IllegalStateException(
                                        "AUTO is not a specific StabilizationUiState."
                                    )

                                StabilizationMode.HIGH_QUALITY ->
                                    painterResource(R.drawable.video_stable_hq_filled_icon)

                                StabilizationMode.OPTICAL ->
                                    painterResource(R.drawable.video_stable_ois_filled_icon)

                                StabilizationMode.ON ->
                                    rememberVectorPainter(Icons.Filled.VideoStable)

                                else ->
                                    TODO(
                                        "Cannot retrieve icon for unimplemented " +
                                            "stabilization mode:" +
                                            "${stabilizationUiState.stabilizationMode}"
                                    )
                            }

>>>>>>> 39e1a46b
                        is StabilizationUiState.Auto -> {
                            when (stabilizationUiState.stabilizationMode) {
                                StabilizationMode.ON ->
                                    painterResource(R.drawable.video_stable_auto_filled_icon)

                                StabilizationMode.OPTICAL ->
                                    painterResource(R.drawable.video_stable_ois_auto_filled_icon)

                                else ->
                                    TODO(
                                        "Auto stabilization not yet implemented for " +
                                            "${stabilizationUiState.stabilizationMode}, " +
                                            "unable to retrieve icon."
                                    )
                            }
                        }
                    },
                    contentDescription = when (stabilizationUiState.stabilizationMode) {
                        StabilizationMode.AUTO ->
                            stringResource(R.string.stabilization_icon_description_auto)

                        StabilizationMode.ON ->
                            stringResource(
                                R.string.stabilization_icon_description_preview_and_video
                            )

                        StabilizationMode.HIGH_QUALITY ->
                            stringResource(R.string.stabilization_icon_description_video_only)

                        StabilizationMode.OPTICAL ->
                            stringResource(R.string.stabilization_icon_description_optical)

                        else -> null
                    }
                )
            }
        }
    }
}

@OptIn(ExperimentalMaterial3ExpressiveApi::class)
@Composable
fun VideoQualityIcon(videoQuality: VideoQuality, modifier: Modifier = Modifier) {
    CompositionLocalProvider(LocalContentColor provides Color.White) {
        if (videoQuality != VideoQuality.UNSPECIFIED) {
            Icon(
                modifier = modifier.size(IconButtonDefaults.smallIconSize),

                painter = when (videoQuality) {
                    VideoQuality.SD ->
                        painterResource(R.drawable.video_resolution_sd_icon)

                    VideoQuality.HD ->
                        painterResource(R.drawable.video_resolution_hd_icon)

                    VideoQuality.FHD ->
                        painterResource(R.drawable.video_resolution_fhd_icon)

                    VideoQuality.UHD ->
                        painterResource(R.drawable.video_resolution_uhd_icon)

                    else ->
                        throw IllegalStateException(
                            "Illegal video quality state"
                        )
                },
                contentDescription = when (videoQuality) {
                    VideoQuality.SD ->
                        stringResource(R.string.video_quality_description_sd)

                    VideoQuality.HD ->
                        stringResource(R.string.video_quality_description_hd)

                    VideoQuality.FHD ->
                        stringResource(R.string.video_quality_description_fhd)

                    VideoQuality.UHD ->
                        stringResource(R.string.video_quality_description_uhd)

                    else -> null
                }
            )
        }
    }
}

@OptIn(ExperimentalMaterial3ExpressiveApi::class)
@Composable
fun FlipCameraButton(
    enabledCondition: Boolean,
    flipLensUiState: FlipLensUiState,
    onClick: () -> Unit,
    modifier: Modifier = Modifier
) {
    if (flipLensUiState is FlipLensUiState.Available) {
        var rotation by remember { mutableFloatStateOf(0f) }
        val animatedRotation = remember { Animatable(0f) }
        var initialLaunch by remember { mutableStateOf(false) }

        // spin animate whenever lensfacing changes
        LaunchedEffect(flipLensUiState.selectedLensFacing) {
            if (initialLaunch) {
                // full 360
                rotation -= 180f
                animatedRotation.animateTo(
                    targetValue = rotation,
                    animationSpec = spring(
                        dampingRatio = Spring.DampingRatioMediumBouncy,
                        stiffness = Spring.StiffnessVeryLow
                    )
                )
            }
            // dont rotate on the initial launch
            else {
                initialLaunch = true
            }
        }
        IconButton(
            modifier = modifier,
            onClick = onClick,
            enabled = enabledCondition
        ) {
            Icon(
                imageVector = Icons.Filled.FlipCameraAndroid,
                contentDescription = stringResource(id = R.string.flip_camera_icon_description),
                modifier = Modifier
                    .size(IconButtonDefaults.extraLargeIconSize)
                    .rotate(animatedRotation.value)
            )
        }
    }
}<|MERGE_RESOLUTION|>--- conflicted
+++ resolved
@@ -15,10 +15,7 @@
  */
 package com.google.jetpackcamera.ui.components.capture
 
-<<<<<<< HEAD
 import ToggleSwitch
-=======
->>>>>>> 39e1a46b
 import android.content.ContentResolver
 import android.content.pm.ActivityInfo
 import android.os.Build
@@ -39,17 +36,8 @@
 import androidx.compose.foundation.gestures.detectTapGestures
 import androidx.compose.foundation.gestures.rememberTransformableState
 import androidx.compose.foundation.gestures.transformable
-<<<<<<< HEAD
 import androidx.compose.foundation.layout.Box
 import androidx.compose.foundation.layout.BoxWithConstraints
-=======
-import androidx.compose.foundation.layout.Arrangement
-import androidx.compose.foundation.layout.Box
-import androidx.compose.foundation.layout.BoxWithConstraints
-import androidx.compose.foundation.layout.Row
-import androidx.compose.foundation.layout.aspectRatio
-import androidx.compose.foundation.layout.fillMaxHeight
->>>>>>> 39e1a46b
 import androidx.compose.foundation.layout.fillMaxSize
 import androidx.compose.foundation.layout.height
 import androidx.compose.foundation.layout.size
@@ -166,12 +154,7 @@
                     is VideoRecordingState.Active.Recording -> Icons.Filled.Pause
                     is VideoRecordingState.Active.Paused -> Icons.Filled.PlayArrow
                 },
-<<<<<<< HEAD
-                // todo(kc): move contentDescription to XML
-                contentDescription = "pause resume toggle"
-=======
                 contentDescription = stringResource(id = R.string.pause_resume_button_description)
->>>>>>> 39e1a46b
             )
         }
     }
@@ -186,26 +169,6 @@
     onToggleAudio: () -> Unit
 ) {
     val currentUiState = rememberUpdatedState(audioUiState)
-<<<<<<< HEAD
-
-    // Tweak the multiplier to amplitude to adjust the visualizer sensitivity
-    val animatedAudioAlpha by animateFloatAsState(
-        targetValue = EaseOutExpo.transform(
-            (currentUiState.value.amplitude.toFloat()).coerceIn(
-                0f,
-                1f
-            )
-        ),
-        label = "AudioAnimation"
-    )
-    Box(contentAlignment = Alignment.Center) {
-        FilledIconToggleButton(
-            modifier = modifier
-                .size(buttonSize)
-                .apply {
-                    if (audioUiState is AudioUiState.Enabled.On) {
-                        testTag(AMPLITUDE_HOT_TAG)
-=======
 
     // Tweak the multiplier to amplitude to adjust the visualizer sensitivity
     val animatedAudioAlpha by animateFloatAsState(
@@ -262,230 +225,6 @@
     onToggleWhenDisabled: (DisableRationale) -> Unit,
     modifier: Modifier = Modifier
 ) {
-    // Captures hdr image (left) when output format is UltraHdr, else captures hdr video (right).
-    val toggleState = remember(uiState.selectedCaptureMode) {
-        when (uiState.selectedCaptureMode) {
-            CaptureMode.IMAGE_ONLY, CaptureMode.STANDARD -> ToggleState.Left
-            CaptureMode.VIDEO_ONLY -> ToggleState.Right
-        }
-    }
-    val enabled =
-        uiState.isCaptureModeSelectable(CaptureMode.VIDEO_ONLY) &&
-            uiState.isCaptureModeSelectable(
-                CaptureMode.IMAGE_ONLY
-            ) && uiState.selectedCaptureMode != CaptureMode.STANDARD
-
-    ToggleButton(
-        leftIcon = if (uiState.selectedCaptureMode ==
-            CaptureMode.IMAGE_ONLY
-        ) {
-            rememberVectorPainter(image = Icons.Filled.CameraAlt)
-        } else {
-            rememberVectorPainter(image = Icons.Outlined.CameraAlt)
-        },
-        rightIcon = if (uiState.selectedCaptureMode ==
-            CaptureMode.VIDEO_ONLY
-        ) {
-            rememberVectorPainter(image = Icons.Filled.Videocam)
-        } else {
-            rememberVectorPainter(image = Icons.Outlined.Videocam)
-        },
-        toggleState = toggleState,
-        onToggle = {
-            val newCaptureMode = when (toggleState) {
-                ToggleState.Right -> CaptureMode.IMAGE_ONLY
-                ToggleState.Left -> CaptureMode.VIDEO_ONLY
-            }
-            onChangeCaptureMode(newCaptureMode)
-        },
-        onToggleWhenDisabled = {
-            val disabledReason: DisableRationale? =
-                (
-                    uiState.findSelectableStateFor(CaptureMode.VIDEO_ONLY) as?
-                        SingleSelectableUiState.Disabled<CaptureMode>
-                    )?.disabledReason
-                    ?: (
-                        uiState.findSelectableStateFor(CaptureMode.IMAGE_ONLY)
-                            as? SingleSelectableUiState.Disabled<CaptureMode>
-                        )
-                        ?.disabledReason
-            disabledReason?.let { onToggleWhenDisabled(it) }
-        },
-        // toggle only enabled when both capture modes are available
-        enabled = enabled,
-        leftIconDescription =
-        if (enabled) {
-            stringResource(id = R.string.capture_mode_image_capture_content_description)
-        } else {
-            stringResource(
-                id = R.string.capture_mode_image_capture_content_description_disabled
-            )
-        },
-        rightIconDescription =
-        if (enabled) {
-            stringResource(id = R.string.capture_mode_video_recording_content_description)
-        } else {
-            stringResource(
-                id = R.string.capture_mode_video_recording_content_description_disabled
-            )
-        },
-        modifier = modifier
-    )
-}
-
-enum class ToggleState {
-    Left,
-    Right
-}
-
-// todo(kc): need to recreate image toggle button to be scalable and support drag
-@Composable
-fun ToggleButton(
-    leftIcon: Painter,
-    rightIcon: Painter,
-    modifier: Modifier = Modifier,
-    toggleState: ToggleState? = null,
-    onToggle: () -> Unit = {},
-    onToggleWhenDisabled: () -> Unit = {},
-    enabled: Boolean = true,
-    leftIconDescription: String = "leftIcon",
-    rightIconDescription: String = "rightIcon",
-    iconPadding: Dp = 8.dp
-) {
-    val backgroundColor = MaterialTheme.colorScheme.surfaceContainerHighest
-    val disableColor = MaterialTheme.colorScheme.onSurface
-    val iconSelectionColor = MaterialTheme.colorScheme.onPrimary
-    val iconUnSelectionColor = MaterialTheme.colorScheme.primary
-    val circleSelectionColor = MaterialTheme.colorScheme.primary
-    val circleColor = if (enabled) circleSelectionColor else disableColor.copy(alpha = 0.12f)
-    val animatedTogglePosition by animateFloatAsState(
-        when (toggleState) {
-            ToggleState.Left -> 0f
-            ToggleState.Right -> 1f
-            null -> 0f
-        },
-        label = "togglePosition"
-    )
-
-    Surface(
-        modifier = modifier
-            .clip(shape = RoundedCornerShape(50))
-            .then(
-                Modifier.clickable(
-                    role = Role.Switch
-                ) {
-                    if (enabled && toggleState != null) {
-                        onToggle()
-                    } else {
-                        onToggleWhenDisabled()
-                    }
-                }
-            )
-            .semantics {
-                stateDescription = when (toggleState) {
-                    ToggleState.Left -> leftIconDescription
-                    ToggleState.Right -> rightIconDescription
-                    null -> "unknown togglestate"
-                }
-            }
-            .width(64.dp)
-            .height(32.dp),
-        color = backgroundColor
-    ) {
-        Box {
-            Row(
-                modifier = Modifier.matchParentSize(),
-                verticalAlignment = Alignment.CenterVertically
-            ) {
-                Box(
-                    Modifier
-                        .layout { measurable, constraints ->
-                            val placeable = measurable.measure(constraints)
-                            layout(placeable.width, placeable.height) {
-                                val xPos = animatedTogglePosition *
-                                    (constraints.maxWidth - placeable.width)
-                                placeable.placeRelative(xPos.toInt(), 0)
-                            }
-                        }
-                        .fillMaxHeight()
-                        .aspectRatio(1f)
-                        .clip(RoundedCornerShape(50))
-                        .background(circleColor)
-                )
-            }
-            Row(
-                modifier = Modifier
-                    .matchParentSize()
-                    .then(
-                        if (enabled) Modifier else Modifier.alpha(0.38f)
-                    ),
-                verticalAlignment = Alignment.CenterVertically,
-                horizontalArrangement = Arrangement.SpaceBetween
-            ) {
-                Icon(
-                    painter = leftIcon,
-                    contentDescription = "leftIcon",
-                    modifier = Modifier.padding(iconPadding),
-                    tint = if (!enabled) {
-                        disableColor
-                    } else if (toggleState == ToggleState.Left) {
-                        iconSelectionColor
-                    } else {
-                        iconUnSelectionColor
-                    }
-                )
-                Icon(
-                    painter = rightIcon,
-                    contentDescription = "rightIcon",
-                    modifier = Modifier.padding(iconPadding),
-                    tint = if (!enabled) {
-                        disableColor
-                    } else if (toggleState == ToggleState.Right) {
-                        iconSelectionColor
->>>>>>> 39e1a46b
-                    } else {
-                        iconUnSelectionColor
-                    }
-<<<<<<< HEAD
-                }
-                .drawBehind {
-                    if (audioUiState is AudioUiState.Enabled.On) {
-                        drawCircle(
-                            color = Color.White,
-                            radius = size.width * .55f,
-                            alpha = animatedAudioAlpha // Animate alpha for a pulsing effect
-                        )
-                    }
-                },
-            checked = audioUiState is AudioUiState.Enabled.On,
-            onCheckedChange = { onToggleAudio() },
-            // todo shapes
-            enabled = audioUiState is AudioUiState.Enabled
-        ) {
-            Icon(
-                modifier = Modifier.size(ButtonDefaults.MediumIconSize),
-                imageVector = if (currentUiState.value is AudioUiState.Enabled.On) {
-                    Icons.Filled.Mic
-                } else {
-                    Icons.Filled.MicOff
-                },
-                contentDescription = stringResource(id = R.string.audio_visualizer_icon)
-            )
-=======
-                )
-            }
->>>>>>> 39e1a46b
-        }
-    }
-}
-
-@Composable
-fun CaptureModeToggleButton(
-    uiState: CaptureModeToggleUiState.Available,
-    onChangeCaptureMode: (CaptureMode) -> Unit,
-    onToggleWhenDisabled: (DisableRationale) -> Unit,
-    modifier: Modifier = Modifier
-) {
     // Captures image (left), else captures video (right).
     val toggleState = remember(uiState.selectedCaptureMode) {
         when (uiState.selectedCaptureMode) {
@@ -789,7 +528,6 @@
         onLockVideoRecording = onLockVideoRecording
     )
 }
-<<<<<<< HEAD
 
 @OptIn(ExperimentalMaterial3ExpressiveApi::class)
 @Composable
@@ -828,46 +566,6 @@
                                     )
                             }
 
-=======
-
-@OptIn(ExperimentalMaterial3ExpressiveApi::class)
-@Composable
-fun StabilizationIcon(stabilizationUiState: StabilizationUiState, modifier: Modifier = Modifier) {
-    if (stabilizationUiState is StabilizationUiState.Enabled) {
-        val contentColor = Color.White.let {
-            if (!stabilizationUiState.active) it.copy(alpha = 0.38f) else it
-        }
-        CompositionLocalProvider(LocalContentColor provides contentColor) {
-            if (stabilizationUiState.stabilizationMode != StabilizationMode.OFF) {
-                Icon(
-                    modifier = modifier.size(IconButtonDefaults.smallIconSize),
-
-                    painter = when (stabilizationUiState) {
-                        is StabilizationUiState.Specific ->
-                            when (stabilizationUiState.stabilizationMode) {
-                                StabilizationMode.AUTO ->
-                                    throw IllegalStateException(
-                                        "AUTO is not a specific StabilizationUiState."
-                                    )
-
-                                StabilizationMode.HIGH_QUALITY ->
-                                    painterResource(R.drawable.video_stable_hq_filled_icon)
-
-                                StabilizationMode.OPTICAL ->
-                                    painterResource(R.drawable.video_stable_ois_filled_icon)
-
-                                StabilizationMode.ON ->
-                                    rememberVectorPainter(Icons.Filled.VideoStable)
-
-                                else ->
-                                    TODO(
-                                        "Cannot retrieve icon for unimplemented " +
-                                            "stabilization mode:" +
-                                            "${stabilizationUiState.stabilizationMode}"
-                                    )
-                            }
-
->>>>>>> 39e1a46b
                         is StabilizationUiState.Auto -> {
                             when (stabilizationUiState.stabilizationMode) {
                                 StabilizationMode.ON ->
