--- conflicted
+++ resolved
@@ -236,7 +236,6 @@
     }
     val enabled =
         uiState.isCaptureModeSelectable(CaptureMode.VIDEO_ONLY) &&
-<<<<<<< HEAD
                 uiState.isCaptureModeSelectable(
                     CaptureMode.IMAGE_ONLY
                 ) && uiState.selectedCaptureMode != CaptureMode.STANDARD
@@ -247,100 +246,6 @@
         onCheckedChange = {
             val newCaptureMode = if (toggleState) CaptureMode.IMAGE_ONLY else CaptureMode.VIDEO_ONLY
             onChangeCaptureMode(newCaptureMode)
-=======
-            uiState.isCaptureModeSelectable(
-                CaptureMode.IMAGE_ONLY
-            ) && uiState.selectedCaptureMode != CaptureMode.STANDARD
-
-    ToggleButton(
-        leftIcon = if (uiState.selectedCaptureMode ==
-            CaptureMode.IMAGE_ONLY
-        ) {
-            rememberVectorPainter(image = Icons.Filled.CameraAlt)
-        } else {
-            rememberVectorPainter(image = Icons.Outlined.CameraAlt)
-        },
-        rightIcon = if (uiState.selectedCaptureMode ==
-            CaptureMode.VIDEO_ONLY
-        ) {
-            rememberVectorPainter(image = Icons.Filled.Videocam)
-        } else {
-            rememberVectorPainter(image = Icons.Outlined.Videocam)
-        },
-        toggleState = toggleState,
-        onToggle = {
-            val newCaptureMode = when (toggleState) {
-                ToggleState.Right -> CaptureMode.IMAGE_ONLY
-                ToggleState.Left -> CaptureMode.VIDEO_ONLY
-            }
-            onChangeCaptureMode(newCaptureMode)
-        },
-        onToggleWhenDisabled = {
-            val disabledReason: DisableRationale? =
-                (
-                    uiState.findSelectableStateFor(CaptureMode.VIDEO_ONLY) as?
-                        SingleSelectableUiState.Disabled<CaptureMode>
-                    )?.disabledReason
-                    ?: (
-                        uiState.findSelectableStateFor(CaptureMode.IMAGE_ONLY)
-                            as? SingleSelectableUiState.Disabled<CaptureMode>
-                        )
-                        ?.disabledReason
-            disabledReason?.let { onToggleWhenDisabled(it) }
-        },
-        // toggle only enabled when both capture modes are available
-        enabled = enabled,
-        leftIconDescription =
-        if (enabled) {
-            stringResource(id = R.string.capture_mode_image_capture_content_description)
-        } else {
-            stringResource(
-                id = R.string.capture_mode_image_capture_content_description_disabled
-            )
-        },
-        rightIconDescription =
-        if (enabled) {
-            stringResource(id = R.string.capture_mode_video_recording_content_description)
-        } else {
-            stringResource(
-                id = R.string.capture_mode_video_recording_content_description_disabled
-            )
-        },
-        modifier = modifier
-    )
-}
-
-enum class ToggleState {
-    Left,
-    Right
-}
-
-// todo(kc): need to recreate image toggle button to be scalable and support drag
-@Composable
-fun ToggleButton(
-    leftIcon: Painter,
-    rightIcon: Painter,
-    modifier: Modifier = Modifier,
-    toggleState: ToggleState? = null,
-    onToggle: () -> Unit = {},
-    onToggleWhenDisabled: () -> Unit = {},
-    enabled: Boolean = true,
-    leftIconDescription: String = "leftIcon",
-    rightIconDescription: String = "rightIcon",
-    iconPadding: Dp = 8.dp
-) {
-    val backgroundColor = MaterialTheme.colorScheme.surfaceContainerHighest
-    val disableColor = MaterialTheme.colorScheme.onSurface
-    val iconSelectionColor = MaterialTheme.colorScheme.onPrimary
-    val iconUnSelectionColor = MaterialTheme.colorScheme.primary
-    val circleSelectionColor = MaterialTheme.colorScheme.primary
-    val circleColor = if (enabled) circleSelectionColor else disableColor.copy(alpha = 0.12f)
-    val animatedTogglePosition by animateFloatAsState(
-        when (toggleState) {
-            ToggleState.Left -> 0f
-            ToggleState.Right -> 1f
-            null -> 0f
->>>>>>> e7bc6ec2
         },
         onToggleWhenDisabled = {
             val disabledReason: DisableRationale? =
@@ -383,75 +288,6 @@
             stringResource(
                 id = R.string.capture_mode_video_recording_content_description_disabled
             )
-<<<<<<< HEAD
-=======
-            .semantics {
-                stateDescription = when (toggleState) {
-                    ToggleState.Left -> leftIconDescription
-                    ToggleState.Right -> rightIconDescription
-                    null -> "unknown togglestate"
-                }
-            }
-            .width(64.dp)
-            .height(32.dp),
-        color = backgroundColor
-    ) {
-        Box {
-            Row(
-                modifier = Modifier.matchParentSize(),
-                verticalAlignment = Alignment.CenterVertically
-            ) {
-                Box(
-                    Modifier
-                        .layout { measurable, constraints ->
-                            val placeable = measurable.measure(constraints)
-                            layout(placeable.width, placeable.height) {
-                                val xPos = animatedTogglePosition *
-                                    (constraints.maxWidth - placeable.width)
-                                placeable.placeRelative(xPos.toInt(), 0)
-                            }
-                        }
-                        .fillMaxHeight()
-                        .aspectRatio(1f)
-                        .clip(RoundedCornerShape(50))
-                        .background(circleColor)
-                )
-            }
-            Row(
-                modifier = Modifier
-                    .matchParentSize()
-                    .then(
-                        if (enabled) Modifier else Modifier.alpha(0.38f)
-                    ),
-                verticalAlignment = Alignment.CenterVertically,
-                horizontalArrangement = Arrangement.SpaceBetween
-            ) {
-                Icon(
-                    painter = leftIcon,
-                    contentDescription = "leftIcon",
-                    modifier = Modifier.padding(iconPadding),
-                    tint = if (!enabled) {
-                        disableColor
-                    } else if (toggleState == ToggleState.Left) {
-                        iconSelectionColor
-                    } else {
-                        iconUnSelectionColor
-                    }
-                )
-                Icon(
-                    painter = rightIcon,
-                    contentDescription = "rightIcon",
-                    modifier = Modifier.padding(iconPadding),
-                    tint = if (!enabled) {
-                        disableColor
-                    } else if (toggleState == ToggleState.Right) {
-                        iconSelectionColor
-                    } else {
-                        iconUnSelectionColor
-                    }
-                )
-            }
->>>>>>> e7bc6ec2
         }
     )
 }
