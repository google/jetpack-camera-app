--- conflicted
+++ resolved
@@ -63,13 +63,16 @@
  * The UI component for quick settings.
  */
 @Composable
-<<<<<<< HEAD
 fun QuickSettingsScreen(
-=======
-fun QuickSettingsUi(
->>>>>>> 9b59ef94
     modifier: Modifier = Modifier,
-    quickSettingsUiModels: List<QuickSettingsUiModel>
+    lensFace: CameraLensFace = CameraLensFace.FRONT,
+    flashMode: CameraFlashMode = CameraFlashMode.OFF,
+    aspectRatio: CameraAspectRatio = CameraAspectRatio.NINE_SIXTEEN,
+    timer: CameraTimer = CameraTimer.OFF,
+    onLensFaceClick: (lensFace: CameraLensFace) -> Unit,
+    onFlashModeClick: (flashMode: CameraFlashMode) -> Unit,
+    onAspectRatioClick: (aspectRatio: CameraAspectRatio) -> Unit,
+    onTimerClick: (timer: CameraTimer) -> Unit
 ) {
     var isOpen by remember {
         mutableStateOf(false)
@@ -120,7 +123,14 @@
                 horizontalAlignment = Alignment.CenterHorizontally
             ) {
                 ExpandedQuickSettingsUi(
-                    quickSettingsUiModels = quickSettingsUiModels,
+                    lensFace = lensFace,
+                    flashMode = flashMode,
+                    aspectRatio = aspectRatio,
+                    timer = timer,
+                    onLensFaceClick = onLensFaceClick,
+                    onFlashModeClick = onFlashModeClick,
+                    onAspectRatioClick = onAspectRatioClick,
+                    onTimerClick = onTimerClick,
                     close = { isOpen = false })
             }
         }
@@ -132,12 +142,29 @@
  */
 @Composable
 private fun ExpandedQuickSettingsUi(
-    quickSettingsUiModels: List<QuickSettingsUiModel>,
+    lensFace: CameraLensFace = CameraLensFace.FRONT,
+    flashMode: CameraFlashMode = CameraFlashMode.OFF,
+    aspectRatio: CameraAspectRatio = CameraAspectRatio.NINE_SIXTEEN,
+    timer: CameraTimer = CameraTimer.OFF,
+    onLensFaceClick: (lensFace: CameraLensFace) -> Unit,
+    onFlashModeClick: (flashMode: CameraFlashMode) -> Unit,
+    onAspectRatioClick: (aspectRatio: CameraAspectRatio) -> Unit,
+    onTimerClick: (timer: CameraTimer) -> Unit,
     close: () -> Unit
 ) {
     var selectedUiModel by remember {
         mutableStateOf<QuickSettingsUiModel?>(null)
     }
+    val quickSettingsUiModels: List<QuickSettingsUiModel> = getQuickSettingsUiModelList(
+        lensFace = lensFace,
+        flashMode = flashMode,
+        aspectRatio = aspectRatio,
+        timer = timer,
+        onLensFaceClick = onLensFaceClick,
+        onFlashModeClick = onFlashModeClick,
+        onAspectRatioClick = onAspectRatioClick,
+        onTimerClick = onTimerClick
+    )
     val initialNumOfColumns =
         min(
             quickSettingsUiModels.size,
@@ -163,11 +190,11 @@
                             selectedUiModel = item
                         }),
                         drawableResId = item
-                            .drawableResIds[item.highlightedIndex],
+                            .drawableResIds[item.currentQuickSettingEnum.getOrdinal()],
                         textRes = item
-                            .textResIds[item.highlightedIndex],
+                            .textResIds[item.currentQuickSettingEnum.getOrdinal()],
                         descriptionRes = item
-                            .descriptionResIds[item.highlightedIndex],
+                            .descriptionResIds[item.currentQuickSettingEnum.getOrdinal()],
                         isHighLighted = false
                     )
 
@@ -191,14 +218,14 @@
                     QuickSettingUiItem(
                         modifier = Modifier.clickable(
                             onClick = {
-                                selectedUiModel!!.onClicks[i]
+                                selectedUiModel!!.onClick(selectedUiModel!!.availableQuickSettingsEnums[i])
                                 close()
                             }
                         ),
                         drawableResId = selectedUiModel!!.drawableResIds[i],
                         textRes = selectedUiModel!!.textResIds[i],
                         descriptionRes = selectedUiModel!!.descriptionResIds[i],
-                        isHighLighted = i == selectedUiModel!!.highlightedIndex
+                        isHighLighted = i == selectedUiModel!!.currentQuickSettingEnum.getOrdinal()
                     )
 
                 }
