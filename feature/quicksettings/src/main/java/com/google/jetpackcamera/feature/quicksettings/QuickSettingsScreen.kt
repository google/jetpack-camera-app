/*
 * Copyright (C) 2023 The Android Open Source Project
 *
 * Licensed under the Apache License, Version 2.0 (the "License");
 * you may not use this file except in compliance with the License.
 * You may obtain a copy of the License at
 *
 *      http://www.apache.org/licenses/LICENSE-2.0
 *
 * Unless required by applicable law or agreed to in writing, software
 * distributed under the License is distributed on an "AS IS" BASIS,
 * WITHOUT WARRANTIES OR CONDITIONS OF ANY KIND, either express or implied.
 * See the License for the specific language governing permissions and
 * limitations under the License.
 */
package com.google.jetpackcamera.feature.quicksettings

import androidx.activity.compose.BackHandler
import androidx.compose.animation.animateColorAsState
import androidx.compose.animation.core.animateFloatAsState
import androidx.compose.animation.core.tween
import androidx.compose.foundation.background
import androidx.compose.foundation.clickable
import androidx.compose.foundation.layout.Arrangement
import androidx.compose.foundation.layout.Column
import androidx.compose.foundation.layout.fillMaxSize
import androidx.compose.foundation.layout.padding
import androidx.compose.runtime.Composable
import androidx.compose.runtime.getValue
import androidx.compose.runtime.mutableStateOf
import androidx.compose.runtime.remember
import androidx.compose.runtime.setValue
import androidx.compose.ui.Alignment
import androidx.compose.ui.Modifier
import androidx.compose.ui.draw.alpha
import androidx.compose.ui.graphics.Color
import androidx.compose.ui.platform.testTag
import androidx.compose.ui.res.dimensionResource
import com.google.jetpackcamera.feature.quicksettings.ui.ExpandedQuickSetRatio
import com.google.jetpackcamera.feature.quicksettings.ui.QUICK_SETTINGS_FLIP_CAMERA_BUTTON
import com.google.jetpackcamera.feature.quicksettings.ui.QuickFlipCamera
import com.google.jetpackcamera.feature.quicksettings.ui.QuickSetCaptureMode
import com.google.jetpackcamera.feature.quicksettings.ui.QuickSetFlash
import com.google.jetpackcamera.feature.quicksettings.ui.QuickSetRatio
import com.google.jetpackcamera.feature.quicksettings.ui.QuickSettingsGrid
import com.google.jetpackcamera.quicksettings.R
import com.google.jetpackcamera.settings.model.AspectRatio
import com.google.jetpackcamera.settings.model.CameraAppSettings
import com.google.jetpackcamera.settings.model.CaptureMode
import com.google.jetpackcamera.settings.model.FlashMode
import com.google.jetpackcamera.settings.model.LensFacing

/**
 * The UI component for quick settings.
 */
@Composable
fun QuickSettingsScreenOverlay(
    modifier: Modifier = Modifier,
    currentCameraSettings: CameraAppSettings,
    isOpen: Boolean = false,
    toggleIsOpen: () -> Unit,
    onLensFaceClick: (lensFace: LensFacing) -> Unit,
    onFlashModeClick: (flashMode: FlashMode) -> Unit,
    onAspectRatioClick: (aspectRation: AspectRatio) -> Unit,
    onCaptureModeClick: (captureMode: CaptureMode) -> Unit
) {
    var shouldShowQuickSetting by remember {
        mutableStateOf(IsExpandedQuickSetting.NONE)
    }

    val backgroundColor =
        animateColorAsState(
            targetValue = Color.Black.copy(alpha = if (isOpen) 0.7f else 0f),
            label = "backgroundColorAnimation"
        )

    val contentAlpha =
        animateFloatAsState(
            targetValue = if (isOpen) 1f else 0f,
            label = "contentAlphaAnimation",
            animationSpec = tween()
        )

    if (isOpen) {
        val onBack = {
            when (shouldShowQuickSetting) {
                IsExpandedQuickSetting.NONE -> toggleIsOpen()
                else -> shouldShowQuickSetting = IsExpandedQuickSetting.NONE
            }
        }
        BackHandler(onBack = onBack)
        Column(
            modifier =
            modifier
                .fillMaxSize()
                .background(color = backgroundColor.value)
                .alpha(alpha = contentAlpha.value)
                .clickable(onClick = onBack),
            verticalArrangement = Arrangement.Center,
            horizontalAlignment = Alignment.CenterHorizontally
        ) {
            ExpandedQuickSettingsUi(
                currentCameraSettings = currentCameraSettings,
                shouldShowQuickSetting = shouldShowQuickSetting,
                setVisibleQuickSetting = { enum: IsExpandedQuickSetting ->
                    shouldShowQuickSetting = enum
                },
                onLensFaceClick = onLensFaceClick,
                onFlashModeClick = onFlashModeClick,
                onAspectRatioClick = onAspectRatioClick,
                onCaptureModeClick = onCaptureModeClick
            )
        }
    } else {
        shouldShowQuickSetting = IsExpandedQuickSetting.NONE
    }
}

// enum representing which individual quick setting is currently expanded
private enum class IsExpandedQuickSetting {
    NONE,
    ASPECT_RATIO
}

/**
 * The UI component for quick settings when it is expanded.
 */
@Composable
private fun ExpandedQuickSettingsUi(
    currentCameraSettings: CameraAppSettings,
    onLensFaceClick: (newLensFace: LensFacing) -> Unit,
    onFlashModeClick: (flashMode: FlashMode) -> Unit,
    onAspectRatioClick: (aspectRation: AspectRatio) -> Unit,
    onCaptureModeClick: (captureMode: CaptureMode) -> Unit,
    shouldShowQuickSetting: IsExpandedQuickSetting,
    setVisibleQuickSetting: (IsExpandedQuickSetting) -> Unit
) {
    Column(
        modifier =
        Modifier
            .padding(
                horizontal = dimensionResource(
                    id = R.dimen.quick_settings_ui_horizontal_padding
                )
            )
    ) {
        // if no setting is chosen, display the grid of settings
        // to change the order of display just move these lines of code above or below each other
        when (shouldShowQuickSetting) {
            IsExpandedQuickSetting.NONE -> {
                val displayedQuickSettings: Array<@Composable () -> Unit> =
                    arrayOf(
                        {
                            QuickSetFlash(
                                modifier = Modifier.testTag("QuickSettingsFlashButton"),
                                onClick = { f: FlashMode -> onFlashModeClick(f) },
                                currentFlashMode = currentCameraSettings.flashMode
                            )
                        },
                        {
                            QuickFlipCamera(
<<<<<<< HEAD
                                modifier = Modifier.testTag("QuickSettingsFlipCameraButton"),
                                flipCamera = { b: Boolean -> onLensFaceClick(b) },
                                currentFacingFront = currentCameraSettings.isFrontCameraFacing
=======
                                modifier = Modifier.testTag(QUICK_SETTINGS_FLIP_CAMERA_BUTTON),
                                setLensFacing = { l: LensFacing -> onLensFaceClick(l) },
                                currentLensFacing = currentCameraSettings.cameraLensFacing
>>>>>>> 3bda6287
                            )
                        },
                        {
                            QuickSetRatio(
                                modifier = Modifier.testTag("QuickSettingsRatioButton"),
                                onClick = {
                                    setVisibleQuickSetting(
                                        IsExpandedQuickSetting.ASPECT_RATIO
                                    )
                                },
                                ratio = currentCameraSettings.aspectRatio,
                                currentRatio = currentCameraSettings.aspectRatio
                            )
                        },
                        {
                            QuickSetCaptureMode(
                                modifier = Modifier.testTag(""),
                                setCaptureMode = { c: CaptureMode -> onCaptureModeClick(c) },
                                currentCaptureMode = currentCameraSettings.captureMode
                            )
                        }
                    )
                QuickSettingsGrid(quickSettingsButtons = displayedQuickSettings)
            }
            // if a setting that can be expanded is selected, show it
            IsExpandedQuickSetting.ASPECT_RATIO -> {
                ExpandedQuickSetRatio(

                    setRatio = onAspectRatioClick,
                    currentRatio = currentCameraSettings.aspectRatio
                )
            }
        }
    }
}<|MERGE_RESOLUTION|>--- conflicted
+++ resolved
@@ -37,7 +37,9 @@
 import androidx.compose.ui.platform.testTag
 import androidx.compose.ui.res.dimensionResource
 import com.google.jetpackcamera.feature.quicksettings.ui.ExpandedQuickSetRatio
+import com.google.jetpackcamera.feature.quicksettings.ui.QUICK_SETTINGS_FLASH_BUTTON
 import com.google.jetpackcamera.feature.quicksettings.ui.QUICK_SETTINGS_FLIP_CAMERA_BUTTON
+import com.google.jetpackcamera.feature.quicksettings.ui.QUICK_SETTINGS_RATIO_BUTTON
 import com.google.jetpackcamera.feature.quicksettings.ui.QuickFlipCamera
 import com.google.jetpackcamera.feature.quicksettings.ui.QuickSetCaptureMode
 import com.google.jetpackcamera.feature.quicksettings.ui.QuickSetFlash
@@ -152,27 +154,21 @@
                     arrayOf(
                         {
                             QuickSetFlash(
-                                modifier = Modifier.testTag("QuickSettingsFlashButton"),
+                                modifier = Modifier.testTag(QUICK_SETTINGS_FLASH_BUTTON),
                                 onClick = { f: FlashMode -> onFlashModeClick(f) },
                                 currentFlashMode = currentCameraSettings.flashMode
                             )
                         },
                         {
                             QuickFlipCamera(
-<<<<<<< HEAD
-                                modifier = Modifier.testTag("QuickSettingsFlipCameraButton"),
-                                flipCamera = { b: Boolean -> onLensFaceClick(b) },
-                                currentFacingFront = currentCameraSettings.isFrontCameraFacing
-=======
                                 modifier = Modifier.testTag(QUICK_SETTINGS_FLIP_CAMERA_BUTTON),
                                 setLensFacing = { l: LensFacing -> onLensFaceClick(l) },
                                 currentLensFacing = currentCameraSettings.cameraLensFacing
->>>>>>> 3bda6287
                             )
                         },
                         {
                             QuickSetRatio(
-                                modifier = Modifier.testTag("QuickSettingsRatioButton"),
+                                modifier = Modifier.testTag(QUICK_SETTINGS_RATIO_BUTTON),
                                 onClick = {
                                     setVisibleQuickSetting(
                                         IsExpandedQuickSetting.ASPECT_RATIO
