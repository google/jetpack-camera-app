--- conflicted
+++ resolved
@@ -145,35 +145,11 @@
         // to change the order of display just move these lines of code above or below each other
         when (shouldShowQuickSetting) {
             IsExpandedQuickSetting.NONE -> {
-<<<<<<< HEAD
-                val displayedQuickSettings: Array<@Composable () -> Unit> = arrayOf(
-
-                    {
-                        QuickSetFlash(
-                            onClick = { f: FlashMode -> onFlashModeClick(f) },
-                            currentFlashMode = currentCameraSettings.flashMode
-                        )
-                    },
-                    {
-                        QuickFlipCamera(
-                            flipCamera = { b: Boolean -> onLensFaceClick(b) },
-                            currentFacingFront = currentCameraSettings.isFrontCameraFacing
-                        )
-                    },
-                    {
-                        QuickSetRatio(
-                            onClick = { setVisibleQuickSetting(IsExpandedQuickSetting.ASPECT_RATIO) },
-                            ratio = currentCameraSettings.aspectRatio,
-                            currentRatio = currentCameraSettings.aspectRatio
-                        )
-                    },
-                )
-=======
                 val displayedQuickSettings: Array<@Composable () -> Unit> =
                     arrayOf(
                         {
                             QuickSetFlash(
-                                onClick = { f: FlashModeStatus -> onFlashModeClick(f) },
+                                onClick = { f: FlashMode -> onFlashModeClick(f) },
                                 currentFlashMode = currentCameraSettings.flashMode
                             )
                         },
@@ -195,7 +171,6 @@
                             )
                         }
                     )
->>>>>>> 17675c1d
                 QuickSettingsGrid(quickSettingsButtons = displayedQuickSettings)
             }
             // if a setting that can be expanded is selected, show it
