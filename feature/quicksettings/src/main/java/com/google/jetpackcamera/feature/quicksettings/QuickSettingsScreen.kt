--- conflicted
+++ resolved
@@ -143,13 +143,8 @@
 
                     {
                         QuickSetFlash(
-<<<<<<< HEAD
                             onClick = { f: FlashMode -> onFlashModeClick(f) },
-                            currentFlashMode = currentCameraSettings.flash_mode_status
-=======
-                            onClick = { f: FlashModeStatus -> onFlashModeClick(f) },
                             currentFlashMode = currentCameraSettings.flashMode
->>>>>>> 249d2ab7
                         )
                     },
                     {
