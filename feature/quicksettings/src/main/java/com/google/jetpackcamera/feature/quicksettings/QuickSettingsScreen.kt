--- conflicted
+++ resolved
@@ -67,11 +67,7 @@
 @Composable
 fun QuickSettingsScreenOverlay(
     currentCameraSettings: CameraAppSettings,
-<<<<<<< HEAD
     systemConstraints: SystemConstraints,
-    isOpen: Boolean = false,
-=======
->>>>>>> 802d350c
     toggleIsOpen: () -> Unit,
     onLensFaceClick: (lensFace: LensFacing) -> Unit,
     onFlashModeClick: (flashMode: FlashMode) -> Unit,
