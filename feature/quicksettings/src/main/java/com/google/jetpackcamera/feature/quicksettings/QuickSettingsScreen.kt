/*
 * Copyright (C) 2023 The Android Open Source Project
 *
 * Licensed under the Apache License, Version 2.0 (the "License");
 * you may not use this file except in compliance with the License.
 * You may obtain a copy of the License at
 *
 *      http://www.apache.org/licenses/LICENSE-2.0
 *
 * Unless required by applicable law or agreed to in writing, software
 * distributed under the License is distributed on an "AS IS" BASIS,
 * WITHOUT WARRANTIES OR CONDITIONS OF ANY KIND, either express or implied.
 * See the License for the specific language governing permissions and
 * limitations under the License.
 */
package com.google.jetpackcamera.feature.quicksettings

import androidx.activity.compose.BackHandler
import androidx.compose.animation.animateColorAsState
import androidx.compose.animation.core.animateFloatAsState
import androidx.compose.animation.core.tween
import androidx.compose.foundation.background
import androidx.compose.foundation.clickable
import androidx.compose.foundation.layout.Arrangement
import androidx.compose.foundation.layout.Column
import androidx.compose.foundation.layout.fillMaxSize
import androidx.compose.foundation.layout.padding
import androidx.compose.material3.MaterialTheme
import androidx.compose.runtime.Composable
import androidx.compose.runtime.getValue
import androidx.compose.runtime.mutableStateOf
import androidx.compose.runtime.remember
import androidx.compose.runtime.setValue
import androidx.compose.ui.Alignment
import androidx.compose.ui.Modifier
import androidx.compose.ui.draw.alpha
import androidx.compose.ui.graphics.Color
import androidx.compose.ui.platform.testTag
import androidx.compose.ui.res.dimensionResource
import androidx.compose.ui.tooling.preview.Preview
import com.google.jetpackcamera.feature.quicksettings.ui.ExpandedQuickSetRatio
import com.google.jetpackcamera.feature.quicksettings.ui.QUICK_SETTINGS_CAPTURE_MODE_BUTTON
import com.google.jetpackcamera.feature.quicksettings.ui.QUICK_SETTINGS_FLASH_BUTTON
import com.google.jetpackcamera.feature.quicksettings.ui.QUICK_SETTINGS_FLIP_CAMERA_BUTTON
import com.google.jetpackcamera.feature.quicksettings.ui.QUICK_SETTINGS_HDR_BUTTON
import com.google.jetpackcamera.feature.quicksettings.ui.QUICK_SETTINGS_RATIO_BUTTON
import com.google.jetpackcamera.feature.quicksettings.ui.QuickFlipCamera
import com.google.jetpackcamera.feature.quicksettings.ui.QuickSetCaptureMode
import com.google.jetpackcamera.feature.quicksettings.ui.QuickSetFlash
import com.google.jetpackcamera.feature.quicksettings.ui.QuickSetHdr
import com.google.jetpackcamera.feature.quicksettings.ui.QuickSetRatio
import com.google.jetpackcamera.feature.quicksettings.ui.QuickSettingsGrid
import com.google.jetpackcamera.quicksettings.R
import com.google.jetpackcamera.settings.model.AspectRatio
import com.google.jetpackcamera.settings.model.CameraAppSettings
import com.google.jetpackcamera.settings.model.CaptureMode
import com.google.jetpackcamera.settings.model.DynamicRange
import com.google.jetpackcamera.settings.model.FlashMode
import com.google.jetpackcamera.settings.model.LensFacing

/**
 * The UI component for quick settings.
 */
@Composable
fun QuickSettingsScreenOverlay(
    currentCameraSettings: CameraAppSettings,
    toggleIsOpen: () -> Unit,
    onLensFaceClick: (lensFace: LensFacing) -> Unit,
    onFlashModeClick: (flashMode: FlashMode) -> Unit,
    onAspectRatioClick: (aspectRation: AspectRatio) -> Unit,
    onCaptureModeClick: (captureMode: CaptureMode) -> Unit,
<<<<<<< HEAD
    modifier: Modifier = Modifier,
    isOpen: Boolean = false
=======
    onDynamicRangeClick: (dynamicRange: DynamicRange) -> Unit
>>>>>>> 2057fa02
) {
    var shouldShowQuickSetting by remember {
        mutableStateOf(IsExpandedQuickSetting.NONE)
    }

    val backgroundColor =
        animateColorAsState(
            targetValue = Color.Black.copy(alpha = if (isOpen) 0.7f else 0f),
            label = "backgroundColorAnimation"
        )

    val contentAlpha =
        animateFloatAsState(
            targetValue = if (isOpen) 1f else 0f,
            label = "contentAlphaAnimation",
            animationSpec = tween()
        )

    if (isOpen) {
        val onBack = {
            when (shouldShowQuickSetting) {
                IsExpandedQuickSetting.NONE -> toggleIsOpen()
                else -> shouldShowQuickSetting = IsExpandedQuickSetting.NONE
            }
        }
        BackHandler(onBack = onBack)
        Column(
            modifier =
            modifier
                .fillMaxSize()
                .background(color = backgroundColor.value)
                .alpha(alpha = contentAlpha.value)
                .clickable(onClick = onBack),
            verticalArrangement = Arrangement.Center,
            horizontalAlignment = Alignment.CenterHorizontally
        ) {
            ExpandedQuickSettingsUi(
                currentCameraSettings = currentCameraSettings,
                shouldShowQuickSetting = shouldShowQuickSetting,
                setVisibleQuickSetting = { enum: IsExpandedQuickSetting ->
                    shouldShowQuickSetting = enum
                },
                onLensFaceClick = onLensFaceClick,
                onFlashModeClick = onFlashModeClick,
                onAspectRatioClick = onAspectRatioClick,
                onCaptureModeClick = onCaptureModeClick,
                onDynamicRangeClick = onDynamicRangeClick
            )
        }
    } else {
        shouldShowQuickSetting = IsExpandedQuickSetting.NONE
    }
}

// enum representing which individual quick setting is currently expanded
private enum class IsExpandedQuickSetting {
    NONE,
    ASPECT_RATIO
}

/**
 * The UI component for quick settings when it is expanded.
 */
@Composable
private fun ExpandedQuickSettingsUi(
    currentCameraSettings: CameraAppSettings,
    onLensFaceClick: (newLensFace: LensFacing) -> Unit,
    onFlashModeClick: (flashMode: FlashMode) -> Unit,
    onAspectRatioClick: (aspectRation: AspectRatio) -> Unit,
    onCaptureModeClick: (captureMode: CaptureMode) -> Unit,
    shouldShowQuickSetting: IsExpandedQuickSetting,
    setVisibleQuickSetting: (IsExpandedQuickSetting) -> Unit,
    onDynamicRangeClick: (dynamicRange: DynamicRange) -> Unit
) {
    Column(
        modifier =
        Modifier
            .padding(
                horizontal = dimensionResource(
                    id = R.dimen.quick_settings_ui_horizontal_padding
                )
            )
    ) {
        // if no setting is chosen, display the grid of settings
        // to change the order of display just move these lines of code above or below each other
        when (shouldShowQuickSetting) {
            IsExpandedQuickSetting.NONE -> {
                val displayedQuickSettings: List<@Composable () -> Unit> =
                    buildList {
                        add {
                            QuickSetFlash(
                                modifier = Modifier.testTag(QUICK_SETTINGS_FLASH_BUTTON),
                                onClick = { f: FlashMode -> onFlashModeClick(f) },
                                currentFlashMode = currentCameraSettings.flashMode
                            )
                        }

                        add {
                            QuickFlipCamera(
                                modifier = Modifier.testTag(QUICK_SETTINGS_FLIP_CAMERA_BUTTON),
                                setLensFacing = { l: LensFacing -> onLensFaceClick(l) },
                                currentLensFacing = currentCameraSettings.cameraLensFacing
                            )
                        }

                        add {
                            QuickSetRatio(
                                modifier = Modifier.testTag(QUICK_SETTINGS_RATIO_BUTTON),
                                onClick = {
                                    setVisibleQuickSetting(
                                        IsExpandedQuickSetting.ASPECT_RATIO
                                    )
                                },
                                ratio = currentCameraSettings.aspectRatio,
                                currentRatio = currentCameraSettings.aspectRatio
                            )
                        }

                        add {
                            QuickSetCaptureMode(
                                modifier = Modifier.testTag(QUICK_SETTINGS_CAPTURE_MODE_BUTTON),
                                setCaptureMode = { c: CaptureMode -> onCaptureModeClick(c) },
                                currentCaptureMode = currentCameraSettings.captureMode
                            )
                        }

                        add {
                            QuickSetHdr(
                                modifier = Modifier.testTag(QUICK_SETTINGS_HDR_BUTTON),
                                onClick = { d: DynamicRange -> onDynamicRangeClick(d) },
                                selectedDynamicRange = currentCameraSettings.dynamicRange,
                                hdrDynamicRange = currentCameraSettings.defaultHdrDynamicRange,
                                enabled = currentCameraSettings.supportedDynamicRanges.size > 1
                            )
                        }
                    }
                QuickSettingsGrid(quickSettingsButtons = displayedQuickSettings)
            }
            // if a setting that can be expanded is selected, show it
            IsExpandedQuickSetting.ASPECT_RATIO -> {
                ExpandedQuickSetRatio(
                    setRatio = onAspectRatioClick,
                    currentRatio = currentCameraSettings.aspectRatio
                )
            }
        }
    }
}

@Preview
@Composable
fun ExpandedQuickSettingsUiPreview() {
    MaterialTheme {
        ExpandedQuickSettingsUi(
            currentCameraSettings = CameraAppSettings(),
            onLensFaceClick = { },
            onFlashModeClick = { },
            shouldShowQuickSetting = IsExpandedQuickSetting.NONE,
            setVisibleQuickSetting = { },
            onAspectRatioClick = { },
            onCaptureModeClick = { },
            onDynamicRangeClick = { }
        )
    }
}

@Preview
@Composable
fun ExpandedQuickSettingsUiPreview_WithHdr() {
    MaterialTheme {
        ExpandedQuickSettingsUi(
            currentCameraSettings = CameraAppSettings(
                supportedDynamicRanges = listOf(DynamicRange.SDR, DynamicRange.HLG10),
                dynamicRange = DynamicRange.HLG10
            ),
            onLensFaceClick = { },
            onFlashModeClick = { },
            shouldShowQuickSetting = IsExpandedQuickSetting.NONE,
            setVisibleQuickSetting = { },
            onAspectRatioClick = { },
            onCaptureModeClick = { },
            onDynamicRangeClick = { }
        )
    }
}<|MERGE_RESOLUTION|>--- conflicted
+++ resolved
@@ -69,12 +69,9 @@
     onFlashModeClick: (flashMode: FlashMode) -> Unit,
     onAspectRatioClick: (aspectRation: AspectRatio) -> Unit,
     onCaptureModeClick: (captureMode: CaptureMode) -> Unit,
-<<<<<<< HEAD
+    onDynamicRangeClick: (dynamicRange: DynamicRange) -> Unit,
     modifier: Modifier = Modifier,
     isOpen: Boolean = false
-=======
-    onDynamicRangeClick: (dynamicRange: DynamicRange) -> Unit
->>>>>>> 2057fa02
 ) {
     var shouldShowQuickSetting by remember {
         mutableStateOf(IsExpandedQuickSetting.NONE)
