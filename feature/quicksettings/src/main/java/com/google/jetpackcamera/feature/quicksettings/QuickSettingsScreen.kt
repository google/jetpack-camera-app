--- conflicted
+++ resolved
@@ -150,12 +150,8 @@
                     arrayOf(
                         {
                             QuickSetFlash(
-<<<<<<< HEAD
                                 modifier = Modifier.testTag("QuickSetFlash"),
-                                onClick = { f: FlashModeStatus -> onFlashModeClick(f) },
-=======
                                 onClick = { f: FlashMode -> onFlashModeClick(f) },
->>>>>>> 759edefd
                                 currentFlashMode = currentCameraSettings.flashMode
                             )
                         },
