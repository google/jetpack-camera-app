--- conflicted
+++ resolved
@@ -46,6 +46,7 @@
 import com.google.jetpackcamera.feature.quicksettings.CameraFlashMode
 import com.google.jetpackcamera.feature.quicksettings.CameraLensFace
 import com.google.jetpackcamera.quicksettings.R
+import com.google.jetpackcamera.settings.model.AspectRatio
 import com.google.jetpackcamera.settings.model.FlashModeStatus
 import kotlin.math.min
 
@@ -55,41 +56,34 @@
 //TODO: Implement Set Ratio
 @Composable
 fun ExpandedQuickSetRatio(
-    setRatio: (aspectRatio: Int) -> Unit,
-    currentRatio: Int
+    setRatio: (aspectRatio: AspectRatio) -> Unit,
+    currentRatio: AspectRatio
 ) {
     val buttons: Array<@Composable () -> Unit> = arrayOf(
-<<<<<<< HEAD
         {
             QuickSetRatio(
-                onClick = { setRatio(1) },
-                ratio = 1,
+                onClick = { setRatio(AspectRatio.THREE_FOUR) },
+                ratio = AspectRatio.THREE_FOUR,
                 currentRatio = currentRatio,
                 isHighlightEnabled = true
             )
         },
         {
             QuickSetRatio(
-                onClick = { setRatio(2) },
-                ratio = 2,
+                onClick = { setRatio(AspectRatio.NINE_SIXTEEN) },
+                ratio = AspectRatio.NINE_SIXTEEN,
                 currentRatio = currentRatio,
                 isHighlightEnabled = true
             )
         },
         {
             QuickSetRatio(
-                onClick = { setRatio(3) },
-                ratio = 3,
+                onClick = { setRatio(AspectRatio.ONE_ONE) },
+                ratio = AspectRatio.ONE_ONE,
                 currentRatio = currentRatio,
                 isHighlightEnabled = true
             )
         }
-=======
-        { QuickSetRatio(onClick = { setRatio(1) }, ratio = 1, currentRatio = currentRatio) },
-        { QuickSetRatio(onClick = { setRatio(2) }, ratio = 2, currentRatio = currentRatio) },
-        { QuickSetRatio(onClick = { setRatio(3) }, ratio = 3, currentRatio = currentRatio) }
->>>>>>> f9ad1e21
-
     )
     ExpandedQuickSetting(quickSettingButtons = buttons)
 }
@@ -98,14 +92,14 @@
 @Composable
 fun QuickSetRatio(
     onClick: () -> Unit,
-    ratio: Int,
-    currentRatio: Int,
+    ratio: AspectRatio,
+    currentRatio: AspectRatio,
     isHighlightEnabled: Boolean = false
 ) {
     val enum = when (ratio) {
-        1 -> CameraAspectRatio.THREE_FOUR
-        2 -> CameraAspectRatio.NINE_SIXTEEN
-        3 -> CameraAspectRatio.ONE_ONE
+        AspectRatio.THREE_FOUR -> CameraAspectRatio.THREE_FOUR
+        AspectRatio.NINE_SIXTEEN -> CameraAspectRatio.NINE_SIXTEEN
+        AspectRatio.ONE_ONE -> CameraAspectRatio.ONE_ONE
         else -> CameraAspectRatio.ONE_ONE
     }
     QuickSettingUiItem(
