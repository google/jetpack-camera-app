/*
 * Copyright (C) 2023 The Android Open Source Project
 *
 * Licensed under the Apache License, Version 2.0 (the "License");
 * you may not use this file except in compliance with the License.
 * You may obtain a copy of the License at
 *
 *      http://www.apache.org/licenses/LICENSE-2.0
 *
 * Unless required by applicable law or agreed to in writing, software
 * distributed under the License is distributed on an "AS IS" BASIS,
 * WITHOUT WARRANTIES OR CONDITIONS OF ANY KIND, either express or implied.
 * See the License for the specific language governing permissions and
 * limitations under the License.
 */
package com.google.jetpackcamera.feature.quicksettings.ui

import androidx.annotation.DrawableRes
import androidx.compose.foundation.clickable
import androidx.compose.foundation.layout.Arrangement
import androidx.compose.foundation.layout.Column
import androidx.compose.foundation.layout.Row
import androidx.compose.foundation.layout.fillMaxWidth
import androidx.compose.foundation.layout.padding
import androidx.compose.foundation.layout.size
import androidx.compose.foundation.layout.wrapContentSize
import androidx.compose.foundation.lazy.grid.GridCells
import androidx.compose.foundation.lazy.grid.LazyVerticalGrid
import androidx.compose.material3.Icon
import androidx.compose.material3.Text
import androidx.compose.runtime.Composable
import androidx.compose.ui.Alignment
import androidx.compose.ui.Modifier
import androidx.compose.ui.draw.scale
import androidx.compose.ui.graphics.Color
import androidx.compose.ui.platform.LocalConfiguration
import androidx.compose.ui.platform.testTag
import androidx.compose.ui.res.dimensionResource
import androidx.compose.ui.res.painterResource
import androidx.compose.ui.res.stringResource
import androidx.compose.ui.semantics.contentDescription
import androidx.compose.ui.semantics.semantics
import androidx.compose.ui.text.style.TextAlign
import androidx.compose.ui.unit.dp
import com.google.jetpackcamera.feature.quicksettings.CameraAspectRatio
import com.google.jetpackcamera.feature.quicksettings.CameraCaptureMode
import com.google.jetpackcamera.feature.quicksettings.CameraFlashMode
import com.google.jetpackcamera.feature.quicksettings.CameraLensFace
import com.google.jetpackcamera.feature.quicksettings.QuickSettingsEnum
import com.google.jetpackcamera.quicksettings.R
import com.google.jetpackcamera.settings.model.AspectRatio
import com.google.jetpackcamera.settings.model.CaptureMode
import com.google.jetpackcamera.settings.model.FlashMode
import kotlin.math.min

// completed components ready to go into preview screen

@Composable
fun ExpandedQuickSetRatio(setRatio: (aspectRatio: AspectRatio) -> Unit, currentRatio: AspectRatio) {
    val buttons: Array<@Composable () -> Unit> =
        arrayOf(
            {
                QuickSetRatio(
                    onClick = { setRatio(AspectRatio.THREE_FOUR) },
                    ratio = AspectRatio.THREE_FOUR,
                    currentRatio = currentRatio,
                    isHighlightEnabled = true
                )
            },
            {
                QuickSetRatio(
                    onClick = { setRatio(AspectRatio.NINE_SIXTEEN) },
                    ratio = AspectRatio.NINE_SIXTEEN,
                    currentRatio = currentRatio,
                    isHighlightEnabled = true
                )
            },
            {
                QuickSetRatio(
                    modifier = Modifier.testTag(QUICK_SET_RATIO_ONE_ONE),
                    onClick = { setRatio(AspectRatio.ONE_ONE) },
                    ratio = AspectRatio.ONE_ONE,
                    currentRatio = currentRatio,
                    isHighlightEnabled = true
                )
            }
        )
    ExpandedQuickSetting(quickSettingButtons = buttons)
}

@Composable
fun QuickSetRatio(
    modifier: Modifier = Modifier,
    onClick: () -> Unit,
    ratio: AspectRatio,
    currentRatio: AspectRatio,
    isHighlightEnabled: Boolean = false
) {
    val enum =
        when (ratio) {
            AspectRatio.THREE_FOUR -> CameraAspectRatio.THREE_FOUR
            AspectRatio.NINE_SIXTEEN -> CameraAspectRatio.NINE_SIXTEEN
            AspectRatio.ONE_ONE -> CameraAspectRatio.ONE_ONE
            else -> CameraAspectRatio.ONE_ONE
        }
    QuickSettingUiItem(
        modifier = modifier,
        enum = enum,
        onClick = { onClick() },
        isHighLighted = isHighlightEnabled && (ratio == currentRatio)
    )
}

@Composable
fun QuickSetFlash(
    modifier: Modifier = Modifier,
    onClick: (FlashMode) -> Unit,
    currentFlashMode: FlashMode
) {
    val enum = when (currentFlashMode) {
        FlashMode.OFF -> CameraFlashMode.OFF
        FlashMode.AUTO -> CameraFlashMode.AUTO
        FlashMode.ON -> CameraFlashMode.ON
    }
    QuickSettingUiItem(
        modifier = modifier
            .semantics {
                contentDescription =
                    when (enum) {
                        CameraFlashMode.OFF -> "QUICK SETTINGS FLASH IS OFF"
                        CameraFlashMode.AUTO -> "QUICK SETTINGS FLASH IS AUTO"
                        CameraFlashMode.ON -> "QUICK SETTINGS FLASH IS ON"
                    }
            },
        enum = enum,
        isHighLighted = currentFlashMode == FlashMode.ON,
        onClick =
        {
            onClick(currentFlashMode.getNextFlashMode())
        }
    )
}

@Composable
fun QuickFlipCamera(
    modifier: Modifier = Modifier,
    flipCamera: (Boolean) -> Unit,
    currentFacingFront: Boolean
) {
    val enum =
        when (currentFacingFront) {
            true -> CameraLensFace.FRONT
            false -> CameraLensFace.BACK
        }
    QuickSettingUiItem(
        modifier = modifier
            .semantics {
                contentDescription =
                    when (enum) {
                        CameraLensFace.FRONT -> "QUICK SETTINGS LENS FACING FRONT"
                        CameraLensFace.BACK -> "QUICK SETTINGS LENS FACING BACK"
                    }
            },
        enum = enum,
        onClick = { flipCamera(!currentFacingFront) }
    )
}

@Composable
fun QuickSetCaptureMode(
    modifier: Modifier = Modifier,
    setCaptureMode: (CaptureMode) -> Unit,
    currentCaptureMode: CaptureMode
) {
    val enum: CameraCaptureMode =
        when (currentCaptureMode) {
            CaptureMode.MULTI_STREAM -> CameraCaptureMode.MULTI_STREAM
            CaptureMode.SINGLE_STREAM -> CameraCaptureMode.SINGLE_STREAM
        }
    QuickSettingUiItem(
        modifier = modifier,
        enum = enum,
        onClick = {
            when (currentCaptureMode) {
                CaptureMode.MULTI_STREAM -> setCaptureMode(CaptureMode.SINGLE_STREAM)
                CaptureMode.SINGLE_STREAM -> setCaptureMode(CaptureMode.MULTI_STREAM)
            }
        }
    )
}

/**
 * Button to toggle quick settings
 */
@Composable
fun ToggleQuickSettingsButton(toggleDropDown: () -> Unit, isOpen: Boolean) {
    Row(
        horizontalArrangement = Arrangement.Center,
        verticalAlignment = Alignment.CenterVertically
    ) {
        // dropdown icon
        Icon(
            painter = painterResource(R.drawable.baseline_expand_more_72),
            contentDescription = stringResource(R.string.quick_settings_dropdown_description),
<<<<<<< HEAD
            tint = Color.White,
            modifier =
            Modifier
                .testTag(TOGGLE_QUICK_SETTINGS)
=======
            modifier = Modifier
                .testTag("QuickSettingDropDown")
>>>>>>> 529f4104
                .size(72.dp)
                .clickable {
                    toggleDropDown()
                }
                .scale(1f, if (isOpen) -1f else 1f)
        )
    }
}

// subcomponents used to build completed components

@Composable
fun QuickSettingUiItem(
    modifier: Modifier = Modifier,
    enum: QuickSettingsEnum,
    onClick: () -> Unit,
    isHighLighted: Boolean = false
) {
    QuickSettingUiItem(
        modifier = modifier,
        drawableResId = enum.getDrawableResId(),
        text = stringResource(id = enum.getTextResId()),
        accessibilityText = stringResource(id = enum.getDescriptionResId()),
        onClick = { onClick() },
        isHighLighted = isHighLighted
    )
}

/**
 * The itemized UI component representing each button in quick settings.
 */
@Composable
fun QuickSettingUiItem(
    modifier: Modifier = Modifier,
    @DrawableRes drawableResId: Int,
    text: String,
    accessibilityText: String,
    onClick: () -> Unit,
    isHighLighted: Boolean = false
) {
    Column(
        modifier =
        modifier
            .wrapContentSize()
            .padding(dimensionResource(id = R.dimen.quick_settings_ui_item_padding))
            .clickable {
                onClick()
            },
        verticalArrangement = Arrangement.Center,
        horizontalAlignment = Alignment.CenterHorizontally
    ) {
        val tint = if (isHighLighted) Color.Yellow else Color.White
        Icon(
            painter = painterResource(drawableResId),
            contentDescription = accessibilityText,
            tint = tint,
            modifier =
            Modifier
                .size(dimensionResource(id = R.dimen.quick_settings_ui_item_icon_size))
        )

        Text(text = text, color = tint, textAlign = TextAlign.Center)
    }
}

/**
 * Should you want to have an expanded view of a single quick setting
 */
@Composable
fun ExpandedQuickSetting(
    modifier: Modifier = Modifier,
    vararg quickSettingButtons: @Composable () -> Unit
) {
    val expandedNumOfColumns =
        min(
            quickSettingButtons.size,
            (
                (
                    LocalConfiguration.current.screenWidthDp.dp - (
                        dimensionResource(
                            id = R.dimen.quick_settings_ui_horizontal_padding
                        ) * 2
                        )
                    ) /
                    (
                        dimensionResource(id = R.dimen.quick_settings_ui_item_icon_size) +
                            (dimensionResource(id = R.dimen.quick_settings_ui_item_padding) * 2)
                        )
                ).toInt()
        )
    LazyVerticalGrid(
        modifier = modifier.fillMaxWidth(),
        columns = GridCells.Fixed(count = expandedNumOfColumns)
    ) {
        items(quickSettingButtons.size) { i ->
            quickSettingButtons[i]()
        }
    }
}

/**
 * Algorithm to determine dimensions of QuickSettings Icon layout
 */
@Composable
fun QuickSettingsGrid(
    modifier: Modifier = Modifier,
    vararg quickSettingsButtons: @Composable () -> Unit
) {
    val initialNumOfColumns =
        min(
            quickSettingsButtons.size,
            (
                (
                    LocalConfiguration.current.screenWidthDp.dp - (
                        dimensionResource(
                            id = R.dimen.quick_settings_ui_horizontal_padding
                        ) * 2
                        )
                    ) /
                    (
                        dimensionResource(id = R.dimen.quick_settings_ui_item_icon_size) +
                            (dimensionResource(id = R.dimen.quick_settings_ui_item_padding) * 2)
                        )
                ).toInt()
        )

    LazyVerticalGrid(
        modifier = modifier.fillMaxWidth(),
        columns = GridCells.Fixed(count = initialNumOfColumns)
    ) {
        items(quickSettingsButtons.size) { i ->
            quickSettingsButtons[i]()
        }
    }
}

/**
 * The top bar indicators for quick settings items.
 */
@Composable
fun Indicator(enum: QuickSettingsEnum, onClick: () -> Unit) {
    Icon(
        painter = painterResource(enum.getDrawableResId()),
        contentDescription = stringResource(id = enum.getDescriptionResId()),
        modifier = Modifier
            .size(dimensionResource(id = R.dimen.quick_settings_indicator_size))
            .clickable { onClick() }
    )
}

@Composable
fun FlashModeIndicator(currentFlashMode: FlashMode, onClick: (flashMode: FlashMode) -> Unit) {
    val enum = when (currentFlashMode) {
        FlashMode.OFF -> CameraFlashMode.OFF
        FlashMode.AUTO -> CameraFlashMode.AUTO
        FlashMode.ON -> CameraFlashMode.ON
    }
    Indicator(
        enum = enum,
        onClick = {
            onClick(currentFlashMode.getNextFlashMode())
        }
    )
}

@Composable
fun QuickSettingsIndicators(
    currentFlashMode: FlashMode,
    onFlashModeClick: (flashMode: FlashMode) -> Unit
) {
    Row {
        FlashModeIndicator(currentFlashMode, onFlashModeClick)
    }
}

fun FlashMode.getNextFlashMode(): FlashMode {
    return when (this) {
        FlashMode.OFF -> FlashMode.ON
        FlashMode.ON -> FlashMode.AUTO
        FlashMode.AUTO -> FlashMode.OFF
    }
}<|MERGE_RESOLUTION|>--- conflicted
+++ resolved
@@ -202,15 +202,8 @@
         Icon(
             painter = painterResource(R.drawable.baseline_expand_more_72),
             contentDescription = stringResource(R.string.quick_settings_dropdown_description),
-<<<<<<< HEAD
-            tint = Color.White,
-            modifier =
-            Modifier
+            modifier = Modifier
                 .testTag(TOGGLE_QUICK_SETTINGS)
-=======
-            modifier = Modifier
-                .testTag("QuickSettingDropDown")
->>>>>>> 529f4104
                 .size(72.dp)
                 .clickable {
                     toggleDropDown()
