/*
 * Copyright (C) 2023 The Android Open Source Project
 *
 * Licensed under the Apache License, Version 2.0 (the "License");
 * you may not use this file except in compliance with the License.
 * You may obtain a copy of the License at
 *
 *      http://www.apache.org/licenses/LICENSE-2.0
 *
 * Unless required by applicable law or agreed to in writing, software
 * distributed under the License is distributed on an "AS IS" BASIS,
 * WITHOUT WARRANTIES OR CONDITIONS OF ANY KIND, either express or implied.
 * See the License for the specific language governing permissions and
 * limitations under the License.
 */
package com.google.jetpackcamera.feature.quicksettings.ui

import androidx.annotation.DrawableRes
import androidx.compose.foundation.clickable
import androidx.compose.foundation.layout.Arrangement
import androidx.compose.foundation.layout.Column
import androidx.compose.foundation.layout.Row
import androidx.compose.foundation.layout.fillMaxWidth
import androidx.compose.foundation.layout.padding
import androidx.compose.foundation.layout.size
import androidx.compose.foundation.layout.wrapContentSize
import androidx.compose.foundation.lazy.grid.GridCells
import androidx.compose.foundation.lazy.grid.LazyVerticalGrid
import androidx.compose.material3.Icon
import androidx.compose.material3.Text
import androidx.compose.runtime.Composable
import androidx.compose.ui.Alignment
import androidx.compose.ui.Modifier
import androidx.compose.ui.draw.scale
import androidx.compose.ui.graphics.Color
import androidx.compose.ui.platform.LocalConfiguration
import androidx.compose.ui.platform.testTag
import androidx.compose.ui.res.dimensionResource
import androidx.compose.ui.res.painterResource
import androidx.compose.ui.res.stringResource
import androidx.compose.ui.unit.dp
import com.google.jetpackcamera.feature.quicksettings.CameraAspectRatio
import com.google.jetpackcamera.feature.quicksettings.CameraDemoExpandedSetting
import com.google.jetpackcamera.feature.quicksettings.CameraDemoSwitch
import com.google.jetpackcamera.feature.quicksettings.CameraFlashMode
import com.google.jetpackcamera.feature.quicksettings.CameraLensFace
import com.google.jetpackcamera.feature.quicksettings.QuickSettingsEnum
import com.google.jetpackcamera.quicksettings.R
<<<<<<< HEAD
import com.google.jetpackcamera.settings.model.DemoMultipleStatus
import com.google.jetpackcamera.settings.model.FlashModeStatus
=======
import com.google.jetpackcamera.settings.model.AspectRatio
import com.google.jetpackcamera.settings.model.FlashMode
>>>>>>> 841795b4
import kotlin.math.min

// completed components ready to go into preview screen

@Composable
fun ExpandedQuickSetRatio(setRatio: (aspectRatio: AspectRatio) -> Unit, currentRatio: AspectRatio) {
    val buttons: Array<@Composable () -> Unit> =
        arrayOf(
            {
                QuickSetRatio(
                    onClick = { setRatio(AspectRatio.THREE_FOUR) },
                    ratio = AspectRatio.THREE_FOUR,
                    currentRatio = currentRatio,
                    isHighlightEnabled = true
                )
            },
            {
                QuickSetRatio(
                    onClick = { setRatio(AspectRatio.NINE_SIXTEEN) },
                    ratio = AspectRatio.NINE_SIXTEEN,
                    currentRatio = currentRatio,
                    isHighlightEnabled = true
                )
            },
            {
                QuickSetRatio(
                    modifier = Modifier.testTag("QuickSetAspectRatio1:1"),
                    onClick = { setRatio(AspectRatio.ONE_ONE) },
                    ratio = AspectRatio.ONE_ONE,
                    currentRatio = currentRatio,
                    isHighlightEnabled = true
                )
            }
        )
    ExpandedQuickSetting(quickSettingButtons = buttons)
}

@Composable
fun QuickSetRatio(
    modifier: Modifier = Modifier,
    onClick: () -> Unit,
    ratio: AspectRatio,
    currentRatio: AspectRatio,
    isHighlightEnabled: Boolean = false
) {
    val enum =
        when (ratio) {
            AspectRatio.THREE_FOUR -> CameraAspectRatio.THREE_FOUR
            AspectRatio.NINE_SIXTEEN -> CameraAspectRatio.NINE_SIXTEEN
            AspectRatio.ONE_ONE -> CameraAspectRatio.ONE_ONE
            else -> CameraAspectRatio.ONE_ONE
        }
    QuickSettingUiItem(
        modifier = modifier,
        enum = enum,
        onClick = { onClick() },
        isHighLighted = isHighlightEnabled && (ratio == currentRatio)
    )
}

@Composable
fun QuickSetFlash(
    modifier: Modifier = Modifier,
    onClick: (FlashMode) -> Unit,
    currentFlashMode: FlashMode
) {
    val enum = when (currentFlashMode) {
        FlashMode.OFF -> CameraFlashMode.OFF
        FlashMode.AUTO -> CameraFlashMode.AUTO
        FlashMode.ON -> CameraFlashMode.ON
    }
    QuickSettingUiItem(
        modifier = modifier,
        enum = enum,
        isHighLighted = currentFlashMode == FlashMode.ON,
        onClick =
        {
            when (currentFlashMode) {
                FlashMode.OFF -> onClick(FlashMode.ON)
                FlashMode.ON -> onClick(FlashMode.AUTO)
                FlashMode.AUTO -> onClick(FlashMode.OFF)
            }
        }
    )
}

@Composable
fun QuickFlipCamera(
    modifier: Modifier = Modifier,
    flipCamera: (Boolean) -> Unit,
    currentFacingFront: Boolean
) {
    val enum =
        when (currentFacingFront) {
            true -> CameraLensFace.FRONT
            false -> CameraLensFace.BACK
        }
    QuickSettingUiItem(
        modifier = modifier,
        enum = enum,
        onClick = { flipCamera(!currentFacingFront) }
    )
}

@Composable
<<<<<<< HEAD
fun ExpandedDemoMultiple(
    onClick: (DemoMultipleStatus) -> Unit,
    currentDemoMultipleStatus: DemoMultipleStatus
) {
    val buttons: Array<@Composable () -> Unit> = arrayOf(
        {
            DemoMultiple(
                onClick = { onClick(DemoMultipleStatus.APPLE) },
                assignedValue = DemoMultipleStatus.APPLE,
                currentValue = currentDemoMultipleStatus,
                isHighlightEnabled = true,
            )
        },
        {
            DemoMultiple(
                onClick = { onClick(DemoMultipleStatus.BANANA) },
                assignedValue = DemoMultipleStatus.BANANA,
                currentValue = currentDemoMultipleStatus,
                isHighlightEnabled = true
            )
        },
        {
            DemoMultiple(
                onClick = { onClick(DemoMultipleStatus.CANTALOUPE) },
                assignedValue = DemoMultipleStatus.CANTALOUPE,
                currentValue = currentDemoMultipleStatus,
                isHighlightEnabled = true
            )
        }
    )
    ExpandedQuickSetting(quickSettingButtons = buttons)
}

@Composable
fun DemoMultiple(
    onClick: () -> Unit,
    assignedValue: DemoMultipleStatus,
    currentValue: DemoMultipleStatus,
    isHighlightEnabled: Boolean = false
) {
    val enum = when (assignedValue) {
        DemoMultipleStatus.APPLE -> CameraDemoExpandedSetting.APPLE
        DemoMultipleStatus.BANANA -> CameraDemoExpandedSetting.BANANA
        DemoMultipleStatus.CANTALOUPE -> CameraDemoExpandedSetting.CANTALOUPE
    }
    QuickSettingUiItem(
        drawableResId = enum.getDrawableResId(),
        text = stringResource(id = enum.getTextResId()),
        accessibilityText = stringResource(id = enum.getDescriptionResId()),
        onClick = { onClick() },
        isHighLighted = isHighlightEnabled && (assignedValue == currentValue)
    )
}

@Composable
fun DemoSetSwitch(
    onClick: (Boolean) -> Unit,
    currentDemoSwitchValue: Boolean,
    isHighlighted: Boolean = false
) {
    val enum = when (currentDemoSwitchValue) {
        true -> CameraDemoSwitch.TRUE
        false -> CameraDemoSwitch.FALSE
    }
    QuickSettingUiItem(
        drawableResId = enum.getDrawableResId(),
        text = stringResource(id = enum.getTextResId()),
        accessibilityText = stringResource(id = enum.getDescriptionResId()),
        isHighLighted = isHighlighted,
        onClick =
        {
            onClick(!currentDemoSwitchValue)
        }
    )
}

@Composable
fun DropDownIcon(toggleDropDown: () -> Unit, isOpen: Boolean) {
=======
fun DropDownIcon(modifier: Modifier = Modifier, toggleDropDown: () -> Unit, isOpen: Boolean) {
>>>>>>> 841795b4
    Row(
        modifier = modifier,
        horizontalArrangement = Arrangement.Center,
        verticalAlignment = Alignment.CenterVertically
    ) {
        // dropdown icon
        Icon(
            painter = painterResource(R.drawable.baseline_expand_more_72),
            contentDescription = stringResource(R.string.quick_settings_dropdown_description),
            tint = Color.White,
            modifier =
            Modifier
                .testTag("QuickSettingDropDown")
                .size(72.dp)
                .clickable {
                    toggleDropDown()
                }
                .scale(1f, if (isOpen) -1f else 1f)
        )
    }
}

// subcomponents used to build completed components

@Composable
fun QuickSettingUiItem(
    modifier: Modifier = Modifier,
    enum: QuickSettingsEnum,
    onClick: () -> Unit,
    isHighLighted: Boolean = false
) {
    QuickSettingUiItem(
        modifier = modifier,
        drawableResId = enum.getDrawableResId(),
        text = stringResource(id = enum.getTextResId()),
        accessibilityText = stringResource(id = enum.getDescriptionResId()),
        onClick = { onClick() },
        isHighLighted = isHighLighted
    )
}

/**
 * The itemized UI component representing each button in quick settings.
 */
@Composable
fun QuickSettingUiItem(
    modifier: Modifier = Modifier,
    @DrawableRes drawableResId: Int,
    text: String,
    accessibilityText: String,
    onClick: () -> Unit,
    isHighLighted: Boolean = false
) {
    Column(
        modifier =
        modifier
            .wrapContentSize()
            .padding(dimensionResource(id = R.dimen.quick_settings_ui_item_padding))
            .clickable {
                onClick()
            },
        verticalArrangement = Arrangement.Center,
        horizontalAlignment = Alignment.CenterHorizontally
    ) {
        val tint = if (isHighLighted) Color.Yellow else Color.White
        Icon(
            painter = painterResource(drawableResId),
            contentDescription = accessibilityText,
            tint = tint,
            modifier =
            Modifier
                .size(dimensionResource(id = R.dimen.quick_settings_ui_item_icon_size))
        )

        Text(text = text, color = tint)
    }
}

/**
 * Should you want to have an expanded view of a single quick setting
 */
@Composable
fun ExpandedQuickSetting(
    modifier: Modifier = Modifier,
    vararg quickSettingButtons: @Composable () -> Unit
) {
    val expandedNumOfColumns =
        min(
            quickSettingButtons.size,
            (
                (
                    LocalConfiguration.current.screenWidthDp.dp - (
                        dimensionResource(
                            id = R.dimen.quick_settings_ui_horizontal_padding
                        ) * 2
                        )
                    ) /
                    (
                        dimensionResource(id = R.dimen.quick_settings_ui_item_icon_size) +
                            (dimensionResource(id = R.dimen.quick_settings_ui_item_padding) * 2)
                        )
                ).toInt()
        )
    LazyVerticalGrid(
        modifier = modifier.fillMaxWidth(),
        columns = GridCells.Fixed(count = expandedNumOfColumns)
    ) {
        items(quickSettingButtons.size) { i ->
            quickSettingButtons[i]()
        }
    }
}

/**
 * Algorithm to determine dimensions of QuickSettings Icon layout
 */
@Composable
fun QuickSettingsGrid(
    modifier: Modifier = Modifier,
    vararg quickSettingsButtons: @Composable () -> Unit
) {
    val initialNumOfColumns =
        min(
            quickSettingsButtons.size,
            (
                (
                    LocalConfiguration.current.screenWidthDp.dp - (
                        dimensionResource(
                            id = R.dimen.quick_settings_ui_horizontal_padding
                        ) * 2
                        )
                    ) /
                    (
                        dimensionResource(id = R.dimen.quick_settings_ui_item_icon_size) +
                            (dimensionResource(id = R.dimen.quick_settings_ui_item_padding) * 2)
                        )
                ).toInt()
        )

    LazyVerticalGrid(
        modifier = modifier.fillMaxWidth(),
        columns = GridCells.Fixed(count = initialNumOfColumns)
    ) {
        items(quickSettingsButtons.size) { i ->
            quickSettingsButtons[i]()
        }
    }
}<|MERGE_RESOLUTION|>--- conflicted
+++ resolved
@@ -46,14 +46,11 @@
 import com.google.jetpackcamera.feature.quicksettings.CameraLensFace
 import com.google.jetpackcamera.feature.quicksettings.QuickSettingsEnum
 import com.google.jetpackcamera.quicksettings.R
-<<<<<<< HEAD
+import com.google.jetpackcamera.settings.model.AspectRatio
 import com.google.jetpackcamera.settings.model.DemoMultipleStatus
-import com.google.jetpackcamera.settings.model.FlashModeStatus
-=======
-import com.google.jetpackcamera.settings.model.AspectRatio
 import com.google.jetpackcamera.settings.model.FlashMode
->>>>>>> 841795b4
 import kotlin.math.min
+
 
 // completed components ready to go into preview screen
 
@@ -158,7 +155,6 @@
 }
 
 @Composable
-<<<<<<< HEAD
 fun ExpandedDemoMultiple(
     onClick: (DemoMultipleStatus) -> Unit,
     currentDemoMultipleStatus: DemoMultipleStatus
@@ -236,10 +232,7 @@
 }
 
 @Composable
-fun DropDownIcon(toggleDropDown: () -> Unit, isOpen: Boolean) {
-=======
 fun DropDownIcon(modifier: Modifier = Modifier, toggleDropDown: () -> Unit, isOpen: Boolean) {
->>>>>>> 841795b4
     Row(
         modifier = modifier,
         horizontalArrangement = Arrangement.Center,
@@ -330,18 +323,18 @@
         min(
             quickSettingButtons.size,
             (
-                (
-                    LocalConfiguration.current.screenWidthDp.dp - (
-                        dimensionResource(
-                            id = R.dimen.quick_settings_ui_horizontal_padding
-                        ) * 2
-                        )
-                    ) /
                     (
-                        dimensionResource(id = R.dimen.quick_settings_ui_item_icon_size) +
-                            (dimensionResource(id = R.dimen.quick_settings_ui_item_padding) * 2)
-                        )
-                ).toInt()
+                            LocalConfiguration.current.screenWidthDp.dp - (
+                                    dimensionResource(
+                                        id = R.dimen.quick_settings_ui_horizontal_padding
+                                    ) * 2
+                                    )
+                            ) /
+                            (
+                                    dimensionResource(id = R.dimen.quick_settings_ui_item_icon_size) +
+                                            (dimensionResource(id = R.dimen.quick_settings_ui_item_padding) * 2)
+                                    )
+                    ).toInt()
         )
     LazyVerticalGrid(
         modifier = modifier.fillMaxWidth(),
@@ -365,18 +358,18 @@
         min(
             quickSettingsButtons.size,
             (
-                (
-                    LocalConfiguration.current.screenWidthDp.dp - (
-                        dimensionResource(
-                            id = R.dimen.quick_settings_ui_horizontal_padding
-                        ) * 2
-                        )
-                    ) /
                     (
-                        dimensionResource(id = R.dimen.quick_settings_ui_item_icon_size) +
-                            (dimensionResource(id = R.dimen.quick_settings_ui_item_padding) * 2)
-                        )
-                ).toInt()
+                            LocalConfiguration.current.screenWidthDp.dp - (
+                                    dimensionResource(
+                                        id = R.dimen.quick_settings_ui_horizontal_padding
+                                    ) * 2
+                                    )
+                            ) /
+                            (
+                                    dimensionResource(id = R.dimen.quick_settings_ui_item_icon_size) +
+                                            (dimensionResource(id = R.dimen.quick_settings_ui_item_padding) * 2)
+                                    )
+                    ).toInt()
         )
 
     LazyVerticalGrid(
