/*
 * Copyright (C) 2023 The Android Open Source Project
 *
 * Licensed under the Apache License, Version 2.0 (the "License");
 * you may not use this file except in compliance with the License.
 * You may obtain a copy of the License at
 *
 *      http://www.apache.org/licenses/LICENSE-2.0
 *
 * Unless required by applicable law or agreed to in writing, software
 * distributed under the License is distributed on an "AS IS" BASIS,
 * WITHOUT WARRANTIES OR CONDITIONS OF ANY KIND, either express or implied.
 * See the License for the specific language governing permissions and
 * limitations under the License.
 */
package com.google.jetpackcamera.feature.quicksettings.ui

import androidx.annotation.DrawableRes
import androidx.compose.foundation.clickable
import androidx.compose.foundation.layout.Arrangement
import androidx.compose.foundation.layout.Column
import androidx.compose.foundation.layout.Row
import androidx.compose.foundation.layout.fillMaxWidth
import androidx.compose.foundation.layout.padding
import androidx.compose.foundation.layout.size
import androidx.compose.foundation.layout.wrapContentSize
import androidx.compose.foundation.lazy.grid.GridCells
import androidx.compose.foundation.lazy.grid.LazyVerticalGrid
import androidx.compose.material3.Icon
import androidx.compose.material3.Text
import androidx.compose.runtime.Composable
import androidx.compose.ui.Alignment
import androidx.compose.ui.Modifier
import androidx.compose.ui.draw.scale
import androidx.compose.ui.graphics.Color
import androidx.compose.ui.platform.LocalConfiguration
import androidx.compose.ui.res.dimensionResource
import androidx.compose.ui.res.painterResource
import androidx.compose.ui.res.stringResource
import androidx.compose.ui.unit.dp
import com.google.jetpackcamera.feature.quicksettings.CameraAspectRatio
import com.google.jetpackcamera.feature.quicksettings.CameraFlashMode
import com.google.jetpackcamera.feature.quicksettings.CameraLensFace
import com.google.jetpackcamera.feature.quicksettings.QuickSettingsEnum
import com.google.jetpackcamera.quicksettings.R
import com.google.jetpackcamera.settings.model.AspectRatio
import com.google.jetpackcamera.settings.model.FlashMode
import kotlin.math.min

// completed components ready to go into preview screen

@Composable
fun ExpandedQuickSetRatio(setRatio: (aspectRatio: AspectRatio) -> Unit, currentRatio: AspectRatio) {
    val buttons: Array<@Composable () -> Unit> =
        arrayOf(
            {
                QuickSetRatio(
                    onClick = { setRatio(AspectRatio.THREE_FOUR) },
                    ratio = AspectRatio.THREE_FOUR,
                    currentRatio = currentRatio,
                    isHighlightEnabled = true
                )
            },
            {
                QuickSetRatio(
                    onClick = { setRatio(AspectRatio.NINE_SIXTEEN) },
                    ratio = AspectRatio.NINE_SIXTEEN,
                    currentRatio = currentRatio,
                    isHighlightEnabled = true
                )
            },
            {
                QuickSetRatio(
                    onClick = { setRatio(AspectRatio.ONE_ONE) },
                    ratio = AspectRatio.ONE_ONE,
                    currentRatio = currentRatio,
                    isHighlightEnabled = true
                )
            }
        )
    ExpandedQuickSetting(quickSettingButtons = buttons)
}

@Composable
fun QuickSetRatio(
    modifier: Modifier = Modifier,
    onClick: () -> Unit,
    ratio: AspectRatio,
    currentRatio: AspectRatio,
    isHighlightEnabled: Boolean = false
) {
    val enum =
        when (ratio) {
            AspectRatio.THREE_FOUR -> CameraAspectRatio.THREE_FOUR
            AspectRatio.NINE_SIXTEEN -> CameraAspectRatio.NINE_SIXTEEN
            AspectRatio.ONE_ONE -> CameraAspectRatio.ONE_ONE
            else -> CameraAspectRatio.ONE_ONE
        }
    QuickSettingUiItem(
        modifier = modifier,
        enum = enum,
        onClick = { onClick() },
        isHighLighted = isHighlightEnabled && (ratio == currentRatio)
    )
}

@Composable
fun QuickSetFlash(
    modifier: Modifier = Modifier,
<<<<<<< HEAD
    onClick: (FlashMode) -> Unit, currentFlashMode: FlashMode
) {
    val enum = when (currentFlashMode) {
        FlashMode.OFF -> CameraFlashMode.OFF
        FlashMode.AUTO -> CameraFlashMode.AUTO
        FlashMode.ON -> CameraFlashMode.ON
    }
=======
    onClick: (FlashModeStatus) -> Unit,
    currentFlashMode: FlashModeStatus
) {
    val enum =
        when (currentFlashMode) {
            FlashModeStatus.OFF -> CameraFlashMode.OFF
            FlashModeStatus.AUTO -> CameraFlashMode.AUTO
            FlashModeStatus.ON -> CameraFlashMode.ON
        }
>>>>>>> 17675c1d
    QuickSettingUiItem(
        modifier = modifier,
        enum = enum,
        isHighLighted = currentFlashMode == FlashMode.ON,
        onClick =
        {
            when (currentFlashMode) {
                FlashMode.OFF -> onClick(FlashMode.ON)
                FlashMode.ON -> onClick(FlashMode.AUTO)
                FlashMode.AUTO -> onClick(FlashMode.OFF)
            }
        }
    )
}

@Composable
fun QuickFlipCamera(
    modifier: Modifier = Modifier,
    flipCamera: (Boolean) -> Unit,
    currentFacingFront: Boolean
) {
    val enum =
        when (currentFacingFront) {
            true -> CameraLensFace.FRONT
            false -> CameraLensFace.BACK
        }
    QuickSettingUiItem(
        modifier = modifier,
        enum = enum,
        onClick = { flipCamera(!currentFacingFront) }
    )
}

@Composable
fun DropDownIcon(modifier: Modifier = Modifier, toggleDropDown: () -> Unit, isOpen: Boolean) {
    Row(
        modifier = modifier,
        horizontalArrangement = Arrangement.Center,
        verticalAlignment = Alignment.CenterVertically
    ) {
        // dropdown icon
        Icon(
            painter = painterResource(R.drawable.baseline_expand_more_72),
            contentDescription = stringResource(R.string.quick_settings_dropdown_description),
            tint = Color.White,
            modifier =
            Modifier
                .size(72.dp)
                .clickable {
                    toggleDropDown()
                }
                .scale(1f, if (isOpen) -1f else 1f)
        )
    }
}

// subcomponents used to build completed components

@Composable
fun QuickSettingUiItem(
    modifier: Modifier = Modifier,
    enum: QuickSettingsEnum,
    onClick: () -> Unit,
    isHighLighted: Boolean = false
) {
    QuickSettingUiItem(
        modifier = modifier,
        drawableResId = enum.getDrawableResId(),
        text = stringResource(id = enum.getTextResId()),
        accessibilityText = stringResource(id = enum.getDescriptionResId()),
        onClick = { onClick() },
        isHighLighted = isHighLighted
    )
}

/**
 * The itemized UI component representing each button in quick settings.
 */
@Composable
fun QuickSettingUiItem(
    modifier: Modifier = Modifier,
    @DrawableRes drawableResId: Int,
    text: String,
    accessibilityText: String,
    onClick: () -> Unit,
    isHighLighted: Boolean = false
) {
    Column(
        modifier =
        modifier
            .wrapContentSize()
            .padding(dimensionResource(id = R.dimen.quick_settings_ui_item_padding))
            .clickable {
                onClick()
            },
        verticalArrangement = Arrangement.Center,
        horizontalAlignment = Alignment.CenterHorizontally
    ) {
        val tint = if (isHighLighted) Color.Yellow else Color.White
        Icon(
            painter = painterResource(drawableResId),
            contentDescription = accessibilityText,
            tint = tint,
            modifier =
            Modifier
                .size(dimensionResource(id = R.dimen.quick_settings_ui_item_icon_size))
        )

        Text(text = text, color = tint)
    }
}

/**
 * Should you want to have an expanded view of a single quick setting
 */
@Composable
fun ExpandedQuickSetting(
    modifier: Modifier = Modifier,
    vararg quickSettingButtons: @Composable () -> Unit
) {
    val expandedNumOfColumns =
        min(
            quickSettingButtons.size,
            (
                (
                    LocalConfiguration.current.screenWidthDp.dp - (
                        dimensionResource(
                            id = R.dimen.quick_settings_ui_horizontal_padding
                        ) * 2
                        )
                    ) /
                    (
                        dimensionResource(id = R.dimen.quick_settings_ui_item_icon_size) +
                            (dimensionResource(id = R.dimen.quick_settings_ui_item_padding) * 2)
                        )
                ).toInt()
        )
    LazyVerticalGrid(
        modifier = modifier.fillMaxWidth(),
        columns = GridCells.Fixed(count = expandedNumOfColumns)
    ) {
        items(quickSettingButtons.size) { i ->
            quickSettingButtons[i]()
        }
    }
}

/**
 * Algorithm to determine dimensions of QuickSettings Icon layout
 */
@Composable
fun QuickSettingsGrid(
    modifier: Modifier = Modifier,
    vararg quickSettingsButtons: @Composable () -> Unit
) {
    val initialNumOfColumns =
        min(
            quickSettingsButtons.size,
            (
                (
                    LocalConfiguration.current.screenWidthDp.dp - (
                        dimensionResource(
                            id = R.dimen.quick_settings_ui_horizontal_padding
                        ) * 2
                        )
                    ) /
                    (
                        dimensionResource(id = R.dimen.quick_settings_ui_item_icon_size) +
                            (dimensionResource(id = R.dimen.quick_settings_ui_item_padding) * 2)
                        )
                ).toInt()
        )

    LazyVerticalGrid(
        modifier = modifier.fillMaxWidth(),
        columns = GridCells.Fixed(count = initialNumOfColumns)
    ) {
        items(quickSettingsButtons.size) { i ->
            quickSettingsButtons[i]()
        }
    }
}<|MERGE_RESOLUTION|>--- conflicted
+++ resolved
@@ -107,25 +107,14 @@
 @Composable
 fun QuickSetFlash(
     modifier: Modifier = Modifier,
-<<<<<<< HEAD
-    onClick: (FlashMode) -> Unit, currentFlashMode: FlashMode
+    onClick: (FlashMode) -> Unit,
+    currentFlashMode: FlashMode
 ) {
     val enum = when (currentFlashMode) {
         FlashMode.OFF -> CameraFlashMode.OFF
         FlashMode.AUTO -> CameraFlashMode.AUTO
         FlashMode.ON -> CameraFlashMode.ON
     }
-=======
-    onClick: (FlashModeStatus) -> Unit,
-    currentFlashMode: FlashModeStatus
-) {
-    val enum =
-        when (currentFlashMode) {
-            FlashModeStatus.OFF -> CameraFlashMode.OFF
-            FlashModeStatus.AUTO -> CameraFlashMode.AUTO
-            FlashModeStatus.ON -> CameraFlashMode.ON
-        }
->>>>>>> 17675c1d
     QuickSettingUiItem(
         modifier = modifier,
         enum = enum,
@@ -250,18 +239,18 @@
         min(
             quickSettingButtons.size,
             (
-                (
-                    LocalConfiguration.current.screenWidthDp.dp - (
-                        dimensionResource(
-                            id = R.dimen.quick_settings_ui_horizontal_padding
-                        ) * 2
-                        )
-                    ) /
                     (
-                        dimensionResource(id = R.dimen.quick_settings_ui_item_icon_size) +
-                            (dimensionResource(id = R.dimen.quick_settings_ui_item_padding) * 2)
-                        )
-                ).toInt()
+                            LocalConfiguration.current.screenWidthDp.dp - (
+                                    dimensionResource(
+                                        id = R.dimen.quick_settings_ui_horizontal_padding
+                                    ) * 2
+                                    )
+                            ) /
+                            (
+                                    dimensionResource(id = R.dimen.quick_settings_ui_item_icon_size) +
+                                            (dimensionResource(id = R.dimen.quick_settings_ui_item_padding) * 2)
+                                    )
+                    ).toInt()
         )
     LazyVerticalGrid(
         modifier = modifier.fillMaxWidth(),
@@ -285,18 +274,18 @@
         min(
             quickSettingsButtons.size,
             (
-                (
-                    LocalConfiguration.current.screenWidthDp.dp - (
-                        dimensionResource(
-                            id = R.dimen.quick_settings_ui_horizontal_padding
-                        ) * 2
-                        )
-                    ) /
                     (
-                        dimensionResource(id = R.dimen.quick_settings_ui_item_icon_size) +
-                            (dimensionResource(id = R.dimen.quick_settings_ui_item_padding) * 2)
-                        )
-                ).toInt()
+                            LocalConfiguration.current.screenWidthDp.dp - (
+                                    dimensionResource(
+                                        id = R.dimen.quick_settings_ui_horizontal_padding
+                                    ) * 2
+                                    )
+                            ) /
+                            (
+                                    dimensionResource(id = R.dimen.quick_settings_ui_item_icon_size) +
+                                            (dimensionResource(id = R.dimen.quick_settings_ui_item_padding) * 2)
+                                    )
+                    ).toInt()
         )
 
     LazyVerticalGrid(
