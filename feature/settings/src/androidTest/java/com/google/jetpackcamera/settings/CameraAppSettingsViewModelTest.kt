--- conflicted
+++ resolved
@@ -106,13 +106,8 @@
 
     @Test
     fun setDarkMode() = runTest(StandardTestDispatcher()) {
-<<<<<<< HEAD
-        val initialDarkMode = settingsViewModel.settingsUiState.value.cameraAppSettings.dark_mode_status
+        val initialDarkMode = settingsViewModel.settingsUiState.value.cameraAppSettings.darkMode
         settingsViewModel.setDarkMode(DarkMode.DARK)
-=======
-        val initialDarkMode = settingsViewModel.settingsUiState.value.cameraAppSettings.darkMode
-        settingsViewModel.setDarkMode(DarkModeStatus.DARK)
->>>>>>> 249d2ab7
         advanceUntilIdle()
 
         val newDarkMode = settingsViewModel.settingsUiState.value.cameraAppSettings.darkMode
