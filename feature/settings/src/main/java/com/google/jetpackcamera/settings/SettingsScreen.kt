--- conflicted
+++ resolved
@@ -70,12 +70,6 @@
         setFlashMode = viewModel::setFlashMode
     )
 
-<<<<<<< HEAD
-    SectionHeader(title = stringResource(id = R.string.section_title_app_settings))
-
-    DarkModeSetting(
-        currentDarkMode = uiState.cameraAppSettings.darkMode,
-=======
     AspectRatioSetting(
         currentAspectRatio = uiState.cameraAppSettings.aspectRatio,
         setAspectRatio = viewModel::setAspectRatio
@@ -89,8 +83,7 @@
     SectionHeader(title = stringResource(id = R.string.section_title_app_settings))
 
     DarkModeSetting(
-        currentDarkModeStatus = uiState.cameraAppSettings.darkMode,
->>>>>>> 17675c1d
+        currentDarkMode = uiState.cameraAppSettings.darkMode,
         setDarkMode = viewModel::setDarkMode
     )
 }