--- conflicted
+++ resolved
@@ -66,34 +66,20 @@
         onClick = viewModel::setDefaultToFrontCamera
     )
 
-<<<<<<< HEAD
     CaptureModeSetting(
         currentCaptureMode = uiState.cameraAppSettings.captureMode,
         setCaptureMode = viewModel::setCaptureMode
     )
-=======
-        FlashModeSetting(
-            currentFlashMode = uiState.cameraAppSettings.flashMode,
-            setFlashMode = viewModel::setFlashMode
-        )
->>>>>>> 57529737
 
     FlashModeSetting(
-        currentFlashMode = uiState.cameraAppSettings.flash_mode_status,
+        currentFlashMode = uiState.cameraAppSettings.flashMode,
         setFlashMode = viewModel::setFlashMode
     )
 
-<<<<<<< HEAD
     SectionHeader(title = stringResource(id = R.string.section_title_app_settings))
 
     DarkModeSetting(
-        currentDarkModeStatus = uiState.cameraAppSettings.dark_mode_status,
+        currentDarkModeStatus = uiState.cameraAppSettings.darkMode,
         setDarkMode = viewModel::setDarkMode
     )
-=======
-        DarkModeSetting(
-            currentDarkModeStatus = uiState.cameraAppSettings.darkMode,
-            setDarkMode = viewModel::setDarkMode
-        )
->>>>>>> 57529737
 }