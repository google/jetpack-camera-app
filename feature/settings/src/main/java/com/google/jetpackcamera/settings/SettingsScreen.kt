--- conflicted
+++ resolved
@@ -59,35 +59,26 @@
 
 @Composable
 fun SettingsList(uiState: SettingsUiState, viewModel: SettingsViewModel) {
-        SectionHeader(title = stringResource(id = R.string.section_title_camera_settings))
+    SectionHeader(title = stringResource(id = R.string.section_title_camera_settings))
 
-        DefaultCameraFacing(
-            cameraAppSettings = uiState.cameraAppSettings,
-            onClick = viewModel::setDefaultToFrontCamera
-        )
+    DefaultCameraFacing(
+        cameraAppSettings = uiState.cameraAppSettings,
+        onClick = viewModel::setDefaultToFrontCamera
+    )
 
-        FlashModeSetting(
-            currentFlashMode = uiState.cameraAppSettings.flashMode,
-            setFlashMode = viewModel::setFlashMode
-        )
+    FlashModeSetting(
+        currentFlashMode = uiState.cameraAppSettings.flashMode,
+        setFlashMode = viewModel::setFlashMode
+    )
 
-        SectionHeader(title = stringResource(id = R.string.section_title_app_settings))
-
-<<<<<<< HEAD
     AspectRatioSetting(
-        currentAspectRatio = uiState.cameraAppSettings.aspect_ratio,
+        currentAspectRatio = uiState.cameraAppSettings.aspectRatio,
         setAspectRatio = viewModel::setAspectRatio
     )
+    SectionHeader(title = stringResource(id = R.string.section_title_app_settings))
 
-    SectionHeader(title = stringResource(id = R.string.section_title_app_settings))
     DarkModeSetting(
-        currentDarkModeStatus = uiState.cameraAppSettings.dark_mode_status,
+        currentDarkModeStatus = uiState.cameraAppSettings.darkMode,
         setDarkMode = viewModel::setDarkMode
     )
-=======
-        DarkModeSetting(
-            currentDarkModeStatus = uiState.cameraAppSettings.darkMode,
-            setDarkMode = viewModel::setDarkMode
-        )
->>>>>>> 57529737
 }