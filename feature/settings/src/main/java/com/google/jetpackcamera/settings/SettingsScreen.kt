--- conflicted
+++ resolved
@@ -25,11 +25,8 @@
 import androidx.compose.ui.Modifier
 import androidx.compose.ui.res.stringResource
 import androidx.hilt.navigation.compose.hiltViewModel
-<<<<<<< HEAD
+import com.google.jetpackcamera.settings.ui.AspectRatioSetting
 import com.google.jetpackcamera.settings.ui.CaptureModeSetting
-=======
-import com.google.jetpackcamera.settings.ui.AspectRatioSetting
->>>>>>> 87b3433d
 import com.google.jetpackcamera.settings.ui.DarkModeSetting
 import com.google.jetpackcamera.settings.ui.DefaultCameraFacing
 import com.google.jetpackcamera.settings.ui.FlashModeSetting
@@ -70,20 +67,6 @@
         onClick = viewModel::setDefaultToFrontCamera
     )
 
-<<<<<<< HEAD
-    CaptureModeSetting(
-        currentCaptureMode = uiState.cameraAppSettings.captureMode,
-        setCaptureMode = viewModel::setCaptureMode
-    )
-
-    FlashModeSetting(
-        currentFlashMode = uiState.cameraAppSettings.flashMode,
-        setFlashMode = viewModel::setFlashMode
-    )
-
-    SectionHeader(title = stringResource(id = R.string.section_title_app_settings))
-
-=======
     FlashModeSetting(
         currentFlashMode = uiState.cameraAppSettings.flashMode,
         setFlashMode = viewModel::setFlashMode
@@ -93,9 +76,14 @@
         currentAspectRatio = uiState.cameraAppSettings.aspectRatio,
         setAspectRatio = viewModel::setAspectRatio
     )
+
+    CaptureModeSetting(
+        currentCaptureMode = uiState.cameraAppSettings.captureMode,
+        setCaptureMode = viewModel::setCaptureMode
+    )
+
     SectionHeader(title = stringResource(id = R.string.section_title_app_settings))
 
->>>>>>> 87b3433d
     DarkModeSetting(
         currentDarkModeStatus = uiState.cameraAppSettings.darkMode,
         setDarkMode = viewModel::setDarkMode
