--- conflicted
+++ resolved
@@ -1,5 +1,5 @@
 /*
- * Copyright (C) 2023-2024 The Android Open Source Project
+ * Copyright (C) 2023 The Android Open Source Project
  *
  * Licensed under the Apache License, Version 2.0 (the "License");
  * you may not use this file except in compliance with the License.
@@ -24,7 +24,6 @@
 import androidx.compose.ui.Modifier
 import androidx.compose.ui.res.stringResource
 import androidx.hilt.navigation.compose.hiltViewModel
-import com.google.jetpackcamera.settings.model.TargetFrameRate
 import com.google.jetpackcamera.settings.ui.AspectRatioSetting
 import com.google.jetpackcamera.settings.ui.CaptureModeSetting
 import com.google.jetpackcamera.settings.ui.DarkModeSetting
@@ -32,11 +31,7 @@
 import com.google.jetpackcamera.settings.ui.FlashModeSetting
 import com.google.jetpackcamera.settings.ui.SectionHeader
 import com.google.jetpackcamera.settings.ui.SettingsPageHeader
-<<<<<<< HEAD
-import com.google.jetpackcamera.settings.ui.StabilizationSetting
 import com.google.jetpackcamera.settings.ui.TargetFpsSetting
-=======
->>>>>>> 90b85865
 
 /**
  * Screen used for the Settings feature.
@@ -87,11 +82,8 @@
         setCaptureMode = viewModel::setCaptureMode
     )
 
-<<<<<<< HEAD
-=======
     // TODO: b/326140212 - stabilization setting not changing active stabilization mode
    /*
->>>>>>> 90b85865
     StabilizationSetting(
         currentVideoStabilization = uiState.cameraAppSettings.videoCaptureStabilization,
         currentPreviewStabilization = uiState.cameraAppSettings.previewStabilization,
