--- conflicted
+++ resolved
@@ -31,6 +31,7 @@
 import com.google.jetpackcamera.settings.ui.FlashModeSetting
 import com.google.jetpackcamera.settings.ui.SectionHeader
 import com.google.jetpackcamera.settings.ui.SettingsPageHeader
+import com.google.jetpackcamera.settings.ui.TargetFpsSetting
 import com.google.jetpackcamera.settings.ui.TargetFpsSetting
 
 /**
@@ -68,17 +69,11 @@
         currentFlashMode = uiState.cameraAppSettings.flashMode,
         setFlashMode = viewModel::setFlashMode
     )
-<<<<<<< HEAD
+
     TargetFpsSetting(
         currentTargetFps = uiState.cameraAppSettings.targetFrameRate,
         setTargetFps = viewModel::setTargetFrameRate
     )
-
-    SectionHeader(title = stringResource(id = R.string.section_title_app_settings))
-
-    DarkModeSetting(
-        currentDarkModeStatus = uiState.cameraAppSettings.darkMode,
-=======
 
     AspectRatioSetting(
         currentAspectRatio = uiState.cameraAppSettings.aspectRatio,
@@ -94,7 +89,6 @@
 
     DarkModeSetting(
         currentDarkMode = uiState.cameraAppSettings.darkMode,
->>>>>>> 5997b5c2
         setDarkMode = viewModel::setDarkMode
     )
 }