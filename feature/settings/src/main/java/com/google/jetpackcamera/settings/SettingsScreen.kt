/*
 * Copyright (C) 2023 The Android Open Source Project
 *
 * Licensed under the Apache License, Version 2.0 (the "License");
 * you may not use this file except in compliance with the License.
 * You may obtain a copy of the License at
 *
 *      http://www.apache.org/licenses/LICENSE-2.0
 *
 * Unless required by applicable law or agreed to in writing, software
 * distributed under the License is distributed on an "AS IS" BASIS,
 * WITHOUT WARRANTIES OR CONDITIONS OF ANY KIND, either express or implied.
 * See the License for the specific language governing permissions and
 * limitations under the License.
 */
package com.google.jetpackcamera.settings

import androidx.compose.foundation.layout.Column
import androidx.compose.foundation.rememberScrollState
import androidx.compose.foundation.verticalScroll
import androidx.compose.runtime.Composable
import androidx.compose.runtime.collectAsState
import androidx.compose.runtime.getValue
import androidx.compose.ui.Modifier
import androidx.compose.ui.res.stringResource
import androidx.hilt.navigation.compose.hiltViewModel
import com.google.jetpackcamera.settings.ui.AspectRatioSetting
import com.google.jetpackcamera.settings.ui.CaptureModeSetting
import com.google.jetpackcamera.settings.ui.DarkModeSetting
import com.google.jetpackcamera.settings.ui.DefaultCameraFacing
import com.google.jetpackcamera.settings.ui.FlashModeSetting
import com.google.jetpackcamera.settings.ui.SectionHeader
import com.google.jetpackcamera.settings.ui.SettingsPageHeader
<<<<<<< HEAD
import com.google.jetpackcamera.settings.ui.TargetFpsSetting
=======
import com.google.jetpackcamera.settings.ui.StabilizationSetting
>>>>>>> aa880197

/**
 * Screen used for the Settings feature.
 */
@Composable
fun SettingsScreen(
    viewModel: SettingsViewModel = hiltViewModel(),
    onNavigateToPreview: () -> Unit
) {
    val settingsUiState by viewModel.settingsUiState.collectAsState()

    Column(
        modifier = Modifier
            .verticalScroll(rememberScrollState())
    ) {
        SettingsPageHeader(
            title = stringResource(id = R.string.settings_title),
            navBack = onNavigateToPreview
        )
        SettingsList(uiState = settingsUiState, viewModel = viewModel)
    }
}

@Composable
fun SettingsList(uiState: SettingsUiState, viewModel: SettingsViewModel) {
    SectionHeader(title = stringResource(id = R.string.section_title_camera_settings))

    DefaultCameraFacing(
        cameraAppSettings = uiState.cameraAppSettings,
        onClick = viewModel::setDefaultToFrontCamera
    )

    FlashModeSetting(
        currentFlashMode = uiState.cameraAppSettings.flashMode,
        setFlashMode = viewModel::setFlashMode
    )

    TargetFpsSetting(
        currentTargetFps = uiState.cameraAppSettings.targetFrameRate,
        setTargetFps = viewModel::setTargetFrameRate
    )

    AspectRatioSetting(
        currentAspectRatio = uiState.cameraAppSettings.aspectRatio,
        setAspectRatio = viewModel::setAspectRatio
    )

    CaptureModeSetting(
        currentCaptureMode = uiState.cameraAppSettings.captureMode,
        setCaptureMode = viewModel::setCaptureMode
    )

    // todo: b/313647247 - query device and disable setting if preview stabilization isn't supported.
    // todo: b/313647809 - query device and disable setting if video stabilization isn't supported.
    StabilizationSetting(
        currentVideoStabilization = uiState.cameraAppSettings.videoCaptureStabilization,
        currentPreviewStabilization = uiState.cameraAppSettings.previewStabilization,
        supportedStabilizationMode = uiState.cameraAppSettings.supportedStabilizationModes,
        setVideoStabilization = viewModel::setVideoStabilization,
        setPreviewStabilization = viewModel::setPreviewStabilization
    )

    SectionHeader(title = stringResource(id = R.string.section_title_app_settings))

    DarkModeSetting(
        currentDarkMode = uiState.cameraAppSettings.darkMode,
        setDarkMode = viewModel::setDarkMode
    )
}<|MERGE_RESOLUTION|>--- conflicted
+++ resolved
@@ -31,11 +31,8 @@
 import com.google.jetpackcamera.settings.ui.FlashModeSetting
 import com.google.jetpackcamera.settings.ui.SectionHeader
 import com.google.jetpackcamera.settings.ui.SettingsPageHeader
-<<<<<<< HEAD
+import com.google.jetpackcamera.settings.ui.StabilizationSetting
 import com.google.jetpackcamera.settings.ui.TargetFpsSetting
-=======
-import com.google.jetpackcamera.settings.ui.StabilizationSetting
->>>>>>> aa880197
 
 /**
  * Screen used for the Settings feature.
@@ -88,8 +85,6 @@
         setCaptureMode = viewModel::setCaptureMode
     )
 
-    // todo: b/313647247 - query device and disable setting if preview stabilization isn't supported.
-    // todo: b/313647809 - query device and disable setting if video stabilization isn't supported.
     StabilizationSetting(
         currentVideoStabilization = uiState.cameraAppSettings.videoCaptureStabilization,
         currentPreviewStabilization = uiState.cameraAppSettings.previewStabilization,
