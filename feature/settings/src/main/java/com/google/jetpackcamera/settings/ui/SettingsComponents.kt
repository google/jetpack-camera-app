--- conflicted
+++ resolved
@@ -122,21 +122,13 @@
     SwitchSettingUI(
         modifier = modifier.apply {
             if (lensUiState is FlipLensUiState.Disabled) {
-<<<<<<< HEAD
-                testTag(lensUiState.disabledRationale.first().testTag)
-=======
                 testTag(lensUiState.disabledRationale.testTag)
->>>>>>> 9a747628
             }
         },
         title = stringResource(id = R.string.default_facing_camera_title),
         description = when (lensUiState) {
             is FlipLensUiState.Disabled -> {
-<<<<<<< HEAD
-                disabledRationaleString(disabledRationale = lensUiState.disabledRationale.first())
-=======
                 disabledRationaleString(disabledRationale = lensUiState.disabledRationale)
->>>>>>> 9a747628
             }
 
             is FlipLensUiState.Enabled -> {
@@ -217,11 +209,7 @@
                 FlashMode.OFF -> stringResource(id = R.string.flash_mode_description_off)
             }
         } else {
-<<<<<<< HEAD
-            TODO("flash mode currently has no disabled option")
-=======
             TODO("flash mode currently has no disabled criteria")
->>>>>>> 9a747628
         },
         popupContents = {
             Column(Modifier.selectableGroup()) {
@@ -350,11 +338,7 @@
     BasicPopupSetting(
         modifier = modifier.apply {
             if (fpsUiState is FpsUiState.Disabled) {
-<<<<<<< HEAD
-                testTag(fpsUiState.disabledRationale.first().testTag)
-=======
                 testTag(fpsUiState.disabledRationale.testTag)
->>>>>>> 9a747628
             }
         },
         title = stringResource(id = R.string.fps_title),
@@ -370,11 +354,7 @@
                 )
             }
         } else {
-<<<<<<< HEAD
-            disabledRationaleString((fpsUiState as FpsUiState.Disabled).disabledRationale.first())
-=======
             disabledRationaleString((fpsUiState as FpsUiState.Disabled).disabledRationale)
->>>>>>> 9a747628
         },
         popupContents = {
             if (fpsUiState is FpsUiState.Enabled) {
@@ -464,11 +444,7 @@
         modifier = modifier.apply {
             when (stabilizationUiState) {
                 is StabilizationUiState.Disabled ->
-<<<<<<< HEAD
-                    testTag(stabilizationUiState.disabledRationale.first().testTag)
-=======
                     testTag(stabilizationUiState.disabledRationale.testTag)
->>>>>>> 9a747628
 
                 else -> {}
             }
@@ -487,14 +463,7 @@
 
             is StabilizationUiState.Disabled -> {
                 // disabled setting description
-<<<<<<< HEAD
-                disabledRationaleString(
-                    (stabilizationUiState as StabilizationUiState.Disabled)
-                        .disabledRationale.first()
-                )
-=======
                 disabledRationaleString(stabilizationUiState.disabledRationale)
->>>>>>> 9a747628
             }
         },
 
@@ -518,11 +487,7 @@
                                 ) {
                                     testTag(
                                         stabilizationUiState.stabilizationOnState
-<<<<<<< HEAD
-                                            .disabledRationale.first().testTag
-=======
                                             .disabledRationale.testTag
->>>>>>> 9a747628
                                     )
                                 }
                             },
@@ -555,11 +520,7 @@
                                 ) {
                                     testTag(
                                         stabilizationUiState.stabilizationHighQualityState
-<<<<<<< HEAD
-                                            .disabledRationale.first().testTag
-=======
                                             .disabledRationale.testTag
->>>>>>> 9a747628
                                     )
                                 }
                             },
@@ -794,39 +755,23 @@
         is DisabledRationale.DeviceUnsupportedRationale -> stringResource(
 
             disabledRationale.reasonTextResId,
-<<<<<<< HEAD
-            disabledRationale.affectedSettingNameResId
-=======
             stringResource(disabledRationale.affectedSettingNameResId)
->>>>>>> 9a747628
         )
 
         is DisabledRationale.FpsUnsupportedRationale -> stringResource(
             disabledRationale.reasonTextResId,
-<<<<<<< HEAD
-            disabledRationale.affectedSettingNameResId,
-=======
             stringResource(disabledRationale.affectedSettingNameResId),
->>>>>>> 9a747628
             disabledRationale.currentFps
         )
 
         is DisabledRationale.LensUnsupportedRationale -> stringResource(
             disabledRationale.reasonTextResId,
-<<<<<<< HEAD
-            disabledRationale.affectedSettingNameResId
-=======
             stringResource(disabledRationale.affectedSettingNameResId)
->>>>>>> 9a747628
         )
 
         is DisabledRationale.StabilizationUnsupportedRationale -> stringResource(
             disabledRationale.reasonTextResId,
-<<<<<<< HEAD
-            disabledRationale.affectedSettingNameResId
-=======
             stringResource(disabledRationale.affectedSettingNameResId)
->>>>>>> 9a747628
         )
     }
 }
