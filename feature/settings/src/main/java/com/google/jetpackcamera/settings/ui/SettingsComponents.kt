--- conflicted
+++ resolved
@@ -107,12 +107,8 @@
 
 @Composable
 fun DefaultCameraFacing(
-<<<<<<< HEAD
-    cameraAppSettings: CameraAppSettings,
-=======
     settingValue: Boolean,
     enabled: Boolean,
->>>>>>> ca08bff2
     setDefaultLensFacing: (LensFacing) -> Unit,
     modifier: Modifier = Modifier
 ) {
@@ -279,11 +275,7 @@
 @Composable
 fun TargetFpsSetting(
     currentTargetFps: Int,
-<<<<<<< HEAD
-    supportedFps: List<Int>,
-=======
     supportedFps: Set<Int>,
->>>>>>> ca08bff2
     setTargetFps: (Int) -> Unit,
     modifier: Modifier = Modifier
 ) {
