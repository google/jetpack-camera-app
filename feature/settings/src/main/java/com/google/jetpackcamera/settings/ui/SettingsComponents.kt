/*
 * Copyright (C) 2023 The Android Open Source Project
 *
 * Licensed under the Apache License, Version 2.0 (the "License");
 * you may not use this file except in compliance with the License.
 * You may obtain a copy of the License at
 *
 *      http://www.apache.org/licenses/LICENSE-2.0
 *
 * Unless required by applicable law or agreed to in writing, software
 * distributed under the License is distributed on an "AS IS" BASIS,
 * WITHOUT WARRANTIES OR CONDITIONS OF ANY KIND, either express or implied.
 * See the License for the specific language governing permissions and
 * limitations under the License.
 */

package com.google.jetpackcamera.settings.ui

import androidx.compose.foundation.clickable
import androidx.compose.foundation.layout.Column
import androidx.compose.foundation.layout.Row
import androidx.compose.foundation.layout.Spacer
import androidx.compose.foundation.layout.fillMaxWidth
import androidx.compose.foundation.layout.padding
import androidx.compose.foundation.layout.width
import androidx.compose.foundation.selection.selectable
import androidx.compose.foundation.selection.selectableGroup
import androidx.compose.foundation.selection.toggleable
import androidx.compose.material.icons.Icons
import androidx.compose.material.icons.filled.ArrowBack
import androidx.compose.material3.AlertDialog
import androidx.compose.material3.ExperimentalMaterial3Api
import androidx.compose.material3.Icon
import androidx.compose.material3.IconButton
import androidx.compose.material3.ListItem
import androidx.compose.material3.MaterialTheme
import androidx.compose.material3.RadioButton
import androidx.compose.material3.Switch
import androidx.compose.material3.Text
import androidx.compose.material3.TopAppBar
import androidx.compose.runtime.Composable
import androidx.compose.runtime.mutableStateOf
import androidx.compose.runtime.remember
import androidx.compose.ui.Alignment
import androidx.compose.ui.Modifier
import androidx.compose.ui.res.stringResource
import androidx.compose.ui.semantics.Role
import androidx.compose.ui.unit.dp
import androidx.compose.ui.unit.sp
import com.google.jetpackcamera.settings.R
import com.google.jetpackcamera.settings.model.AspectRatio
import com.google.jetpackcamera.settings.model.CameraAppSettings
<<<<<<< HEAD
import com.google.jetpackcamera.settings.model.DarkMode
import com.google.jetpackcamera.settings.model.FlashMode
=======
import com.google.jetpackcamera.settings.model.CaptureMode
import com.google.jetpackcamera.settings.model.DarkModeStatus
import com.google.jetpackcamera.settings.model.FlashModeStatus
>>>>>>> 17675c1d


/**
 * MAJOR SETTING UI COMPONENTS
 * these are ready to be popped into the ui
 */

@OptIn(ExperimentalMaterial3Api::class)
@Composable
fun SettingsPageHeader(
    modifier: Modifier = Modifier,
    title: String,
    navBack: () -> Unit
) {
    TopAppBar(
        modifier = modifier,
        title = {
            Text(title)
        },
        navigationIcon = {
            IconButton(onClick = { navBack() }) {
                Icon(Icons.Filled.ArrowBack, stringResource(id = R.string.nav_back_accessibility))
            }
        }
    )
}

@Composable
fun SectionHeader(
    modifier: Modifier = Modifier,
    title: String
) {
    Text(
        modifier = modifier
            .padding(start = 20.dp, top = 10.dp),
        text = title,
        color = MaterialTheme.colorScheme.primary,
        fontSize = 18.sp
    )
}

@Composable
fun DefaultCameraFacing(
    modifier: Modifier = Modifier,
    cameraAppSettings: CameraAppSettings,
    onClick: () -> Unit
) {
    SwitchSettingUI(
        modifier = modifier,
        title = stringResource(id = R.string.default_facing_camera_title),
        description = null,
        leadingIcon = null,
        onClick = { onClick() },
        settingValue = cameraAppSettings.isFrontCameraFacing,
        enabled = cameraAppSettings.isBackCameraAvailable && cameraAppSettings.isFrontCameraAvailable
    )
}

@Composable
fun DarkModeSetting(
    modifier: Modifier = Modifier,
    currentDarkMode: DarkMode,
    setDarkMode: (DarkMode) -> Unit
) {
    BasicPopupSetting(
        modifier = modifier,
        title = stringResource(id = R.string.dark_mode_title),
        leadingIcon = null,
<<<<<<< HEAD
        description = when (currentDarkMode) {
            DarkMode.SYSTEM -> stringResource(id = R.string.dark_mode_status_system)
            DarkMode.DARK -> stringResource(id = R.string.dark_mode_status_dark)
            DarkMode.LIGHT -> stringResource(id = R.string.dark_mode_status_light)
=======
        description = when (currentDarkModeStatus) {
            DarkModeStatus.SYSTEM -> stringResource(id = R.string.dark_mode_description_system)
            DarkModeStatus.DARK -> stringResource(id = R.string.dark_mode_description_dark)
            DarkModeStatus.LIGHT -> stringResource(id = R.string.dark_mode_description_light)
>>>>>>> 17675c1d
        },
        popupContents = {
            Column(Modifier.selectableGroup()) {
                SingleChoiceSelector(text = stringResource(id = R.string.dark_mode_selector_dark),
                    selected = currentDarkMode == DarkMode.DARK,
                    onClick = { setDarkMode(DarkMode.DARK) }
                )
                SingleChoiceSelector(text = stringResource(id = R.string.dark_mode_selector_light),
                    selected = currentDarkMode == DarkMode.LIGHT,
                    onClick = { setDarkMode(DarkMode.LIGHT) }
                )
                SingleChoiceSelector(text = stringResource(id = R.string.dark_mode_selector_system),
                    selected = currentDarkMode == DarkMode.SYSTEM,
                    onClick = { setDarkMode(DarkMode.SYSTEM) }
                )
            }
        }
    )
}

@Composable
fun FlashModeSetting(
    modifier: Modifier = Modifier,
    currentFlashMode: FlashMode,
    setFlashMode: (FlashMode) -> Unit
) {
    BasicPopupSetting(
        modifier = modifier,
        title = stringResource(id = R.string.flash_mode_title),
        leadingIcon = null,
        description = when (currentFlashMode) {
<<<<<<< HEAD
            FlashMode.AUTO -> stringResource(id = R.string.flash_mode_status_auto)
            FlashMode.ON -> stringResource(id = R.string.flash_mode_status_on)
            FlashMode.OFF -> stringResource(id = R.string.flash_mode_status_off)
=======
            FlashModeStatus.AUTO -> stringResource(id = R.string.flash_mode_description_auto)
            FlashModeStatus.ON -> stringResource(id = R.string.flash_mode_description_on)
            FlashModeStatus.OFF -> stringResource(id = R.string.flash_mode_description_off)
>>>>>>> 17675c1d
        },
        popupContents = {
            Column(Modifier.selectableGroup()) {
                SingleChoiceSelector(text = stringResource(id = R.string.flash_mode_selector_auto),
                    selected = currentFlashMode == FlashMode.AUTO,
                    onClick = { setFlashMode(FlashMode.AUTO) }
                )
                SingleChoiceSelector(text = stringResource(id = R.string.flash_mode_selector_on),
                    selected = currentFlashMode == FlashMode.ON,
                    onClick = { setFlashMode(FlashMode.ON) }
                )
                SingleChoiceSelector(text = stringResource(id = R.string.flash_mode_selector_off),
                    selected = currentFlashMode == FlashMode.OFF,
                    onClick = { setFlashMode(FlashMode.OFF) }
                )
            }
        }
    )
}

@Composable
fun AspectRatioSetting(currentAspectRatio: AspectRatio, setAspectRatio: (AspectRatio) -> Unit) {
    BasicPopupSetting(
        title = stringResource(id = R.string.aspect_ratio_title),
        leadingIcon = null,
        description = when (currentAspectRatio) {
            AspectRatio.NINE_SIXTEEN -> stringResource(id = R.string.aspect_ratio_description_9_16)
            AspectRatio.THREE_FOUR -> stringResource(id = R.string.aspect_ratio_description_3_4)
            AspectRatio.ONE_ONE -> stringResource(id = R.string.aspect_ratio_description_1_1)
        },
        popupContents = {
            Column(Modifier.selectableGroup()) {
                SingleChoiceSelector(text = stringResource(id = R.string.aspect_ratio_selector_9_16),
                    selected = currentAspectRatio == AspectRatio.NINE_SIXTEEN,
                    onClick = { setAspectRatio(AspectRatio.NINE_SIXTEEN) }
                )
                SingleChoiceSelector(text = stringResource(id = R.string.aspect_ratio_selector_3_4),
                    selected = currentAspectRatio == AspectRatio.THREE_FOUR,
                    onClick = { setAspectRatio(AspectRatio.THREE_FOUR) }
                )
                SingleChoiceSelector(text = stringResource(id = R.string.aspect_ratio_selector_1_1),
                    selected = currentAspectRatio == AspectRatio.ONE_ONE,
                    onClick = { setAspectRatio(AspectRatio.ONE_ONE) }
                )
            }
        }
    )
}

@Composable
fun CaptureModeSetting(
    currentCaptureMode: CaptureMode,
    setCaptureMode: (CaptureMode) -> Unit
) {
    //todo: string resources
    BasicPopupSetting(
        title = stringResource(R.string.capture_mode_title),
        leadingIcon = null,
        description = when (currentCaptureMode) {
            CaptureMode.MULTI_STREAM -> stringResource(id = R.string.capture_mode_description_multi_stream)
            CaptureMode.SINGLE_STREAM -> stringResource(id = R.string.capture_mode_description_single_stream)
        },
        popupContents = {
            Column(Modifier.selectableGroup()) {
                SingleChoiceSelector(text = stringResource(id = R.string.capture_mode_selector_multi_stream),
                    selected = currentCaptureMode == CaptureMode.MULTI_STREAM,
                    onClick = { setCaptureMode(CaptureMode.MULTI_STREAM) }
                )
                SingleChoiceSelector(text = stringResource(id = R.string.capture_mode_description_single_stream),
                    selected = currentCaptureMode == CaptureMode.SINGLE_STREAM,
                    onClick = { setCaptureMode(CaptureMode.SINGLE_STREAM) }
                )
            }
        }
    )
}

/**
 * Setting UI sub-Components
 * small and whimsical :)
 * don't use these directly, use them to build the ready-to-use setting components
 */

/** a composable for creating a simple popup setting **/

@Composable
fun BasicPopupSetting(
    modifier: Modifier = Modifier,
    title: String,
    description: String?,
    enabled: Boolean = true,
    leadingIcon: @Composable (() -> Unit)?,
    popupContents: @Composable () -> Unit
) {
    val popupStatus = remember { mutableStateOf(false) }
    SettingUI(
        modifier = modifier.clickable(enabled = enabled) { popupStatus.value = true },
        title = title,
        description = description,
        leadingIcon = leadingIcon,
        trailingContent = null
    )
    if (popupStatus.value) {
        AlertDialog(
            onDismissRequest = { popupStatus.value = false },
            confirmButton = {
                Text(
                    text = "Close",
                    modifier = Modifier.clickable { popupStatus.value = false })
            },
            title = { Text(text = title) },
            text = popupContents
        )
    }
}

/**
 * A composable for creating a setting with a Switch.
 *
 * <p> the value should correspond to the setting's UI state value. the switch will only change
 * appearance if the UI state has been successfully updated
 */
@Composable
fun SwitchSettingUI(
    modifier: Modifier = Modifier,
    title: String,
    description: String?,
    leadingIcon: @Composable (() -> Unit)?,
    onClick: () -> Unit,
    settingValue: Boolean,
    enabled: Boolean
) {
    SettingUI(
        modifier = modifier.toggleable(
            enabled = enabled,
            role = Role.Switch,
            value = settingValue,
            onValueChange = { _ -> onClick() }
        ),
        title = title,
        description = description,
        leadingIcon = leadingIcon,
        trailingContent = {
            Switch(
                enabled = enabled,
                checked = settingValue,
                onCheckedChange = {
                    onClick()
                }
            )
        }
    )
}

/**
 * A composable used as a template used to construct other settings components
 */
@OptIn(ExperimentalMaterial3Api::class)
@Composable
fun SettingUI(
    modifier: Modifier = Modifier,
    title: String,
    description: String? = null,
    leadingIcon: @Composable (() -> Unit)?,
    trailingContent: @Composable (() -> Unit)?,

    ) {
    ListItem(
        modifier = modifier,
        headlineText = { Text(title) },
        supportingText = when (description) {
            null -> null
            else -> {
                { Text(description) }
            }
        },
        leadingContent = leadingIcon,
        trailingContent = trailingContent
    )
}

/**
 * A component for a single-choice selector for a multiple choice list
 */
@Composable
fun SingleChoiceSelector(
    modifier: Modifier = Modifier,
    text: String,
    selected: Boolean,
    onClick: () -> Unit,
    enabled: Boolean = true
) {
    Row(
        modifier
            .fillMaxWidth()
            .selectable(
                selected = selected,
                role = Role.RadioButton,
                onClick = onClick,
            ),
        verticalAlignment = Alignment.CenterVertically,
    ) {
        RadioButton(
            selected = selected,
            onClick = onClick,
            enabled = enabled
        )
        Spacer(Modifier.width(8.dp))
        Text(text)
    }
}<|MERGE_RESOLUTION|>--- conflicted
+++ resolved
@@ -50,14 +50,9 @@
 import com.google.jetpackcamera.settings.R
 import com.google.jetpackcamera.settings.model.AspectRatio
 import com.google.jetpackcamera.settings.model.CameraAppSettings
-<<<<<<< HEAD
+import com.google.jetpackcamera.settings.model.CaptureMode
 import com.google.jetpackcamera.settings.model.DarkMode
 import com.google.jetpackcamera.settings.model.FlashMode
-=======
-import com.google.jetpackcamera.settings.model.CaptureMode
-import com.google.jetpackcamera.settings.model.DarkModeStatus
-import com.google.jetpackcamera.settings.model.FlashModeStatus
->>>>>>> 17675c1d
 
 
 /**
@@ -126,17 +121,10 @@
         modifier = modifier,
         title = stringResource(id = R.string.dark_mode_title),
         leadingIcon = null,
-<<<<<<< HEAD
         description = when (currentDarkMode) {
-            DarkMode.SYSTEM -> stringResource(id = R.string.dark_mode_status_system)
-            DarkMode.DARK -> stringResource(id = R.string.dark_mode_status_dark)
-            DarkMode.LIGHT -> stringResource(id = R.string.dark_mode_status_light)
-=======
-        description = when (currentDarkModeStatus) {
-            DarkModeStatus.SYSTEM -> stringResource(id = R.string.dark_mode_description_system)
-            DarkModeStatus.DARK -> stringResource(id = R.string.dark_mode_description_dark)
-            DarkModeStatus.LIGHT -> stringResource(id = R.string.dark_mode_description_light)
->>>>>>> 17675c1d
+            DarkMode.SYSTEM -> stringResource(id = R.string.dark_mode_description_system)
+            DarkMode.DARK -> stringResource(id = R.string.dark_mode_description_dark)
+            DarkMode.LIGHT -> stringResource(id = R.string.dark_mode_description_light)
         },
         popupContents = {
             Column(Modifier.selectableGroup()) {
@@ -168,15 +156,9 @@
         title = stringResource(id = R.string.flash_mode_title),
         leadingIcon = null,
         description = when (currentFlashMode) {
-<<<<<<< HEAD
-            FlashMode.AUTO -> stringResource(id = R.string.flash_mode_status_auto)
-            FlashMode.ON -> stringResource(id = R.string.flash_mode_status_on)
-            FlashMode.OFF -> stringResource(id = R.string.flash_mode_status_off)
-=======
-            FlashModeStatus.AUTO -> stringResource(id = R.string.flash_mode_description_auto)
-            FlashModeStatus.ON -> stringResource(id = R.string.flash_mode_description_on)
-            FlashModeStatus.OFF -> stringResource(id = R.string.flash_mode_description_off)
->>>>>>> 17675c1d
+            FlashMode.AUTO -> stringResource(id = R.string.flash_mode_description_auto)
+            FlashMode.ON -> stringResource(id = R.string.flash_mode_description_on)
+            FlashMode.OFF -> stringResource(id = R.string.flash_mode_description_off)
         },
         popupContents = {
             Column(Modifier.selectableGroup()) {
