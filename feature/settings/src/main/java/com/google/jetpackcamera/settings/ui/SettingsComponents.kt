/*
 * Copyright (C) 2023 The Android Open Source Project
 *
 * Licensed under the Apache License, Version 2.0 (the "License");
 * you may not use this file except in compliance with the License.
 * You may obtain a copy of the License at
 *
 *      http://www.apache.org/licenses/LICENSE-2.0
 *
 * Unless required by applicable law or agreed to in writing, software
 * distributed under the License is distributed on an "AS IS" BASIS,
 * WITHOUT WARRANTIES OR CONDITIONS OF ANY KIND, either express or implied.
 * See the License for the specific language governing permissions and
 * limitations under the License.
 */

package com.google.jetpackcamera.settings.ui

import androidx.compose.foundation.clickable
import androidx.compose.foundation.layout.Column
import androidx.compose.foundation.layout.Row
import androidx.compose.foundation.layout.Spacer
import androidx.compose.foundation.layout.fillMaxWidth
import androidx.compose.foundation.layout.padding
import androidx.compose.foundation.layout.width
import androidx.compose.foundation.selection.selectable
import androidx.compose.foundation.selection.selectableGroup
import androidx.compose.foundation.selection.toggleable
import androidx.compose.material.icons.Icons
import androidx.compose.material.icons.filled.ArrowBack
import androidx.compose.material3.AlertDialog
import androidx.compose.material3.ExperimentalMaterial3Api
import androidx.compose.material3.Icon
import androidx.compose.material3.IconButton
import androidx.compose.material3.ListItem
import androidx.compose.material3.MaterialTheme
import androidx.compose.material3.RadioButton
import androidx.compose.material3.Switch
import androidx.compose.material3.Text
import androidx.compose.material3.TopAppBar
import androidx.compose.runtime.Composable
import androidx.compose.runtime.mutableStateOf
import androidx.compose.runtime.remember
import androidx.compose.ui.Alignment
import androidx.compose.ui.Modifier
import androidx.compose.ui.res.stringResource
import androidx.compose.ui.semantics.Role
import androidx.compose.ui.unit.dp
import androidx.compose.ui.unit.sp
import com.google.jetpackcamera.settings.R
import com.google.jetpackcamera.settings.model.AspectRatio
import com.google.jetpackcamera.settings.model.CameraAppSettings
import com.google.jetpackcamera.settings.model.CaptureMode
import com.google.jetpackcamera.settings.model.DarkModeStatus
import com.google.jetpackcamera.settings.model.FlashModeStatus


/**
 * MAJOR SETTING UI COMPONENTS
 * these are ready to be popped into the ui
 */

@OptIn(ExperimentalMaterial3Api::class)
@Composable
fun SettingsPageHeader(
    modifier: Modifier = Modifier,
    title: String,
    navBack: () -> Unit
) {
    TopAppBar(
        modifier = modifier,
        title = {
            Text(title)
        },
        navigationIcon = {
            IconButton(onClick = { navBack() }) {
                Icon(Icons.Filled.ArrowBack, stringResource(id = R.string.nav_back_accessibility))
            }
        }
    )
}

@Composable
fun SectionHeader(
    modifier: Modifier = Modifier,
    title: String
) {
    Text(
        modifier = modifier
            .padding(start = 20.dp, top = 10.dp),
        text = title,
        color = MaterialTheme.colorScheme.primary,
        fontSize = 18.sp
    )
}

@Composable
fun DefaultCameraFacing(
    modifier: Modifier = Modifier,
    cameraAppSettings: CameraAppSettings,
    onClick: () -> Unit
) {
    SwitchSettingUI(
        modifier = modifier,
        title = stringResource(id = R.string.default_facing_camera_title),
        description = null,
        leadingIcon = null,
        onClick = { onClick() },
        settingValue = cameraAppSettings.isFrontCameraFacing,
        enabled = cameraAppSettings.isBackCameraAvailable && cameraAppSettings.isFrontCameraAvailable
    )
}

@Composable
fun DarkModeSetting(
    modifier: Modifier = Modifier,
    currentDarkModeStatus: DarkModeStatus,
    setDarkMode: (DarkModeStatus) -> Unit
) {
    BasicPopupSetting(
        modifier = modifier,
        title = stringResource(id = R.string.dark_mode_title),
        leadingIcon = null,
        description = when (currentDarkModeStatus) {
            DarkModeStatus.SYSTEM -> stringResource(id = R.string.dark_mode_description_system)
            DarkModeStatus.DARK -> stringResource(id = R.string.dark_mode_description_dark)
            DarkModeStatus.LIGHT -> stringResource(id = R.string.dark_mode_description_light)
        },
        popupContents = {
            Column(Modifier.selectableGroup()) {
                SingleChoiceSelector(text = stringResource(id = R.string.dark_mode_selector_dark),
                    selected = currentDarkModeStatus == DarkModeStatus.DARK,
                    onClick = { setDarkMode(DarkModeStatus.DARK) }
                )
                SingleChoiceSelector(text = stringResource(id = R.string.dark_mode_selector_light),
                    selected = currentDarkModeStatus == DarkModeStatus.LIGHT,
                    onClick = { setDarkMode(DarkModeStatus.LIGHT) }
                )
                SingleChoiceSelector(text = stringResource(id = R.string.dark_mode_selector_system),
                    selected = currentDarkModeStatus == DarkModeStatus.SYSTEM,
                    onClick = { setDarkMode(DarkModeStatus.SYSTEM) }
                )
            }
        }
    )
}

@Composable
fun FlashModeSetting(
    modifier: Modifier = Modifier,
    currentFlashMode: FlashModeStatus,
    setFlashMode: (FlashModeStatus) -> Unit
) {
    BasicPopupSetting(
        modifier = modifier,
        title = stringResource(id = R.string.flash_mode_title),
        leadingIcon = null,
        description = when (currentFlashMode) {
            FlashModeStatus.AUTO -> stringResource(id = R.string.flash_mode_description_auto)
            FlashModeStatus.ON -> stringResource(id = R.string.flash_mode_description_on)
            FlashModeStatus.OFF -> stringResource(id = R.string.flash_mode_description_off)
        },
        popupContents = {
            Column(Modifier.selectableGroup()) {
                SingleChoiceSelector(text = stringResource(id = R.string.flash_mode_selector_auto),
                    selected = currentFlashMode == FlashModeStatus.AUTO,
                    onClick = { setFlashMode(FlashModeStatus.AUTO) }
                )
                SingleChoiceSelector(text = stringResource(id = R.string.flash_mode_selector_on),
                    selected = currentFlashMode == FlashModeStatus.ON,
                    onClick = { setFlashMode(FlashModeStatus.ON) }
                )
                SingleChoiceSelector(text = stringResource(id = R.string.flash_mode_selector_off),
                    selected = currentFlashMode == FlashModeStatus.OFF,
                    onClick = { setFlashMode(FlashModeStatus.OFF) }
                )
            }
        }
    )
}

@Composable
<<<<<<< HEAD
fun CaptureModeSetting(
    currentCaptureMode: CaptureMode,
    setCaptureMode: (CaptureMode) -> Unit
) {
    //todo: string resources
    BasicPopupSetting(
        title = stringResource(R.string.capture_mode_title),
        leadingIcon = null,
        description = when (currentCaptureMode) {
            CaptureMode.MULTI_STREAM -> stringResource(id = R.string.capture_mode_description_multi_stream)
            CaptureMode.SINGLE_STREAM -> stringResource(id = R.string.capture_mode_description_single_stream)
        },
        popupContents = {
            Column(Modifier.selectableGroup()) {
                SingleChoiceSelector(text = stringResource(id = R.string.capture_mode_selector_multi_stream),
                    selected = currentCaptureMode == CaptureMode.MULTI_STREAM,
                    onClick = { setCaptureMode(CaptureMode.MULTI_STREAM) }
                )
                SingleChoiceSelector(text = stringResource(id = R.string.capture_mode_description_single_stream),
                    selected = currentCaptureMode == CaptureMode.SINGLE_STREAM,
                    onClick = { setCaptureMode(CaptureMode.SINGLE_STREAM) }
=======
fun AspectRatioSetting(currentAspectRatio: AspectRatio, setAspectRatio: (AspectRatio) -> Unit) {
    BasicPopupSetting(
        title = stringResource(id = R.string.aspect_ratio_title),
        leadingIcon = null,
        description = when (currentAspectRatio) {
            AspectRatio.NINE_SIXTEEN -> stringResource(id = R.string.aspect_ratio_description_9_16)
            AspectRatio.THREE_FOUR -> stringResource(id = R.string.aspect_ratio_description_3_4)
            AspectRatio.ONE_ONE -> stringResource(id = R.string.aspect_ratio_description_1_1)
        },
        popupContents = {
            Column(Modifier.selectableGroup()) {
                SingleChoiceSelector(text = stringResource(id = R.string.aspect_ratio_selector_9_16),
                    selected = currentAspectRatio == AspectRatio.NINE_SIXTEEN,
                    onClick = { setAspectRatio(AspectRatio.NINE_SIXTEEN) }
                )
                SingleChoiceSelector(text = stringResource(id = R.string.aspect_ratio_selector_3_4),
                    selected = currentAspectRatio == AspectRatio.THREE_FOUR,
                    onClick = { setAspectRatio(AspectRatio.THREE_FOUR) }
                )
                SingleChoiceSelector(text = stringResource(id = R.string.aspect_ratio_selector_1_1),
                    selected = currentAspectRatio == AspectRatio.ONE_ONE,
                    onClick = { setAspectRatio(AspectRatio.ONE_ONE) }
>>>>>>> 87b3433d
                )
            }
        }
    )
}

/**
 * Setting UI sub-Components
 * small and whimsical :)
 * don't use these directly, use them to build the ready-to-use setting components
 */

/** a composable for creating a simple popup setting **/

@Composable
fun BasicPopupSetting(
    modifier: Modifier = Modifier,
    title: String,
    description: String?,
    enabled: Boolean = true,
    leadingIcon: @Composable (() -> Unit)?,
    popupContents: @Composable () -> Unit
) {
    val popupStatus = remember { mutableStateOf(false) }
    SettingUI(
        modifier = modifier.clickable(enabled = enabled) { popupStatus.value = true },
        title = title,
        description = description,
        leadingIcon = leadingIcon,
        trailingContent = null
    )
    if (popupStatus.value) {
        AlertDialog(
            onDismissRequest = { popupStatus.value = false },
            confirmButton = {
                Text(
                    text = "Close",
                    modifier = Modifier.clickable { popupStatus.value = false })
            },
            title = { Text(text = title) },
            text = popupContents
        )
    }
}

/**
 * A composable for creating a setting with a Switch.
 *
 * <p> the value should correspond to the setting's UI state value. the switch will only change
 * appearance if the UI state has been successfully updated
 */
@Composable
fun SwitchSettingUI(
    modifier: Modifier = Modifier,
    title: String,
    description: String?,
    leadingIcon: @Composable (() -> Unit)?,
    onClick: () -> Unit,
    settingValue: Boolean,
    enabled: Boolean
) {
    SettingUI(
        modifier = modifier.toggleable(
            enabled = enabled,
            role = Role.Switch,
            value = settingValue,
            onValueChange = { _ -> onClick() }
        ),
        title = title,
        description = description,
        leadingIcon = leadingIcon,
        trailingContent = {
            Switch(
                enabled = enabled,
                checked = settingValue,
                onCheckedChange = {
                    onClick()
                }
            )
        }
    )
}

/**
 * A composable used as a template used to construct other settings components
 */
@OptIn(ExperimentalMaterial3Api::class)
@Composable
fun SettingUI(
    modifier: Modifier = Modifier,
    title: String,
    description: String? = null,
    leadingIcon: @Composable (() -> Unit)?,
    trailingContent: @Composable (() -> Unit)?,

    ) {
    ListItem(
        modifier = modifier,
        headlineText = { Text(title) },
        supportingText = when (description) {
            null -> null
            else -> {
                { Text(description) }
            }
        },
        leadingContent = leadingIcon,
        trailingContent = trailingContent
    )
}

/**
 * A component for a single-choice selector for a multiple choice list
 */
@Composable
fun SingleChoiceSelector(
    modifier: Modifier = Modifier,
    text: String,
    selected: Boolean,
    onClick: () -> Unit,
    enabled: Boolean = true
) {
    Row(
        modifier
            .fillMaxWidth()
            .selectable(
                selected = selected,
                role = Role.RadioButton,
                onClick = onClick,
            ),
        verticalAlignment = Alignment.CenterVertically,
    ) {
        RadioButton(
            selected = selected,
            onClick = onClick,
            enabled = enabled
        )
        Spacer(Modifier.width(8.dp))
        Text(text)
    }
}<|MERGE_RESOLUTION|>--- conflicted
+++ resolved
@@ -180,7 +180,35 @@
 }
 
 @Composable
-<<<<<<< HEAD
+fun AspectRatioSetting(currentAspectRatio: AspectRatio, setAspectRatio: (AspectRatio) -> Unit) {
+    BasicPopupSetting(
+        title = stringResource(id = R.string.aspect_ratio_title),
+        leadingIcon = null,
+        description = when (currentAspectRatio) {
+            AspectRatio.NINE_SIXTEEN -> stringResource(id = R.string.aspect_ratio_description_9_16)
+            AspectRatio.THREE_FOUR -> stringResource(id = R.string.aspect_ratio_description_3_4)
+            AspectRatio.ONE_ONE -> stringResource(id = R.string.aspect_ratio_description_1_1)
+        },
+        popupContents = {
+            Column(Modifier.selectableGroup()) {
+                SingleChoiceSelector(text = stringResource(id = R.string.aspect_ratio_selector_9_16),
+                    selected = currentAspectRatio == AspectRatio.NINE_SIXTEEN,
+                    onClick = { setAspectRatio(AspectRatio.NINE_SIXTEEN) }
+                )
+                SingleChoiceSelector(text = stringResource(id = R.string.aspect_ratio_selector_3_4),
+                    selected = currentAspectRatio == AspectRatio.THREE_FOUR,
+                    onClick = { setAspectRatio(AspectRatio.THREE_FOUR) }
+                )
+                SingleChoiceSelector(text = stringResource(id = R.string.aspect_ratio_selector_1_1),
+                    selected = currentAspectRatio == AspectRatio.ONE_ONE,
+                    onClick = { setAspectRatio(AspectRatio.ONE_ONE) }
+                )
+            }
+        }
+    )
+}
+
+@Composable
 fun CaptureModeSetting(
     currentCaptureMode: CaptureMode,
     setCaptureMode: (CaptureMode) -> Unit
@@ -202,30 +230,6 @@
                 SingleChoiceSelector(text = stringResource(id = R.string.capture_mode_description_single_stream),
                     selected = currentCaptureMode == CaptureMode.SINGLE_STREAM,
                     onClick = { setCaptureMode(CaptureMode.SINGLE_STREAM) }
-=======
-fun AspectRatioSetting(currentAspectRatio: AspectRatio, setAspectRatio: (AspectRatio) -> Unit) {
-    BasicPopupSetting(
-        title = stringResource(id = R.string.aspect_ratio_title),
-        leadingIcon = null,
-        description = when (currentAspectRatio) {
-            AspectRatio.NINE_SIXTEEN -> stringResource(id = R.string.aspect_ratio_description_9_16)
-            AspectRatio.THREE_FOUR -> stringResource(id = R.string.aspect_ratio_description_3_4)
-            AspectRatio.ONE_ONE -> stringResource(id = R.string.aspect_ratio_description_1_1)
-        },
-        popupContents = {
-            Column(Modifier.selectableGroup()) {
-                SingleChoiceSelector(text = stringResource(id = R.string.aspect_ratio_selector_9_16),
-                    selected = currentAspectRatio == AspectRatio.NINE_SIXTEEN,
-                    onClick = { setAspectRatio(AspectRatio.NINE_SIXTEEN) }
-                )
-                SingleChoiceSelector(text = stringResource(id = R.string.aspect_ratio_selector_3_4),
-                    selected = currentAspectRatio == AspectRatio.THREE_FOUR,
-                    onClick = { setAspectRatio(AspectRatio.THREE_FOUR) }
-                )
-                SingleChoiceSelector(text = stringResource(id = R.string.aspect_ratio_selector_1_1),
-                    selected = currentAspectRatio == AspectRatio.ONE_ONE,
-                    onClick = { setAspectRatio(AspectRatio.ONE_ONE) }
->>>>>>> 87b3433d
                 )
             }
         }
