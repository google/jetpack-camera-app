/*
 * Copyright (C) 2023 The Android Open Source Project
 *
 * Licensed under the Apache License, Version 2.0 (the "License");
 * you may not use this file except in compliance with the License.
 * You may obtain a copy of the License at
 *
 *      http://www.apache.org/licenses/LICENSE-2.0
 *
 * Unless required by applicable law or agreed to in writing, software
 * distributed under the License is distributed on an "AS IS" BASIS,
 * WITHOUT WARRANTIES OR CONDITIONS OF ANY KIND, either express or implied.
 * See the License for the specific language governing permissions and
 * limitations under the License.
 */
package com.google.jetpackcamera.settings.ui

import androidx.compose.foundation.clickable
import androidx.compose.foundation.layout.Column
import androidx.compose.foundation.layout.Row
import androidx.compose.foundation.layout.Spacer
import androidx.compose.foundation.layout.fillMaxWidth
import androidx.compose.foundation.layout.height
import androidx.compose.foundation.layout.padding
import androidx.compose.foundation.selection.selectable
import androidx.compose.foundation.selection.selectableGroup
import androidx.compose.foundation.selection.toggleable
import androidx.compose.material.icons.Icons
import androidx.compose.material.icons.filled.ArrowBack
import androidx.compose.material3.AlertDialog
import androidx.compose.material3.ExperimentalMaterial3Api
import androidx.compose.material3.Icon
import androidx.compose.material3.IconButton
import androidx.compose.material3.ListItem
import androidx.compose.material3.LocalContentColor
import androidx.compose.material3.MaterialTheme
import androidx.compose.material3.RadioButton
import androidx.compose.material3.Switch
import androidx.compose.material3.Text
import androidx.compose.material3.TopAppBar
import androidx.compose.runtime.Composable
import androidx.compose.runtime.mutableStateOf
import androidx.compose.runtime.remember
import androidx.compose.ui.Alignment
import androidx.compose.ui.Modifier
import androidx.compose.ui.res.stringResource
import androidx.compose.ui.semantics.Role
import androidx.compose.ui.unit.dp
import androidx.compose.ui.unit.sp
import com.google.jetpackcamera.settings.R
import com.google.jetpackcamera.settings.model.AspectRatio
import com.google.jetpackcamera.settings.model.CameraAppSettings
import com.google.jetpackcamera.settings.model.CaptureMode
import com.google.jetpackcamera.settings.model.DarkMode
import com.google.jetpackcamera.settings.model.FlashMode
import com.google.jetpackcamera.settings.model.Stabilization
<<<<<<< HEAD
import com.google.jetpackcamera.settings.model.SupportedStabilizationMode
=======
>>>>>>> 49a42f2b

/**
 * MAJOR SETTING UI COMPONENTS
 * these are ready to be popped into the ui
 */

@OptIn(ExperimentalMaterial3Api::class)
@Composable
fun SettingsPageHeader(modifier: Modifier = Modifier, title: String, navBack: () -> Unit) {
    TopAppBar(
        modifier = modifier,
        title = {
            Text(title)
        },
        navigationIcon = {
            IconButton(onClick = { navBack() }) {
                Icon(Icons.Filled.ArrowBack, stringResource(id = R.string.nav_back_accessibility))
            }
        }
    )
}

@Composable
fun SectionHeader(modifier: Modifier = Modifier, title: String) {
    Text(
        modifier = modifier
            .padding(start = 20.dp, top = 10.dp),
        text = title,
        color = MaterialTheme.colorScheme.primary,
        fontSize = 18.sp
    )
}

@Composable
fun DefaultCameraFacing(
    modifier: Modifier = Modifier,
    cameraAppSettings: CameraAppSettings,
    onClick: () -> Unit
) {
    SwitchSettingUI(
        modifier = modifier,
        title = stringResource(id = R.string.default_facing_camera_title),
        description = null,
        leadingIcon = null,
        onClick = { onClick() },
        settingValue = cameraAppSettings.isFrontCameraFacing,
        enabled = cameraAppSettings.isBackCameraAvailable &&
            cameraAppSettings.isFrontCameraAvailable
    )
}

@Composable
fun DarkModeSetting(
    modifier: Modifier = Modifier,
    currentDarkMode: DarkMode,
    setDarkMode: (DarkMode) -> Unit
) {
    BasicPopupSetting(
        modifier = modifier,
        title = stringResource(id = R.string.dark_mode_title),
        leadingIcon = null,
        description = when (currentDarkMode) {
            DarkMode.SYSTEM -> stringResource(id = R.string.dark_mode_description_system)
            DarkMode.DARK -> stringResource(id = R.string.dark_mode_description_dark)
            DarkMode.LIGHT -> stringResource(id = R.string.dark_mode_description_light)
        },
        popupContents = {
            Column(Modifier.selectableGroup()) {
                SingleChoiceSelector(
                    text = stringResource(id = R.string.dark_mode_selector_dark),
                    selected = currentDarkMode == DarkMode.DARK,
                    onClick = { setDarkMode(DarkMode.DARK) }
                )
                SingleChoiceSelector(
                    text = stringResource(id = R.string.dark_mode_selector_light),
                    selected = currentDarkMode == DarkMode.LIGHT,
                    onClick = { setDarkMode(DarkMode.LIGHT) }
                )
                SingleChoiceSelector(
                    text = stringResource(id = R.string.dark_mode_selector_system),
                    selected = currentDarkMode == DarkMode.SYSTEM,
                    onClick = { setDarkMode(DarkMode.SYSTEM) }
                )
            }
        }
    )
}

@Composable
fun FlashModeSetting(
    modifier: Modifier = Modifier,
    currentFlashMode: FlashMode,
    setFlashMode: (FlashMode) -> Unit
) {
    BasicPopupSetting(
        modifier = modifier,
        title = stringResource(id = R.string.flash_mode_title),
        leadingIcon = null,
        description = when (currentFlashMode) {
            FlashMode.AUTO -> stringResource(id = R.string.flash_mode_description_auto)
            FlashMode.ON -> stringResource(id = R.string.flash_mode_description_on)
            FlashMode.OFF -> stringResource(id = R.string.flash_mode_description_off)
        },
        popupContents = {
            Column(Modifier.selectableGroup()) {
                SingleChoiceSelector(
                    text = stringResource(id = R.string.flash_mode_selector_auto),
                    selected = currentFlashMode == FlashMode.AUTO,
                    onClick = { setFlashMode(FlashMode.AUTO) }
                )
                SingleChoiceSelector(
                    text = stringResource(id = R.string.flash_mode_selector_on),
                    selected = currentFlashMode == FlashMode.ON,
                    onClick = { setFlashMode(FlashMode.ON) }
                )
                SingleChoiceSelector(
                    text = stringResource(id = R.string.flash_mode_selector_off),
                    selected = currentFlashMode == FlashMode.OFF,
                    onClick = { setFlashMode(FlashMode.OFF) }
                )
            }
        }
    )
}

@Composable
fun AspectRatioSetting(currentAspectRatio: AspectRatio, setAspectRatio: (AspectRatio) -> Unit) {
    BasicPopupSetting(
        title = stringResource(id = R.string.aspect_ratio_title),
        leadingIcon = null,
        description = when (currentAspectRatio) {
            AspectRatio.NINE_SIXTEEN -> stringResource(id = R.string.aspect_ratio_description_9_16)
            AspectRatio.THREE_FOUR -> stringResource(id = R.string.aspect_ratio_description_3_4)
            AspectRatio.ONE_ONE -> stringResource(id = R.string.aspect_ratio_description_1_1)
        },
        popupContents = {
            Column(Modifier.selectableGroup()) {
                SingleChoiceSelector(
                    text = stringResource(id = R.string.aspect_ratio_selector_9_16),
                    selected = currentAspectRatio == AspectRatio.NINE_SIXTEEN,
                    onClick = { setAspectRatio(AspectRatio.NINE_SIXTEEN) }
                )
                SingleChoiceSelector(
                    text = stringResource(id = R.string.aspect_ratio_selector_3_4),
                    selected = currentAspectRatio == AspectRatio.THREE_FOUR,
                    onClick = { setAspectRatio(AspectRatio.THREE_FOUR) }
                )
                SingleChoiceSelector(
                    text = stringResource(id = R.string.aspect_ratio_selector_1_1),
                    selected = currentAspectRatio == AspectRatio.ONE_ONE,
                    onClick = { setAspectRatio(AspectRatio.ONE_ONE) }
                )
            }
        }
    )
}

@Composable
fun CaptureModeSetting(currentCaptureMode: CaptureMode, setCaptureMode: (CaptureMode) -> Unit) {
    BasicPopupSetting(
        title = stringResource(R.string.capture_mode_title),
        leadingIcon = null,
        description = when (currentCaptureMode) {
            CaptureMode.MULTI_STREAM -> stringResource(
                id = R.string.capture_mode_description_multi_stream
            )

            CaptureMode.SINGLE_STREAM -> stringResource(
                id = R.string.capture_mode_description_single_stream
            )
        },
        popupContents = {
            Column(Modifier.selectableGroup()) {
                SingleChoiceSelector(
                    text = stringResource(id = R.string.capture_mode_selector_multi_stream),
                    selected = currentCaptureMode == CaptureMode.MULTI_STREAM,
                    onClick = { setCaptureMode(CaptureMode.MULTI_STREAM) }
                )
                SingleChoiceSelector(
                    text = stringResource(id = R.string.capture_mode_description_single_stream),
                    selected = currentCaptureMode == CaptureMode.SINGLE_STREAM,
                    onClick = { setCaptureMode(CaptureMode.SINGLE_STREAM) }
                )
            }
        }
    )
}

/**
 * Returns the description text depending on the preview/video stabilization configuration.
 * On - preview is on and video is NOT off.
 * High Quality - preview is unspecified and video is ON.
 * Off - Every other configuration.
 */
private fun getStabilizationStringRes(
    previewStabilization: Stabilization,
    videoStabilization: Stabilization
): Int {
    return if (previewStabilization == Stabilization.ON &&
        videoStabilization != Stabilization.OFF
    ) {
        R.string.stabilization_description_on
    } else if (previewStabilization == Stabilization.UNDEFINED &&
        videoStabilization == Stabilization.ON
    ) {
        R.string.stabilization_description_high_quality
    } else {
        R.string.stabilization_description_off
    }
}

/**
 * A Setting to set preview and video stabilization.
 *
 * ON - Both preview and video are stabilized.
 * HIGH_QUALITY - Video will be stabilized, preview might be stabilized, depending on the device.
 * OFF - Preview and video stabilization is disabled.
 *
 * @param supportedStabilizationMode the enabled condition for this setting.
 */
@Composable
fun VideoStabilizeSetting(
    currentPreviewStabilization: Stabilization,
    currentVideoStabilization: Stabilization,
    supportedStabilizationMode: SupportedStabilizationMode,
    setVideoStabilization: (Stabilization) -> Unit,
    setPreviewStabilization: (Stabilization) -> Unit
) {
    BasicPopupSetting(
        title = stringResource(R.string.video_stabilization_title),
        leadingIcon = null,
        enabled = supportedStabilizationMode != SupportedStabilizationMode.UNSUPPORTED,
        description = if (supportedStabilizationMode == SupportedStabilizationMode.UNSUPPORTED) {
            stringResource(id = R.string.stabilization_description_unsupported)
        } else {
            stringResource(
                id = getStabilizationStringRes(
                    previewStabilization = currentPreviewStabilization,
                    videoStabilization = currentVideoStabilization
                )
            )
        },
        popupContents = {
            Column(Modifier.selectableGroup()) {
                Spacer(modifier = Modifier.height(10.dp))

                // on selector
                SingleChoiceSelector(
                    text = stringResource(id = R.string.stabilization_selector_on),
                    secondaryText = stringResource(id = R.string.stabilization_selector_on_info),
                    enabled = supportedStabilizationMode == SupportedStabilizationMode.FULL,
                    selected = (currentPreviewStabilization == Stabilization.ON) &&
                        (currentVideoStabilization != Stabilization.OFF),
                    onClick = {
                        setVideoStabilization(Stabilization.ON)
                        setPreviewStabilization(Stabilization.ON)
                    }
                )

                // high quality selector
                SingleChoiceSelector(
                    text = stringResource(id = R.string.stabilization_selector_high_quality),
                    secondaryText = stringResource(
                        id = R.string.stabilization_selector_high_quality_info
                    ),

                    selected = (currentPreviewStabilization == Stabilization.UNDEFINED) &&
                        (currentVideoStabilization == Stabilization.ON),
                    onClick = {
                        setVideoStabilization(Stabilization.ON)
                        setPreviewStabilization(Stabilization.UNDEFINED)
                    }
                )

                // off selector
                SingleChoiceSelector(
                    text = stringResource(id = R.string.stabilization_selector_off),
                    selected = (currentPreviewStabilization != Stabilization.ON) &&
                        (currentVideoStabilization != Stabilization.ON),
                    onClick = {
                        setVideoStabilization(Stabilization.OFF)
                        setPreviewStabilization(Stabilization.OFF)
                    }
                )
            }
        }
    )
}

/*
 * Setting UI sub-Components
 * small and whimsical :)
 * don't use these directly, use them to build the ready-to-use setting components
 */

/** a composable for creating a simple popup setting **/

@Composable
fun BasicPopupSetting(
    modifier: Modifier = Modifier,
    title: String,
    description: String?,
    enabled: Boolean = true,
    leadingIcon: @Composable (() -> Unit)?,
    popupContents: @Composable () -> Unit
) {
    val popupStatus = remember { mutableStateOf(false) }
    SettingUI(
        modifier = modifier.clickable(enabled = enabled) { popupStatus.value = true },
        title = title,
        enabled = enabled,
        description = description,
        leadingIcon = leadingIcon,
        trailingContent = null
    )
    if (popupStatus.value) {
        AlertDialog(
            onDismissRequest = { popupStatus.value = false },
            confirmButton = {
                Text(
                    text = "Close",
                    modifier = Modifier.clickable { popupStatus.value = false }
                )
            },
            title = { Text(text = title) },
            text = popupContents
        )
    }
}

/**
 * A composable for creating a setting with a Switch.
 *
 * <p> the value should correspond to the setting's UI state value. the switch will only change
 * appearance if the UI state has been successfully updated
 */
@Composable
fun SwitchSettingUI(
    modifier: Modifier = Modifier,
    title: String,
    description: String?,
    leadingIcon: @Composable (() -> Unit)?,
    onClick: () -> Unit,
    settingValue: Boolean,
    enabled: Boolean
) {
    SettingUI(
        modifier = modifier.toggleable(
            enabled = enabled,
            role = Role.Switch,
            value = settingValue,
            onValueChange = { _ -> onClick() }
        ),
        enabled = enabled,
        title = title,
        description = description,
        leadingIcon = leadingIcon,
        trailingContent = {
            Switch(
                enabled = enabled,
                checked = settingValue,
                onCheckedChange = {
                    onClick()
                }
            )
        }
    )
}

/**
 * A composable used as a template used to construct other settings components
 */
@Composable
fun SettingUI(
    modifier: Modifier = Modifier,
    title: String,
    enabled: Boolean = true,
    description: String? = null,
    leadingIcon: @Composable (() -> Unit)?,
    trailingContent: @Composable (() -> Unit)?
) {
    ListItem(
        modifier = modifier,
<<<<<<< HEAD
        headlineText = {
            when (enabled) {
                true -> Text(title)
                false -> {
                    Text(text = title, color = LocalContentColor.current.copy(alpha = .7f))
                }
            }
        },
        supportingText = {
            if (description != null) {
                when (enabled) {
                    true -> Text(description)
                    false -> Text(
                        text = description,
                        color = LocalContentColor.current.copy(alpha = .7f)
                    )
                }
=======
        headlineContent = { Text(title) },
        supportingContent = when (description) {
            null -> null
            else -> {
                { Text(description) }
>>>>>>> 49a42f2b
            }
        },
        leadingContent = leadingIcon,
        trailingContent = trailingContent
    )
}

/**
 * A component for a single-choice selector for a multiple choice list
 */
@Composable
fun SingleChoiceSelector(
    modifier: Modifier = Modifier,
    text: String,
    secondaryText: String? = null,
    selected: Boolean,
    onClick: () -> Unit,
    enabled: Boolean = true
) {
    Row(
        modifier
            .fillMaxWidth()
            .selectable(
                selected = selected,
                role = Role.RadioButton,
                onClick = onClick,
                enabled = enabled
            ),
        verticalAlignment = Alignment.CenterVertically
    ) {
        SettingUI(
            title = text,
            description = secondaryText,
            enabled = enabled,
            leadingIcon = {
                RadioButton(
                    selected = selected,
                    onClick = onClick,
                    enabled = enabled
                )
            },
            trailingContent = null
        )
    }
}<|MERGE_RESOLUTION|>--- conflicted
+++ resolved
@@ -54,10 +54,7 @@
 import com.google.jetpackcamera.settings.model.DarkMode
 import com.google.jetpackcamera.settings.model.FlashMode
 import com.google.jetpackcamera.settings.model.Stabilization
-<<<<<<< HEAD
 import com.google.jetpackcamera.settings.model.SupportedStabilizationMode
-=======
->>>>>>> 49a42f2b
 
 /**
  * MAJOR SETTING UI COMPONENTS
@@ -441,8 +438,7 @@
 ) {
     ListItem(
         modifier = modifier,
-<<<<<<< HEAD
-        headlineText = {
+        headlineContent = {
             when (enabled) {
                 true -> Text(title)
                 false -> {
@@ -450,7 +446,7 @@
                 }
             }
         },
-        supportingText = {
+        supportingContent = {
             if (description != null) {
                 when (enabled) {
                     true -> Text(description)
@@ -459,13 +455,6 @@
                         color = LocalContentColor.current.copy(alpha = .7f)
                     )
                 }
-=======
-        headlineContent = { Text(title) },
-        supportingContent = when (description) {
-            null -> null
-            else -> {
-                { Text(description) }
->>>>>>> 49a42f2b
             }
         },
         leadingContent = leadingIcon,
