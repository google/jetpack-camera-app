--- conflicted
+++ resolved
@@ -226,16 +226,9 @@
         )
     ),
     lensFlipUiState = FlipLensUiState.Enabled(DEFAULT_CAMERA_APP_SETTINGS.cameraLensFacing),
-<<<<<<< HEAD
     maxVideoDurationUiState = MaxVideoDurationUiState.Enabled(UNLIMITED_VIDEO_DURATION),
-    stabilizationUiState = StabilizationUiState.Disabled(
-        setOf(
-            DeviceUnsupportedRationale(R.string.stabilization_rationale_prefix)
-        )
-=======
     stabilizationUiState =
     StabilizationUiState.Disabled(
         DeviceUnsupportedRationale(R.string.stabilization_rationale_prefix)
->>>>>>> 96ec0b72
-    )
+    ),
 )