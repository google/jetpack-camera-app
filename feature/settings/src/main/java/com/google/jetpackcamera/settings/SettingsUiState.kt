/*
 * Copyright (C) 2023 The Android Open Source Project
 *
 * Licensed under the Apache License, Version 2.0 (the "License");
 * you may not use this file except in compliance with the License.
 * You may obtain a copy of the License at
 *
 *      http://www.apache.org/licenses/LICENSE-2.0
 *
 * Unless required by applicable law or agreed to in writing, software
 * distributed under the License is distributed on an "AS IS" BASIS,
 * WITHOUT WARRANTIES OR CONDITIONS OF ANY KIND, either express or implied.
 * See the License for the specific language governing permissions and
 * limitations under the License.
 */
package com.google.jetpackcamera.settings

import com.google.jetpackcamera.settings.DisabledRationale.DeviceUnsupportedRationale
import com.google.jetpackcamera.settings.DisabledRationale.LensUnsupportedRationale
import com.google.jetpackcamera.settings.model.AspectRatio
import com.google.jetpackcamera.settings.model.DEFAULT_CAMERA_APP_SETTINGS
import com.google.jetpackcamera.settings.model.DarkMode
import com.google.jetpackcamera.settings.model.FlashMode
import com.google.jetpackcamera.settings.model.LensFacing
import com.google.jetpackcamera.settings.model.StabilizationMode
import com.google.jetpackcamera.settings.model.StreamConfig
import com.google.jetpackcamera.settings.model.VideoQuality
import com.google.jetpackcamera.settings.ui.DEVICE_UNSUPPORTED_TAG
import com.google.jetpackcamera.settings.ui.FPS_UNSUPPORTED_TAG
import com.google.jetpackcamera.settings.ui.LENS_UNSUPPORTED_TAG
import com.google.jetpackcamera.settings.ui.PERMISSION_RECORD_AUDIO_NOT_GRANTED_TAG
import com.google.jetpackcamera.settings.ui.STABILIZATION_UNSUPPORTED_TAG
import com.google.jetpackcamera.settings.ui.VIDEO_QUALITY_UNSUPPORTED_TAG

// seconds duration in millis
const val UNLIMITED_VIDEO_DURATION = 0L
const val FIVE_SECONDS_DURATION = 5_000L
const val TEN_SECONDS_DURATION = 10_000L
const val THIRTY_SECONDS_DURATION = 30_000L
const val SIXTY_SECONDS_DURATION = 60_000L

/**
 * Defines the current state of the [SettingsScreen].
 */
sealed interface SettingsUiState {
    data object Disabled : SettingsUiState
    data class Enabled(
        val aspectRatioUiState: AspectRatioUiState,
        val streamConfigUiState: StreamConfigUiState,
        val darkModeUiState: DarkModeUiState,
        val flashUiState: FlashUiState,
        val fpsUiState: FpsUiState,
        val lensFlipUiState: FlipLensUiState,
        val stabilizationUiState: StabilizationUiState,
        val maxVideoDurationUiState: MaxVideoDurationUiState.Enabled,
<<<<<<< HEAD
        val audioUiState: AudioUiState
=======
        val videoQualityUiState: VideoQualityUiState
>>>>>>> e610e53b
    ) : SettingsUiState
}

/** State for the individual options on Popup dialog settings */
sealed interface SingleSelectableState {
    data object Selectable : SingleSelectableState
    data class Disabled(val disabledRationale: DisabledRationale) : SingleSelectableState
}

/** Contains information on why a setting is disabled */
// TODO(b/360921588): Display information on UI regarding disabled rationale
sealed interface DisabledRationale {
    val affectedSettingNameResId: Int
    val reasonTextResId: Int
    val testTag: String

    data class PermissionRecordAudioNotGrantedRationale(
        override val affectedSettingNameResId: Int
    ) : DisabledRationale {
        override val reasonTextResId: Int = R.string.permission_record_audio_unsupported
        override val testTag = PERMISSION_RECORD_AUDIO_NOT_GRANTED_TAG
    }

    /**
     * Text will be [affectedSettingNameResId] is [R.string.device_unsupported]
     */
    data class DeviceUnsupportedRationale(override val affectedSettingNameResId: Int) :
        DisabledRationale {
        override val reasonTextResId: Int = R.string.device_unsupported
        override val testTag = DEVICE_UNSUPPORTED_TAG
    }

    data class FpsUnsupportedRationale(
        override val affectedSettingNameResId: Int,
        val currentFps: Int
    ) : DisabledRationale {
        override val reasonTextResId: Int = R.string.fps_unsupported
        override val testTag = FPS_UNSUPPORTED_TAG
    }

    data class StabilizationUnsupportedRationale(override val affectedSettingNameResId: Int) :
        DisabledRationale {
        override val reasonTextResId = R.string.stabilization_unsupported
        override val testTag = STABILIZATION_UNSUPPORTED_TAG
    }

    data class VideoQualityUnsupportedRationale(
        override val affectedSettingNameResId: Int,
        val currentDynamicRange: Int = R.string.video_quality_rationale_suffix_default
    ) :
        DisabledRationale {
        override val reasonTextResId = R.string.video_quality_unsupported
        override val testTag = VIDEO_QUALITY_UNSUPPORTED_TAG
    }

    sealed interface LensUnsupportedRationale : DisabledRationale {
        data class FrontLensUnsupportedRationale(override val affectedSettingNameResId: Int) :
            LensUnsupportedRationale {
            override val reasonTextResId: Int = R.string.front_lens_unsupported
            override val testTag = LENS_UNSUPPORTED_TAG
        }

        data class RearLensUnsupportedRationale(override val affectedSettingNameResId: Int) :
            LensUnsupportedRationale {
            override val reasonTextResId: Int = R.string.rear_lens_unsupported
            override val testTag = LENS_UNSUPPORTED_TAG
        }
    }
}

fun getLensUnsupportedRationale(
    lensFacing: LensFacing,
    affectedSettingNameResId: Int
): LensUnsupportedRationale = when (lensFacing) {
    LensFacing.BACK -> LensUnsupportedRationale.RearLensUnsupportedRationale(
        affectedSettingNameResId
    )

    LensFacing.FRONT -> LensUnsupportedRationale.FrontLensUnsupportedRationale(
        affectedSettingNameResId
    )
}

// ////////////////////////////////////////////////////////////
//
// Settings that currently depend on constraints
//
// ////////////////////////////////////////////////////////////

sealed interface FpsUiState {
    data class Enabled(
        val currentSelection: Int,
        val fpsAutoState: SingleSelectableState,
        val fpsFifteenState: SingleSelectableState,
        val fpsThirtyState: SingleSelectableState,
        val fpsSixtyState: SingleSelectableState,
        // Contains text like "Selected FPS only supported by rear lens"
        val additionalContext: String = ""
    ) : FpsUiState

    // FPS selection completely disabled. Cannot open dialog.
    data class Disabled(val disabledRationale: DisabledRationale) : FpsUiState
}

sealed interface FlipLensUiState {
    val currentLensFacing: LensFacing

    data class Enabled(override val currentLensFacing: LensFacing) : FlipLensUiState

    data class Disabled(
        override val currentLensFacing: LensFacing,
        val disabledRationale: DisabledRationale
    ) : FlipLensUiState
}

sealed interface StabilizationUiState {
    data class Enabled(
        val currentStabilizationMode: StabilizationMode,
        val stabilizationAutoState: SingleSelectableState,
        val stabilizationOnState: SingleSelectableState,
        val stabilizationHighQualityState: SingleSelectableState,
        val stabilizationOpticalState: SingleSelectableState,
        // Contains text like "Selected stabilization mode only supported by rear lens"
        val additionalContext: String = ""
    ) : StabilizationUiState

    // Stabilization selection completely disabled. Cannot open dialog.
    data class Disabled(val disabledRationale: DisabledRationale) : StabilizationUiState
}

sealed interface AudioUiState {

    sealed interface Enabled : AudioUiState {
        val additionalContext: String
        data class On(override val additionalContext: String = "") : Enabled
        data class Mute(override val additionalContext: String = "") : Enabled
    }

    data class Disabled(val disabledRationale: DisabledRationale) : AudioUiState
}

// ////////////////////////////////////////////////////////////
//
// Settings that DON'T currently depend on constraints
//
// ////////////////////////////////////////////////////////////

// this could be constrained w/ a check to see if a torch is available?
sealed interface FlashUiState {
    data class Enabled(val currentFlashMode: FlashMode, val additionalContext: String = "") :
        FlashUiState
}

sealed interface AspectRatioUiState {
    data class Enabled(val currentAspectRatio: AspectRatio, val additionalContext: String = "") :
        AspectRatioUiState
}

sealed interface StreamConfigUiState {
    data class Enabled(val currentStreamConfig: StreamConfig, val additionalContext: String = "") :
        StreamConfigUiState
}

sealed interface DarkModeUiState {
    data class Enabled(val currentDarkMode: DarkMode, val additionalContext: String = "") :
        DarkModeUiState
}

sealed interface MaxVideoDurationUiState {
    data class Enabled(val currentMaxDurationMillis: Long, val additionalContext: String = "") :
        MaxVideoDurationUiState
}

sealed interface VideoQualityUiState {
    data class Enabled(
        val currentVideoQuality: VideoQuality,
        val videoQualityAutoState: SingleSelectableState,
        val videoQualitySDState: SingleSelectableState,
        val videoQualityHDState: SingleSelectableState,
        val videoQualityFHDState: SingleSelectableState,
        val videoQualityUHDState: SingleSelectableState
    ) : VideoQualityUiState

    data class Disabled(val disabledRationale: DisabledRationale) : VideoQualityUiState
}

/**
 * Settings Ui State for testing, based on Typical System Constraints.
 * @see[com.google.jetpackcamera.settings.model.SystemConstraints]
 */
val TYPICAL_SETTINGS_UISTATE = SettingsUiState.Enabled(
    aspectRatioUiState = AspectRatioUiState.Enabled(DEFAULT_CAMERA_APP_SETTINGS.aspectRatio),
    streamConfigUiState = StreamConfigUiState.Enabled(DEFAULT_CAMERA_APP_SETTINGS.streamConfig),
    darkModeUiState = DarkModeUiState.Enabled(DEFAULT_CAMERA_APP_SETTINGS.darkMode),
    audioUiState = if (DEFAULT_CAMERA_APP_SETTINGS.audioEnabled) {
        AudioUiState.Enabled.On()
    } else {
        AudioUiState.Enabled.Mute()
    },
    flashUiState =
    FlashUiState.Enabled(currentFlashMode = DEFAULT_CAMERA_APP_SETTINGS.flashMode),
    fpsUiState = FpsUiState.Enabled(
        currentSelection = DEFAULT_CAMERA_APP_SETTINGS.targetFrameRate,
        fpsAutoState = SingleSelectableState.Selectable,
        fpsFifteenState = SingleSelectableState.Selectable,
        fpsThirtyState = SingleSelectableState.Selectable,
        fpsSixtyState = SingleSelectableState.Disabled(
            DeviceUnsupportedRationale(R.string.fps_rationale_prefix)
        )
    ),
    lensFlipUiState = FlipLensUiState.Enabled(DEFAULT_CAMERA_APP_SETTINGS.cameraLensFacing),
    maxVideoDurationUiState = MaxVideoDurationUiState.Enabled(UNLIMITED_VIDEO_DURATION),
    stabilizationUiState =
    StabilizationUiState.Disabled(
        DeviceUnsupportedRationale(R.string.stabilization_rationale_prefix)
    ),
    videoQualityUiState = VideoQualityUiState.Disabled(
        DisabledRationale.VideoQualityUnsupportedRationale(R.string.video_quality_rationale_prefix)
    )
)<|MERGE_RESOLUTION|>--- conflicted
+++ resolved
@@ -53,11 +53,8 @@
         val lensFlipUiState: FlipLensUiState,
         val stabilizationUiState: StabilizationUiState,
         val maxVideoDurationUiState: MaxVideoDurationUiState.Enabled,
-<<<<<<< HEAD
+        val videoQualityUiState: VideoQualityUiState,
         val audioUiState: AudioUiState
-=======
-        val videoQualityUiState: VideoQualityUiState
->>>>>>> e610e53b
     ) : SettingsUiState
 }
 
