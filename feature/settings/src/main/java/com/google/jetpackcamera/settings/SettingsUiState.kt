--- conflicted
+++ resolved
@@ -48,24 +48,11 @@
 /** State for the individual options on Popup dialog settings */
 sealed interface SingleSelectableState {
     data object Selectable : SingleSelectableState
-<<<<<<< HEAD
-    data class Disabled(val disabledRationale: Set<DisabledRationale>) : SingleSelectableState {
-        init {
-            // There should always be at least one reason a setting is disabled
-            require(disabledRationale.isNotEmpty())
-        }
-    }
-}
-
-/** Contains information on why a setting is disabled */
-// TODO(): Display information on UI regarding disabled rationale
-=======
     data class Disabled(val disabledRationale: DisabledRationale) : SingleSelectableState
 }
 
 /** Contains information on why a setting is disabled */
 // TODO(b/360921588): Display information on UI regarding disabled rationale
->>>>>>> 9a747628
 sealed interface DisabledRationale {
     val affectedSettingNameResId: Int
     val reasonTextResId: Int
@@ -97,21 +84,13 @@
     sealed interface LensUnsupportedRationale : DisabledRationale {
         data class FrontLensUnsupportedRationale(override val affectedSettingNameResId: Int) :
             LensUnsupportedRationale {
-<<<<<<< HEAD
-            override val reasonTextResId: Int = R.string.current_lens_unsupported
-=======
             override val reasonTextResId: Int = R.string.front_lens_unsupported
->>>>>>> 9a747628
             override val testTag = LENS_UNSUPPORTED_TAG
         }
 
         data class RearLensUnsupportedRationale(override val affectedSettingNameResId: Int) :
             LensUnsupportedRationale {
-<<<<<<< HEAD
-            override val reasonTextResId: Int = R.string.current_lens_unsupported
-=======
             override val reasonTextResId: Int = R.string.rear_lens_unsupported
->>>>>>> 9a747628
             override val testTag = LENS_UNSUPPORTED_TAG
         }
     }
@@ -146,15 +125,7 @@
     ) : FpsUiState
 
     // FPS selection completely disabled. Cannot open dialog.
-<<<<<<< HEAD
-    data class Disabled(val disabledRationale: Set<DisabledRationale>) : FpsUiState {
-        init {
-            require(disabledRationale.isNotEmpty())
-        }
-    }
-=======
     data class Disabled(val disabledRationale: DisabledRationale) : FpsUiState
->>>>>>> 9a747628
 }
 
 sealed interface FlipLensUiState {
@@ -166,17 +137,8 @@
 
     data class Disabled(
         override val currentLensFacing: LensFacing,
-<<<<<<< HEAD
-        val disabledRationale: Set<DisabledRationale>
-    ) : FlipLensUiState {
-        init {
-            require(disabledRationale.isNotEmpty())
-        }
-    }
-=======
         val disabledRationale: DisabledRationale
     ) : FlipLensUiState
->>>>>>> 9a747628
 }
 
 sealed interface StabilizationUiState {
@@ -190,11 +152,7 @@
     ) : StabilizationUiState
 
     // Stabilization selection completely disabled. Cannot open dialog.
-<<<<<<< HEAD
-    data class Disabled(val disabledRationale: Set<DisabledRationale>) : StabilizationUiState
-=======
     data class Disabled(val disabledRationale: DisabledRationale) : StabilizationUiState
->>>>>>> 9a747628
 }
 
 /* Settings that don't currently depend on constraints */
@@ -244,26 +202,12 @@
         fpsFifteenState = SingleSelectableState.Selectable,
         fpsThirtyState = SingleSelectableState.Selectable,
         fpsSixtyState = SingleSelectableState.Disabled(
-<<<<<<< HEAD
-            setOf(
-                DeviceUnsupportedRationale(
-                    R.string.fps_rationale_prefix
-                )
-            )
-=======
             DeviceUnsupportedRationale(R.string.fps_rationale_prefix)
->>>>>>> 9a747628
         )
     ),
     lensFlipUiState = FlipLensUiState.Enabled(DEFAULT_CAMERA_APP_SETTINGS.cameraLensFacing),
     stabilizationUiState =
     StabilizationUiState.Disabled(
-<<<<<<< HEAD
-        setOf(
-            DeviceUnsupportedRationale(R.string.stabilization_rationale_prefix)
-        )
-=======
         DeviceUnsupportedRationale(R.string.stabilization_rationale_prefix)
->>>>>>> 9a747628
     )
 )