--- conflicted
+++ resolved
@@ -201,15 +201,9 @@
         AspectRatioUiState
 }
 
-<<<<<<< HEAD
-sealed interface CaptureModeUiState {
-    data class Enabled(val currentCaptureMode: CaptureMode, val additionalContext: String = "") :
-        CaptureModeUiState
-=======
 sealed interface StreamConfigUiState {
     data class Enabled(val currentStreamConfig: StreamConfig, val additionalContext: String = "") :
         StreamConfigUiState
->>>>>>> 1e28091e
 }
 
 sealed interface DarkModeUiState {
