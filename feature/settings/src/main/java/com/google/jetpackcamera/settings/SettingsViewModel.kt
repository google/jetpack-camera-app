--- conflicted
+++ resolved
@@ -40,7 +40,7 @@
 import kotlinx.coroutines.launch
 
 private const val TAG = "SettingsViewModel"
-private val fpsOptions = setOf(FPS_15, FPS_30, FPS_60)
+val fpsOptions = setOf(FPS_15, FPS_30, FPS_60)
 
 /**
  * [ViewModel] for [SettingsScreen].
@@ -106,13 +106,8 @@
         }
 
         // if fps is too high for any stabilization
-<<<<<<< HEAD
         if (cameraAppSettings.targetFrameRate >= FPS_60) {
-            constraintRationale.add(
-=======
-        if (cameraAppSettings.targetFrameRate >= TARGET_FPS_60) {
             return StabilizationUiState.Disabled(
->>>>>>> 96ec0b72
                 FpsUnsupportedRationale(
                     R.string.stabilization_rationale_prefix,
                     FPS_60
@@ -168,13 +163,8 @@
         }
 
         // if fps is unsupported by preview stabilization
-<<<<<<< HEAD
         if (currentFrameRate == FPS_60 || currentFrameRate == FPS_15) {
-            constraintRationale.add(
-=======
-        if (currentFrameRate == TARGET_FPS_60 || currentFrameRate == TARGET_FPS_15) {
-            return SingleSelectableState.Disabled(
->>>>>>> 96ec0b72
+            return SingleSelectableState.Disabled(
                 FpsUnsupportedRationale(
                     R.string.stabilization_rationale_prefix,
                     currentFrameRate
@@ -209,13 +199,8 @@
             )
         }
         // if fps is unsupported by preview stabilization
-<<<<<<< HEAD
         if (currentFrameRate == FPS_60) {
-            constraintRationale.add(
-=======
-        if (currentFrameRate == TARGET_FPS_60) {
-            return SingleSelectableState.Disabled(
->>>>>>> 96ec0b72
+            return SingleSelectableState.Disabled(
                 FpsUnsupportedRationale(
                     R.string.stabilization_rationale_prefix,
                     currentFrameRate
