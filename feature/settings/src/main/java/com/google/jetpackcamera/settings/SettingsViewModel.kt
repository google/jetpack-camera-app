/*
 * Copyright (C) 2023 The Android Open Source Project
 *
 * Licensed under the Apache License, Version 2.0 (the "License");
 * you may not use this file except in compliance with the License.
 * You may obtain a copy of the License at
 *
 *      http://www.apache.org/licenses/LICENSE-2.0
 *
 * Unless required by applicable law or agreed to in writing, software
 * distributed under the License is distributed on an "AS IS" BASIS,
 * WITHOUT WARRANTIES OR CONDITIONS OF ANY KIND, either express or implied.
 * See the License for the specific language governing permissions and
 * limitations under the License.
 */
package com.google.jetpackcamera.settings

import android.Manifest
import android.util.Log
import androidx.lifecycle.ViewModel
import androidx.lifecycle.viewModelScope
import com.google.accompanist.permissions.ExperimentalPermissionsApi
import com.google.accompanist.permissions.MultiplePermissionsState
import com.google.accompanist.permissions.isGranted
import com.google.jetpackcamera.settings.DisabledRationale.DeviceUnsupportedRationale
import com.google.jetpackcamera.settings.DisabledRationale.FpsUnsupportedRationale
import com.google.jetpackcamera.settings.DisabledRationale.StabilizationUnsupportedRationale
import com.google.jetpackcamera.settings.model.AspectRatio
import com.google.jetpackcamera.settings.model.CameraAppSettings
import com.google.jetpackcamera.settings.model.CameraConstraints
import com.google.jetpackcamera.settings.model.CameraConstraints.Companion.FPS_15
import com.google.jetpackcamera.settings.model.CameraConstraints.Companion.FPS_30
import com.google.jetpackcamera.settings.model.CameraConstraints.Companion.FPS_60
import com.google.jetpackcamera.settings.model.CameraConstraints.Companion.FPS_AUTO
import com.google.jetpackcamera.settings.model.DarkMode
import com.google.jetpackcamera.settings.model.DynamicRange
import com.google.jetpackcamera.settings.model.FlashMode
import com.google.jetpackcamera.settings.model.LensFacing
import com.google.jetpackcamera.settings.model.StabilizationMode
import com.google.jetpackcamera.settings.model.StreamConfig
import com.google.jetpackcamera.settings.model.SystemConstraints
import com.google.jetpackcamera.settings.model.VideoQuality
import com.google.jetpackcamera.settings.model.forCurrentLens
import dagger.hilt.android.lifecycle.HiltViewModel
import javax.inject.Inject
import kotlinx.coroutines.flow.SharingStarted
import kotlinx.coroutines.flow.StateFlow
import kotlinx.coroutines.flow.combine
import kotlinx.coroutines.flow.filterNotNull
import kotlinx.coroutines.flow.stateIn
import kotlinx.coroutines.launch

private const val TAG = "SettingsViewModel"
private val fpsOptions = setOf(FPS_15, FPS_30, FPS_60)
val previewStabilizationUnsupportedFps = setOf(FPS_15, FPS_60)
val videoStabilizationUnsupportedFps = setOf(FPS_60)

/**
 * [ViewModel] for [SettingsScreen].
 */
@HiltViewModel
class SettingsViewModel @Inject constructor(
    private val settingsRepository: SettingsRepository,
    constraintsRepository: ConstraintsRepository
) : ViewModel() {
    private var grantedPermissions = mutableSetOf<String>()

    val settingsUiState: StateFlow<SettingsUiState> =
        combine(
            settingsRepository.defaultCameraAppSettings,
            constraintsRepository.systemConstraints.filterNotNull()
        ) { updatedSettings, constraints ->
            updatedSettings.videoQuality
            SettingsUiState.Enabled(
                aspectRatioUiState = AspectRatioUiState.Enabled(updatedSettings.aspectRatio),
                streamConfigUiState = StreamConfigUiState.Enabled(updatedSettings.streamConfig),
                maxVideoDurationUiState = MaxVideoDurationUiState.Enabled(
                    updatedSettings.maxVideoDurationMillis
                ),
                flashUiState = FlashUiState.Enabled(updatedSettings.flashMode),
                darkModeUiState = DarkModeUiState.Enabled(updatedSettings.darkMode),
                audioUiState = getAudioUiState(
                    updatedSettings.audioEnabled,
                    grantedPermissions.contains(Manifest.permission.RECORD_AUDIO)
                ),
                fpsUiState = getFpsUiState(constraints, updatedSettings),
                lensFlipUiState = getLensFlipUiState(constraints, updatedSettings),
                stabilizationUiState = getStabilizationUiState(constraints, updatedSettings),
                videoQualityUiState = getVideoQualityUiState(constraints, updatedSettings)
            )
        }.stateIn(
            scope = viewModelScope,
            started = SharingStarted.WhileSubscribed(5_000),
            initialValue = SettingsUiState.Disabled
        )

// ////////////////////////////////////////////////////////////
//
// Get UiStates for components
//
// ////////////////////////////////////////////////////////////

    private fun getAudioUiState(isAudioEnabled: Boolean, permissionGranted: Boolean): AudioUiState =
        if (permissionGranted) {
            if (isAudioEnabled) {
                AudioUiState.Enabled.On()
            } else {
                AudioUiState.Enabled.Mute()
            }
        } else {
            AudioUiState.Disabled(
                DisabledRationale
                    .PermissionRecordAudioNotGrantedRationale(
                        R.string.mute_audio_rationale_prefix
                    )
            )
        }

    @OptIn(ExperimentalPermissionsApi::class)
    fun setGrantedPermissions(multiplePermissionsState: MultiplePermissionsState) {
        val permissions = mutableSetOf<String>()
        for (permissionState in multiplePermissionsState.permissions) {
            if (permissionState.status.isGranted) {
                permissions.add(permissionState.permission)
            }
        }
        grantedPermissions = permissions.toMutableSet()
    }

    fun setGrantedPermissions(permissions: MutableSet<String>) {
        grantedPermissions = permissions
    }

    private fun getStabilizationUiState(
        systemConstraints: SystemConstraints,
        cameraAppSettings: CameraAppSettings
    ): StabilizationUiState {
        val deviceStabilizations: Set<StabilizationMode> =
            systemConstraints
                .perLensConstraints.values
                .asSequence()
                .flatMap { it.supportedStabilizationModes }
                .toSet()

        fun supportsStabilization(stabilizationModes: Collection<StabilizationMode>): Boolean =
            stabilizationModes.isNotEmpty() &&
                stabilizationModes.toSet() != setOf(StabilizationMode.OFF)

        // if no lens supports stabilization
        if (!supportsStabilization(deviceStabilizations)) {
            return StabilizationUiState.Disabled(
                DeviceUnsupportedRationale(
                    R.string.stabilization_rationale_prefix
                )
            )
        }

        // if a lens supports any stabilization but it isn't the current
        val currentLensConstraints = checkNotNull(
            systemConstraints.forCurrentLens(cameraAppSettings)
        ) {
            "Lens constraints for ${cameraAppSettings.cameraLensFacing} not available."
        }

        with(currentLensConstraints) {
            supportedStabilizationModes.let {
                if (!supportsStabilization(it)) {
                    return StabilizationUiState.Disabled(
                        getLensUnsupportedRationale(
                            cameraAppSettings.cameraLensFacing,
                            R.string.stabilization_rationale_prefix
                        )
                    )
                }
            }

            // if fps is too high for any stabilization
            val maxCommonUnsupportedFps = currentLensConstraints.unsupportedStabilizationFpsMap
                .asSequence()
                .filter {
                    it.key != StabilizationMode.AUTO &&
                        it.key != StabilizationMode.OFF &&
                        it.key in currentLensConstraints.supportedStabilizationModes
                }
                .map { it.value }
                .reduceOrNull { acc, additionalUnsupported -> additionalUnsupported intersect acc }
                ?.maxOrNull()

            if (maxCommonUnsupportedFps != null &&
                maxCommonUnsupportedFps <= cameraAppSettings.targetFrameRate
            ) {
                return StabilizationUiState.Disabled(
                    FpsUnsupportedRationale(
                        R.string.stabilization_rationale_prefix,
                        maxCommonUnsupportedFps
                    )
                )
            }

            return StabilizationUiState.Enabled(
                currentStabilizationMode = cameraAppSettings.stabilizationMode,
                stabilizationAutoState = getSingleStabilizationState(
                    stabilizationMode = StabilizationMode.AUTO,
                    currentFrameRate = cameraAppSettings.targetFrameRate,
                    defaultLensFacing = cameraAppSettings.cameraLensFacing,
                    deviceStabilizations = deviceStabilizations,
                    currentLensStabilizations = supportedStabilizationModes,
                    unsupportedFrameRates = StabilizationMode.AUTO.unsupportedFpsSet
                ),
                stabilizationOnState = getSingleStabilizationState(
                    stabilizationMode = StabilizationMode.ON,
                    currentFrameRate = cameraAppSettings.targetFrameRate,
                    defaultLensFacing = cameraAppSettings.cameraLensFacing,
                    deviceStabilizations = deviceStabilizations,
                    currentLensStabilizations = supportedStabilizationModes,
                    unsupportedFrameRates = StabilizationMode.ON.unsupportedFpsSet
                ),
                stabilizationHighQualityState = getSingleStabilizationState(
                    stabilizationMode = StabilizationMode.HIGH_QUALITY,
                    currentFrameRate = cameraAppSettings.targetFrameRate,
                    defaultLensFacing = cameraAppSettings.cameraLensFacing,
                    deviceStabilizations = deviceStabilizations,
                    currentLensStabilizations = supportedStabilizationModes,
                    unsupportedFrameRates = StabilizationMode.HIGH_QUALITY.unsupportedFpsSet
                ),
                stabilizationOpticalState = getSingleStabilizationState(
                    stabilizationMode = StabilizationMode.OPTICAL,
                    currentFrameRate = cameraAppSettings.targetFrameRate,
                    defaultLensFacing = cameraAppSettings.cameraLensFacing,
                    deviceStabilizations = deviceStabilizations,
                    currentLensStabilizations = supportedStabilizationModes,
                    unsupportedFrameRates = StabilizationMode.OPTICAL.unsupportedFpsSet
                )
            )
        }
    }

    private fun getSingleStabilizationState(
        stabilizationMode: StabilizationMode,
        currentFrameRate: Int,
        defaultLensFacing: LensFacing,
        deviceStabilizations: Set<StabilizationMode>,
        currentLensStabilizations: Set<StabilizationMode>?,
        unsupportedFrameRates: Set<Int>
    ): SingleSelectableState {
        // if unsupported by device
        if (!deviceStabilizations.contains(stabilizationMode)) {
            return SingleSelectableState.Disabled(
                disabledRationale =
                DeviceUnsupportedRationale(R.string.stabilization_rationale_prefix)
            )
        }

        // if unsupported by by current lens
        if (currentLensStabilizations?.contains(stabilizationMode) == false) {
            return SingleSelectableState.Disabled(
                getLensUnsupportedRationale(
                    defaultLensFacing,
                    R.string.stabilization_rationale_prefix
                )
            )
        }

        // if fps is unsupported by preview stabilization
        if (currentFrameRate in unsupportedFrameRates) {
            return SingleSelectableState.Disabled(
                FpsUnsupportedRationale(
                    R.string.stabilization_rationale_prefix,
                    currentFrameRate
                )
            )
        }

        return SingleSelectableState.Selectable
    }

    private fun getVideoQualityUiState(
        systemConstraints: SystemConstraints,
        cameraAppSettings: CameraAppSettings
    ): VideoQualityUiState {
        val cameraConstraints = systemConstraints.forCurrentLens(cameraAppSettings)
        val supportedVideoQualities: List<VideoQuality>? =
            cameraConstraints?.supportedVideoQualitiesMap?.get(cameraAppSettings.dynamicRange)
        return if (!supportedVideoQualities.isNullOrEmpty()) {
            VideoQualityUiState.Enabled(
                currentVideoQuality = cameraAppSettings.videoQuality,
                videoQualityAutoState = getSingleVideoQualityState(
                    VideoQuality.UNSPECIFIED,
                    supportedVideoQualities
                ),
                videoQualitySDState = getSingleVideoQualityState(
                    VideoQuality.SD,
                    supportedVideoQualities
                ),
                videoQualityHDState = getSingleVideoQualityState(
                    VideoQuality.HD,
                    supportedVideoQualities
                ),
                videoQualityFHDState = getSingleVideoQualityState(
                    VideoQuality.FHD,
                    supportedVideoQualities
                ),
                videoQualityUHDState = getSingleVideoQualityState(
                    VideoQuality.UHD,
                    supportedVideoQualities
                )
            )
        } else {
            VideoQualityUiState.Disabled(
                DisabledRationale.VideoQualityUnsupportedRationale(
                    R.string.video_quality_rationale_prefix
                )
            )
        }
    }

    private fun getSingleVideoQualityState(
        videoQuality: VideoQuality,
        supportedVideQualities: List<VideoQuality>?
    ): SingleSelectableState {
        return if (videoQuality == VideoQuality.UNSPECIFIED ||
            (
                !supportedVideQualities.isNullOrEmpty() &&
                    supportedVideQualities.contains(videoQuality)
                )
        ) {
            SingleSelectableState.Selectable
        } else {
            SingleSelectableState.Disabled(
                DisabledRationale.VideoQualityUnsupportedRationale(
                    R.string.video_quality_rationale_prefix
                )
            )
        }
    }

    /**
     * Enables or disables default camera switch based on:
     * - number of cameras available
     * - if there is a front and rear camera, the camera that the setting would switch to must also
     * support the other settings
     * */
    private fun getLensFlipUiState(
        systemConstraints: SystemConstraints,
        currentSettings: CameraAppSettings
    ): FlipLensUiState {
        // if there is only one lens, stop here
        if (!with(systemConstraints.availableLenses) {
                size > 1 && contains(com.google.jetpackcamera.settings.model.LensFacing.FRONT)
            }
        ) {
            return FlipLensUiState.Disabled(
                currentLensFacing = currentSettings.cameraLensFacing,
                disabledRationale =
                DeviceUnsupportedRationale(
                    // display the lens that isnt supported
                    when (currentSettings.cameraLensFacing) {
                        LensFacing.BACK -> R.string.front_lens_rationale_prefix
                        LensFacing.FRONT -> R.string.rear_lens_rationale_prefix
                    }
                )
            )
        }

        // If multiple lens available, continue
        val newLensFacing = if (currentSettings.cameraLensFacing == LensFacing.FRONT) {
            LensFacing.BACK
        } else {
            LensFacing.FRONT
        }
        val newLensConstraints = systemConstraints.perLensConstraints[newLensFacing]!!
        // make sure all current settings wont break constraint when changing new default lens

        // if new lens won't support current fps
        if (currentSettings.targetFrameRate != FPS_AUTO &&
            !newLensConstraints.supportedFixedFrameRates
                .contains(currentSettings.targetFrameRate)
        ) {
            return FlipLensUiState.Disabled(
                currentLensFacing = currentSettings.cameraLensFacing,
                disabledRationale = FpsUnsupportedRationale(
                    when (currentSettings.cameraLensFacing) {
                        LensFacing.BACK -> R.string.front_lens_rationale_prefix
                        LensFacing.FRONT -> R.string.rear_lens_rationale_prefix
                    },
                    currentSettings.targetFrameRate
                )
            )
        }

        // If a non-AUTO stabilization is currently on and the other lens won't support it
        if (currentSettings.stabilizationMode != StabilizationMode.AUTO &&
            currentSettings.stabilizationMode !in newLensConstraints.supportedStabilizationModes
        ) {
            return FlipLensUiState.Disabled(
                currentLensFacing = currentSettings.cameraLensFacing,
                disabledRationale = StabilizationUnsupportedRationale(
                    when (currentSettings.cameraLensFacing) {
                        LensFacing.BACK -> R.string.front_lens_rationale_prefix
                        LensFacing.FRONT -> R.string.rear_lens_rationale_prefix
                    }
                )
            )
        }

        if (currentSettings.videoQuality != VideoQuality.UNSPECIFIED &&
            newLensConstraints.supportedVideoQualitiesMap[DynamicRange.SDR]?.contains(
                currentSettings.videoQuality
            ) != true
        ) {
            return FlipLensUiState.Disabled(
                currentLensFacing = currentSettings.cameraLensFacing,
                disabledRationale = DisabledRationale.VideoQualityUnsupportedRationale(
                    when (currentSettings.cameraLensFacing) {
                        LensFacing.BACK -> R.string.front_lens_rationale_prefix
                        LensFacing.FRONT -> R.string.rear_lens_rationale_prefix
                    },
                    R.string.video_quality_rationale_suffix_sdr
                )
            )
        }

        return FlipLensUiState.Enabled(currentLensFacing = currentSettings.cameraLensFacing)
    }

    private fun getFpsUiState(
        systemConstraints: SystemConstraints,
        cameraAppSettings: CameraAppSettings
    ): FpsUiState {
        val optionConstraintRationale: MutableMap<Int, SingleSelectableState> = mutableMapOf()

        val deviceSupportedFrameRates = systemConstraints.perLensConstraints
            .asSequence()
            .flatMap { it.value.supportedFixedFrameRates }
            .toSet()

        // if device supports no fixed frame rates, disable
        if (deviceSupportedFrameRates.isEmpty()) {
            return FpsUiState.Disabled(
                DeviceUnsupportedRationale(R.string.no_fixed_fps_rationale_prefix)
            )
        }

        val currentLensConstraints = checkNotNull(
            systemConstraints.forCurrentLens(cameraAppSettings)
        ) {
            "Lens constraints for ${cameraAppSettings.cameraLensFacing} not available."
        }

        with(currentLensConstraints) {
            // provide selectable states for each of the fps options
            fpsOptions.forEach { fpsOption ->
                val fpsUiState = isFpsOptionEnabled(
                    fpsOption = fpsOption,
                    defaultLensFacing = cameraAppSettings.cameraLensFacing,
                    deviceSupportedFrameRates = deviceSupportedFrameRates,
                    stabilizationMode = cameraAppSettings.stabilizationMode
                )
                if (fpsUiState is SingleSelectableState.Disabled) {
                    Log.d(
                        TAG,
                        "fps option $fpsOption disabled. ${fpsUiState.disabledRationale::class}"
                    )
                }
                optionConstraintRationale[fpsOption] = fpsUiState
            }
        }
        return FpsUiState.Enabled(
            currentSelection = cameraAppSettings.targetFrameRate,
            fpsAutoState = SingleSelectableState.Selectable,
            fpsFifteenState = optionConstraintRationale[FPS_15]!!,
            fpsThirtyState = optionConstraintRationale[FPS_30]!!,
            fpsSixtyState = optionConstraintRationale[FPS_60]!!
        )
    }

    /**
     * Auxiliary function to determine if an FPS option should be disabled or not
     */
    private fun CameraConstraints.isFpsOptionEnabled(
        fpsOption: Int,
        defaultLensFacing: LensFacing,
        deviceSupportedFrameRates: Set<Int>,
        stabilizationMode: StabilizationMode
    ): SingleSelectableState {
        // if device doesn't support the fps option, disable
        if (!deviceSupportedFrameRates.contains(fpsOption)) {
            return SingleSelectableState.Disabled(
                disabledRationale = DeviceUnsupportedRationale(R.string.fps_rationale_prefix)
            )
        }
        // if the current lens doesn't support the fps, disable
        if (!supportedFixedFrameRates.contains(fpsOption)) {
            Log.d(TAG, "FPS disabled for current lens")

            return SingleSelectableState.Disabled(
                getLensUnsupportedRationale(defaultLensFacing, R.string.fps_rationale_prefix)
            )
        }

        // if stabilization is on and the option is incompatible, disable
        if (fpsOption in stabilizationMode.unsupportedFpsSet) {
            return SingleSelectableState.Disabled(
                StabilizationUnsupportedRationale(R.string.fps_rationale_prefix)
            )
        }

        return SingleSelectableState.Selectable
    }

// ////////////////////////////////////////////////////////////
//
// Settings Repository functions
//
// ////////////////////////////////////////////////////////////

    fun setDefaultLensFacing(lensFacing: LensFacing) {
        viewModelScope.launch {
            settingsRepository.updateDefaultLensFacing(lensFacing)
            Log.d(TAG, "set camera default facing: $lensFacing")
        }
    }

    fun setDarkMode(darkMode: DarkMode) {
        viewModelScope.launch {
            settingsRepository.updateDarkModeStatus(darkMode)
            Log.d(TAG, "set dark mode theme: $darkMode")
        }
    }

    fun setFlashMode(flashMode: FlashMode) {
        viewModelScope.launch {
            settingsRepository.updateFlashModeStatus(flashMode)
            Log.d(TAG, "set flash mode: $flashMode")
        }
    }

    fun setTargetFrameRate(targetFrameRate: Int) {
        viewModelScope.launch {
            settingsRepository.updateTargetFrameRate(targetFrameRate)
            Log.d(TAG, "set target frame rate: $targetFrameRate")
        }
    }

    fun setAspectRatio(aspectRatio: AspectRatio) {
        viewModelScope.launch {
            settingsRepository.updateAspectRatio(aspectRatio)
            Log.d(TAG, "set aspect ratio: $aspectRatio")
        }
    }

    fun setStreamConfig(streamConfig: StreamConfig) {
        viewModelScope.launch {
            settingsRepository.updateStreamConfig(streamConfig)
            Log.d(TAG, "set default capture mode: $streamConfig")
        }
    }

    fun setStabilizationMode(stabilizationMode: StabilizationMode) {
        viewModelScope.launch {
            settingsRepository.updateStabilizationMode(stabilizationMode)
            Log.d(TAG, "set stabilization mode: $stabilizationMode")
        }
    }

    fun setMaxVideoDuration(durationMillis: Long) {
        viewModelScope.launch {
            settingsRepository.updateMaxVideoDuration(durationMillis)
            Log.d(TAG, "set video duration: $durationMillis ms")
        }
    }

<<<<<<< HEAD
    fun setVideoAudio(isAudioEnabled: Boolean) {
        viewModelScope.launch {
            settingsRepository.updateAudioEnabled(isAudioEnabled)
            Log.d(TAG, "recording audio muted: $isAudioEnabled")
=======
    fun setVideoQuality(videoQuality: VideoQuality) {
        viewModelScope.launch {
            settingsRepository.updateVideoQuality(videoQuality)
            Log.d(TAG, "set video quality: $videoQuality ms")
>>>>>>> e610e53b
        }
    }
}<|MERGE_RESOLUTION|>--- conflicted
+++ resolved
@@ -570,17 +570,17 @@
         }
     }
 
-<<<<<<< HEAD
+    fun setVideoQuality(videoQuality: VideoQuality) {
+        viewModelScope.launch {
+            settingsRepository.updateVideoQuality(videoQuality)
+            Log.d(TAG, "set video quality: $videoQuality ms")
+        }
+    }
+
     fun setVideoAudio(isAudioEnabled: Boolean) {
         viewModelScope.launch {
             settingsRepository.updateAudioEnabled(isAudioEnabled)
             Log.d(TAG, "recording audio muted: $isAudioEnabled")
-=======
-    fun setVideoQuality(videoQuality: VideoQuality) {
-        viewModelScope.launch {
-            settingsRepository.updateVideoQuality(videoQuality)
-            Log.d(TAG, "set video quality: $videoQuality ms")
->>>>>>> e610e53b
         }
     }
 }