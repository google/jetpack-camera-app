/*
 * Copyright (C) 2023 The Android Open Source Project
 *
 * Licensed under the Apache License, Version 2.0 (the "License");
 * you may not use this file except in compliance with the License.
 * You may obtain a copy of the License at
 *
 *      http://www.apache.org/licenses/LICENSE-2.0
 *
 * Unless required by applicable law or agreed to in writing, software
 * distributed under the License is distributed on an "AS IS" BASIS,
 * WITHOUT WARRANTIES OR CONDITIONS OF ANY KIND, either express or implied.
 * See the License for the specific language governing permissions and
 * limitations under the License.
 */

package com.google.jetpackcamera.settings

import android.util.Log
import androidx.lifecycle.ViewModel
import androidx.lifecycle.viewModelScope
import com.google.jetpackcamera.settings.model.CaptureMode
import com.google.jetpackcamera.settings.model.DEFAULT_CAMERA_APP_SETTINGS
import com.google.jetpackcamera.settings.model.DarkModeStatus
import com.google.jetpackcamera.settings.model.FlashModeStatus
import dagger.hilt.android.lifecycle.HiltViewModel
import kotlinx.coroutines.flow.MutableStateFlow
import kotlinx.coroutines.flow.StateFlow
import kotlinx.coroutines.launch
import javax.inject.Inject

private const val TAG = "SettingsViewModel"


/**
 * [ViewModel] for [SettingsScreen].
 */
@HiltViewModel
class SettingsViewModel @Inject constructor(
    private val settingsRepository: SettingsRepository
) : ViewModel() {

    private val _settingsUiState: MutableStateFlow<SettingsUiState> =
        MutableStateFlow(
            SettingsUiState(
                DEFAULT_CAMERA_APP_SETTINGS,
                disabled = true
            )
        )
    val settingsUiState: StateFlow<SettingsUiState> = _settingsUiState

    init {
        // updates our viewmodel as soon as datastore is updated
        viewModelScope.launch {
            settingsRepository.cameraAppSettings.collect { updatedSettings ->
                _settingsUiState.emit(
                    settingsUiState.value.copy(
                        cameraAppSettings = updatedSettings,
                        disabled = false
                    )
                )

                Log.d(
                    TAG, "updated setting" + settingsRepository.getCameraAppSettings().captureMode
                )
            }
        }
        viewModelScope.launch {
            _settingsUiState.emit(
                settingsUiState.value.copy(
                    disabled = false
                )
            )
        }
    }

    fun setDefaultToFrontCamera() {
        // true means default is front
        viewModelScope.launch {
            settingsRepository.updateDefaultToFrontCamera()
            Log.d(
                TAG,
                "set camera default facing: " + settingsRepository.getCameraAppSettings().isFrontCameraFacing
            )
        }
    }

    fun setDarkMode(darkModeStatus: DarkModeStatus) {
        viewModelScope.launch {
            settingsRepository.updateDarkModeStatus(darkModeStatus)
            Log.d(
<<<<<<< HEAD
                TAG,
                "set dark mode theme: " + settingsRepository.getCameraAppSettings().dark_mode_status
=======
                TAG, "set dark mode theme: " + settingsRepository.getCameraAppSettings().darkMode
>>>>>>> 57529737
            )
        }
    }

    fun setFlashMode(flashModeStatus: FlashModeStatus) {
        viewModelScope.launch {
            settingsRepository.updateFlashModeStatus(flashModeStatus)
        }
    }

    fun setCaptureMode(captureMode: CaptureMode) {
        viewModelScope.launch {
            settingsRepository.updateCaptureMode(captureMode)

            Log.d(
                TAG,
                "set default capture mode " + settingsRepository.getCameraAppSettings().default_front_camera
            )
        }
    }
}
<|MERGE_RESOLUTION|>--- conflicted
+++ resolved
@@ -89,12 +89,7 @@
         viewModelScope.launch {
             settingsRepository.updateDarkModeStatus(darkModeStatus)
             Log.d(
-<<<<<<< HEAD
-                TAG,
-                "set dark mode theme: " + settingsRepository.getCameraAppSettings().dark_mode_status
-=======
                 TAG, "set dark mode theme: " + settingsRepository.getCameraAppSettings().darkMode
->>>>>>> 57529737
             )
         }
     }
@@ -111,7 +106,7 @@
 
             Log.d(
                 TAG,
-                "set default capture mode " + settingsRepository.getCameraAppSettings().default_front_camera
+                "set default capture mode " + settingsRepository.getCameraAppSettings().captureMode
             )
         }
     }
