--- conflicted
+++ resolved
@@ -109,18 +109,13 @@
         }
 
         // if fps is too high for any stabilization
-<<<<<<< HEAD
         if (cameraAppSettings.targetFrameRate >= FPS_60) {
-            constraintRationale.add(FpsUnsupportedRationale(STABILIZATION_SETTING_PREFIX, FPS_60))
-=======
-        if (cameraAppSettings.targetFrameRate >= TARGET_FPS_60) {
             constraintRationale.add(
                 FpsUnsupportedRationale(
                     R.string.stabilization_rationale_prefix,
                     FPS_60
                 )
             )
->>>>>>> c758ceed
         }
 
         return if (constraintRationale.isEmpty()) {
