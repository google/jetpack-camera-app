/*
 * Copyright (C) 2023 The Android Open Source Project
 *
 * Licensed under the Apache License, Version 2.0 (the "License");
 * you may not use this file except in compliance with the License.
 * You may obtain a copy of the License at
 *
 *      http://www.apache.org/licenses/LICENSE-2.0
 *
 * Unless required by applicable law or agreed to in writing, software
 * distributed under the License is distributed on an "AS IS" BASIS,
 * WITHOUT WARRANTIES OR CONDITIONS OF ANY KIND, either express or implied.
 * See the License for the specific language governing permissions and
 * limitations under the License.
 */
package com.google.jetpackcamera.settings

import android.util.Log
import androidx.lifecycle.ViewModel
import androidx.lifecycle.viewModelScope
import com.google.jetpackcamera.settings.DisabledRationale.DeviceUnsupportedRationale
import com.google.jetpackcamera.settings.DisabledRationale.FpsUnsupportedRationale
import com.google.jetpackcamera.settings.DisabledRationale.StabilizationUnsupportedRationale
import com.google.jetpackcamera.settings.model.AspectRatio
import com.google.jetpackcamera.settings.model.CameraAppSettings
import com.google.jetpackcamera.settings.model.CaptureMode
import com.google.jetpackcamera.settings.model.DarkMode
import com.google.jetpackcamera.settings.model.FlashMode
import com.google.jetpackcamera.settings.model.LensFacing
import com.google.jetpackcamera.settings.model.Stabilization
import com.google.jetpackcamera.settings.model.SupportedStabilizationMode
import com.google.jetpackcamera.settings.model.SystemConstraints
import com.google.jetpackcamera.settings.ui.FPS_15
import com.google.jetpackcamera.settings.ui.FPS_30
import com.google.jetpackcamera.settings.ui.FPS_60
import com.google.jetpackcamera.settings.ui.FPS_AUTO
import dagger.hilt.android.lifecycle.HiltViewModel
import javax.inject.Inject
import kotlinx.coroutines.flow.SharingStarted
import kotlinx.coroutines.flow.StateFlow
import kotlinx.coroutines.flow.combine
import kotlinx.coroutines.flow.filterNotNull
import kotlinx.coroutines.flow.stateIn
import kotlinx.coroutines.launch

private const val TAG = "SettingsViewModel"
<<<<<<< HEAD
val fpsOptions = setOf(FPS_15, FPS_30, FPS_60)
=======
private val fpsOptions = setOf(FPS_15, FPS_30, FPS_60)
>>>>>>> 9a747628

/**
 * [ViewModel] for [SettingsScreen].
 */
@HiltViewModel
class SettingsViewModel @Inject constructor(
    private val settingsRepository: SettingsRepository,
    constraintsRepository: ConstraintsRepository
) : ViewModel() {

    val settingsUiState: StateFlow<SettingsUiState> =
        combine(
            settingsRepository.defaultCameraAppSettings,
            constraintsRepository.systemConstraints.filterNotNull()
        ) { updatedSettings, constraints ->
            SettingsUiState.Enabled(
                aspectRatioUiState = AspectRatioUiState.Enabled(updatedSettings.aspectRatio),
                captureModeUiState = CaptureModeUiState.Enabled(updatedSettings.captureMode),
                darkModeUiState = DarkModeUiState.Enabled(updatedSettings.darkMode),
                flashUiState = FlashUiState.Enabled(updatedSettings.flashMode),
                fpsUiState = getFpsUiState(constraints, updatedSettings),
                lensFlipUiState = getLensFlipUiState(constraints, updatedSettings),
                stabilizationUiState = getStabilizationUiState(constraints, updatedSettings)

            )
        }.stateIn(
            scope = viewModelScope,
            started = SharingStarted.WhileSubscribed(5_000),
            initialValue = SettingsUiState.Disabled
        )

    private fun getStabilizationUiState(
        systemConstraints: SystemConstraints,
        cameraAppSettings: CameraAppSettings
    ): StabilizationUiState {
        val deviceStabilizations: Set<SupportedStabilizationMode> =
            systemConstraints
                .perLensConstraints[cameraAppSettings.cameraLensFacing]
                ?.supportedStabilizationModes
                ?: emptySet()

<<<<<<< HEAD
        val constraintRationale: MutableSet<DisabledRationale> = mutableSetOf()
        // if no lens supports
        if (deviceStabilizations.isEmpty()) {
            return StabilizationUiState.Disabled(
                setOf(
                    DeviceUnsupportedRationale(
                        R.string.stabilization_rationale_prefix
                    )
=======
        // if no lens supports
        if (deviceStabilizations.isEmpty()) {
            return StabilizationUiState.Disabled(
                DeviceUnsupportedRationale(
                    R.string.stabilization_rationale_prefix
>>>>>>> 9a747628
                )
            )
        }

        // if a lens supports but it isn't the current
        if (systemConstraints.perLensConstraints[cameraAppSettings.cameraLensFacing]
                ?.supportedStabilizationModes?.isEmpty() == true
        ) {
<<<<<<< HEAD
            constraintRationale.add(
=======
            return StabilizationUiState.Disabled(
>>>>>>> 9a747628
                getLensUnsupportedRationale(
                    cameraAppSettings.cameraLensFacing,
                    R.string.stabilization_rationale_prefix
                )
            )
        }

        // if fps is too high for any stabilization
        if (cameraAppSettings.targetFrameRate >= TARGET_FPS_60) {
<<<<<<< HEAD
            constraintRationale.add(
=======
            return StabilizationUiState.Disabled(
>>>>>>> 9a747628
                FpsUnsupportedRationale(
                    R.string.stabilization_rationale_prefix,
                    FPS_60
                )
            )
        }

<<<<<<< HEAD
        return if (constraintRationale.isEmpty()) {
            StabilizationUiState.Enabled(
                currentPreviewStabilization = cameraAppSettings.previewStabilization,
                currentVideoStabilization = cameraAppSettings.videoCaptureStabilization,
                stabilizationOnState = getPreviewStabilizationState(
                    currentFrameRate = cameraAppSettings.targetFrameRate,
                    defaultLensFacing = cameraAppSettings.cameraLensFacing,
                    deviceStabilizations = deviceStabilizations,
                    currentLensStabilizations = systemConstraints
                        .perLensConstraints[cameraAppSettings.cameraLensFacing]
                        ?.supportedStabilizationModes
                ),
                stabilizationHighQualityState =
                getVideoStabilizationState(
                    currentFrameRate = cameraAppSettings.targetFrameRate,
                    deviceStabilizations = deviceStabilizations,
                    defaultLensFacing = cameraAppSettings.cameraLensFacing,
                    currentLensStabilizations = systemConstraints
                        .perLensConstraints[cameraAppSettings.cameraLensFacing]
                        ?.supportedStabilizationModes
                )
            )
        } else {
            // if no stabilization options can currently be used, disable the setting
            StabilizationUiState.Disabled(constraintRationale)
        }
=======
        return StabilizationUiState.Enabled(
            currentPreviewStabilization = cameraAppSettings.previewStabilization,
            currentVideoStabilization = cameraAppSettings.videoCaptureStabilization,
            stabilizationOnState = getPreviewStabilizationState(
                currentFrameRate = cameraAppSettings.targetFrameRate,
                defaultLensFacing = cameraAppSettings.cameraLensFacing,
                deviceStabilizations = deviceStabilizations,
                currentLensStabilizations = systemConstraints
                    .perLensConstraints[cameraAppSettings.cameraLensFacing]
                    ?.supportedStabilizationModes
            ),
            stabilizationHighQualityState =
            getVideoStabilizationState(
                currentFrameRate = cameraAppSettings.targetFrameRate,
                deviceStabilizations = deviceStabilizations,
                defaultLensFacing = cameraAppSettings.cameraLensFacing,
                currentLensStabilizations = systemConstraints
                    .perLensConstraints[cameraAppSettings.cameraLensFacing]
                    ?.supportedStabilizationModes
            )
        )
>>>>>>> 9a747628
    }

    private fun getPreviewStabilizationState(
        currentFrameRate: Int,
        defaultLensFacing: LensFacing,
        deviceStabilizations: Set<SupportedStabilizationMode>,
        currentLensStabilizations: Set<SupportedStabilizationMode>?
    ): SingleSelectableState {
<<<<<<< HEAD
        val constraintRationale: MutableSet<DisabledRationale> = mutableSetOf()
        // if unsupported by device
        if (!deviceStabilizations.contains(SupportedStabilizationMode.ON)) {
            return SingleSelectableState.Disabled(
                disabledRationale = setOf(
                    DeviceUnsupportedRationale(R.string.stabilization_rationale_prefix)
                )
=======
        // if unsupported by device
        if (!deviceStabilizations.contains(SupportedStabilizationMode.ON)) {
            return SingleSelectableState.Disabled(
                disabledRationale =
                DeviceUnsupportedRationale(R.string.stabilization_rationale_prefix)
>>>>>>> 9a747628
            )
        }

        // if unsupported by by current lens
        if (currentLensStabilizations?.contains(SupportedStabilizationMode.ON) == false) {
<<<<<<< HEAD
            constraintRationale.add(
=======
            return SingleSelectableState.Disabled(
>>>>>>> 9a747628
                getLensUnsupportedRationale(
                    defaultLensFacing,
                    R.string.stabilization_rationale_prefix
                )
            )
        }
<<<<<<< HEAD
        // if fps is unsupported by preview stabilization
        if (currentFrameRate == TARGET_FPS_60 || currentFrameRate == TARGET_FPS_15) {
            constraintRationale.add(
=======

        // if fps is unsupported by preview stabilization
        if (currentFrameRate == TARGET_FPS_60 || currentFrameRate == TARGET_FPS_15) {
            return SingleSelectableState.Disabled(
>>>>>>> 9a747628
                FpsUnsupportedRationale(
                    R.string.stabilization_rationale_prefix,
                    currentFrameRate
                )
            )
        }

<<<<<<< HEAD
        return if (constraintRationale.isEmpty()) {
            SingleSelectableState.Selectable
        } else {
            SingleSelectableState.Disabled(
                disabledRationale = constraintRationale
            )
        }
=======
        return SingleSelectableState.Selectable
>>>>>>> 9a747628
    }

    private fun getVideoStabilizationState(
        currentFrameRate: Int,
        defaultLensFacing: LensFacing,
        deviceStabilizations: Set<SupportedStabilizationMode>,
        currentLensStabilizations: Set<SupportedStabilizationMode>?
    ): SingleSelectableState {
<<<<<<< HEAD
        val constraintRationale: MutableSet<DisabledRationale> = mutableSetOf()
        // if unsupported by device
        if (!deviceStabilizations.contains(SupportedStabilizationMode.ON)) {
            return SingleSelectableState.Disabled(
                disabledRationale = setOf(
                    DeviceUnsupportedRationale(R.string.stabilization_rationale_prefix)
                )
=======
        // if unsupported by device
        if (!deviceStabilizations.contains(SupportedStabilizationMode.ON)) {
            return SingleSelectableState.Disabled(
                disabledRationale =
                DeviceUnsupportedRationale(R.string.stabilization_rationale_prefix)
>>>>>>> 9a747628
            )
        }

        // if unsupported by by current lens
        if (currentLensStabilizations?.contains(SupportedStabilizationMode.HIGH_QUALITY) == false) {
<<<<<<< HEAD
            constraintRationale.add(
=======
            return SingleSelectableState.Disabled(
>>>>>>> 9a747628
                getLensUnsupportedRationale(
                    defaultLensFacing,
                    R.string.stabilization_rationale_prefix
                )
            )
        }
        // if fps is unsupported by preview stabilization
        if (currentFrameRate == TARGET_FPS_60) {
<<<<<<< HEAD
            constraintRationale.add(
=======
            return SingleSelectableState.Disabled(
>>>>>>> 9a747628
                FpsUnsupportedRationale(
                    R.string.stabilization_rationale_prefix,
                    currentFrameRate
                )
            )
        }

<<<<<<< HEAD
        return if (constraintRationale.isEmpty()) {
            SingleSelectableState.Selectable
        } else {
            SingleSelectableState.Disabled(
                disabledRationale = constraintRationale
            )
        }
=======
        return SingleSelectableState.Selectable
>>>>>>> 9a747628
    }

    /**
     * Enables or disables default camera switch based on:
     * - number of cameras available
     * - if there is a front and rear camera, the camera that the setting would switch to must also
     * support the other settings
     * */
    private fun getLensFlipUiState(
        systemConstraints: SystemConstraints,
        currentSettings: CameraAppSettings
    ): FlipLensUiState {
        // if there is only one lens, stop here
        if (!with(systemConstraints.availableLenses) {
                size > 1 && contains(com.google.jetpackcamera.settings.model.LensFacing.FRONT)
            }
        ) {
            return FlipLensUiState.Disabled(
                currentLensFacing = currentSettings.cameraLensFacing,
<<<<<<< HEAD
                disabledRationale = setOf(
                    DeviceUnsupportedRationale(
                        when (currentSettings.cameraLensFacing) {
                            LensFacing.BACK -> R.string.front_lens_rationale_prefix
                            LensFacing.FRONT -> R.string.rear_lens_rationale_prefix
                        }
                    )
=======
                disabledRationale =
                DeviceUnsupportedRationale(
                    // display the lens that isnt supported
                    when (currentSettings.cameraLensFacing) {
                        LensFacing.BACK -> R.string.front_lens_rationale_prefix
                        LensFacing.FRONT -> R.string.rear_lens_rationale_prefix
                    }
>>>>>>> 9a747628
                )
            )
        }

        // If multiple lens available, continue
        val newLensFacing = if (currentSettings.cameraLensFacing == LensFacing.FRONT) {
            LensFacing.BACK
        } else {
            LensFacing.FRONT
        }
<<<<<<< HEAD
        val constraintsRationale: MutableSet<DisabledRationale> = mutableSetOf()
        val newLensConstraints = systemConstraints.perLensConstraints[newLensFacing]!!
        // make sure all current settings wont break constraint when changing new default lens

        // if new lens won't support fps
=======
        val newLensConstraints = systemConstraints.perLensConstraints[newLensFacing]!!
        // make sure all current settings wont break constraint when changing new default lens

        // if new lens won't support current fps
>>>>>>> 9a747628
        if (currentSettings.targetFrameRate != FPS_AUTO &&
            !newLensConstraints.supportedFixedFrameRates
                .contains(currentSettings.targetFrameRate)
        ) {
<<<<<<< HEAD
            constraintsRationale.add(
                // x lens is unsupported at y fps
                FpsUnsupportedRationale(
=======
            return FlipLensUiState.Disabled(
                currentLensFacing = currentSettings.cameraLensFacing,
                disabledRationale = FpsUnsupportedRationale(
>>>>>>> 9a747628
                    when (currentSettings.cameraLensFacing) {
                        LensFacing.BACK -> R.string.front_lens_rationale_prefix
                        LensFacing.FRONT -> R.string.rear_lens_rationale_prefix
                    },
                    currentSettings.targetFrameRate
                )
            )
        }

        // if preview stabilization is currently on and the other lens won't support it
        if (currentSettings.previewStabilization == Stabilization.ON) {
            if (!newLensConstraints.supportedStabilizationModes.contains(
                    SupportedStabilizationMode.ON
                )
            ) {
<<<<<<< HEAD
                constraintsRationale.add(
                    StabilizationUnsupportedRationale(
=======
                return FlipLensUiState.Disabled(
                    currentLensFacing = currentSettings.cameraLensFacing,
                    disabledRationale = StabilizationUnsupportedRationale(
>>>>>>> 9a747628
                        when (currentSettings.cameraLensFacing) {
                            LensFacing.BACK -> R.string.front_lens_rationale_prefix
                            LensFacing.FRONT -> R.string.rear_lens_rationale_prefix
                        }
                    )
                )
            }
        }
        // if video stabilization is currently on and the other lens won't support it
        if (currentSettings.videoCaptureStabilization == Stabilization.ON) {
            if (!newLensConstraints.supportedStabilizationModes
                    .contains(SupportedStabilizationMode.HIGH_QUALITY)
            ) {
<<<<<<< HEAD
                constraintsRationale.add(
                    StabilizationUnsupportedRationale(
=======
                return FlipLensUiState.Disabled(
                    currentLensFacing = currentSettings.cameraLensFacing,
                    disabledRationale = StabilizationUnsupportedRationale(
>>>>>>> 9a747628
                        when (currentSettings.cameraLensFacing) {
                            LensFacing.BACK -> R.string.front_lens_rationale_prefix
                            LensFacing.FRONT -> R.string.rear_lens_rationale_prefix
                        }
                    )
                )
            }
        }

<<<<<<< HEAD
        return if (constraintsRationale.isEmpty()) {
            FlipLensUiState.Enabled(currentLensFacing = currentSettings.cameraLensFacing)
        } else {
            FlipLensUiState.Disabled(
                currentLensFacing = currentSettings.cameraLensFacing,
                constraintsRationale
            )
        }
=======
        return FlipLensUiState.Enabled(currentLensFacing = currentSettings.cameraLensFacing)
>>>>>>> 9a747628
    }

    private fun getFpsUiState(
        systemConstraints: SystemConstraints,
        cameraAppSettings: CameraAppSettings
    ): FpsUiState {
        val optionConstraintRationale: MutableMap<Int, SingleSelectableState> = mutableMapOf()

        val currentLensFrameRates: Set<Int> = systemConstraints
            .perLensConstraints[cameraAppSettings.cameraLensFacing]
            ?.supportedFixedFrameRates ?: emptySet()

        // if device supports no fixed frame rates, disable
        if (currentLensFrameRates.isEmpty()) {
            return FpsUiState.Disabled(
<<<<<<< HEAD
                setOf(
                    DeviceUnsupportedRationale(R.string.no_fixed_fps_rationale_prefix)
                )
=======
                DeviceUnsupportedRationale(R.string.no_fixed_fps_rationale_prefix)
>>>>>>> 9a747628
            )
        }

        // provide selectable states for each of the fps options
        fpsOptions.forEach { fpsOption ->
            val fpsUiState = isFpsOptionEnabled(
                fpsOption,
                cameraAppSettings.cameraLensFacing,
                currentLensFrameRates,
                systemConstraints.perLensConstraints[cameraAppSettings.cameraLensFacing]
<<<<<<< HEAD
                    ?.supportedFixedFrameRates,
                cameraAppSettings.previewStabilization,
                cameraAppSettings.videoCaptureStabilization
            )
=======
                    ?.supportedFixedFrameRates ?: emptySet(),
                cameraAppSettings.previewStabilization,
                cameraAppSettings.videoCaptureStabilization
            )
            if (fpsUiState is SingleSelectableState.Disabled) {
                Log.d(TAG, "fps option $fpsOption disabled. ${fpsUiState.disabledRationale::class}")
            }
>>>>>>> 9a747628
            optionConstraintRationale[fpsOption] = fpsUiState
        }
        return FpsUiState.Enabled(
            currentSelection = cameraAppSettings.targetFrameRate,
            fpsAutoState = SingleSelectableState.Selectable,
            fpsFifteenState = optionConstraintRationale[FPS_15]!!,
            fpsThirtyState = optionConstraintRationale[FPS_30]!!,
            fpsSixtyState = optionConstraintRationale[FPS_60]!!
        )
    }

    /**
     * Auxiliary function to determine if an FPS option should be disabled or not
     */
    private fun isFpsOptionEnabled(
        fpsOption: Int,
        defaultLensFacing: LensFacing,
        deviceFrameRates: Set<Int>,
<<<<<<< HEAD
        lensFrameRates: Set<Int>?,
        previewStabilization: Stabilization,
        videoStabilization: Stabilization
    ): SingleSelectableState {
        val constraintsRationale: MutableSet<DisabledRationale> = mutableSetOf()

        // if device doesnt support the fps option, disable
        if (!deviceFrameRates.contains(fpsOption)) {
            return SingleSelectableState.Disabled(
                disabledRationale = setOf(
                    DeviceUnsupportedRationale(
                        R.string.fps_rationale_prefix
                    )
                )
            )
        }
        // if the current lens doesnt support the fps, add to rationale
        if (lensFrameRates?.isEmpty() == true) {
            constraintsRationale.add(
=======
        lensFrameRates: Set<Int>,
        previewStabilization: Stabilization,
        videoStabilization: Stabilization
    ): SingleSelectableState {
        // if device doesnt support the fps option, disable
        if (!deviceFrameRates.contains(fpsOption)) {
            return SingleSelectableState.Disabled(
                disabledRationale = DeviceUnsupportedRationale(R.string.fps_rationale_prefix)
            )
        }
        // if the current lens doesnt support the fps, disable
        if (!lensFrameRates.contains(fpsOption)) {
            Log.d(TAG, "FPS disabled for current lens")

            return SingleSelectableState.Disabled(
>>>>>>> 9a747628
                getLensUnsupportedRationale(defaultLensFacing, R.string.fps_rationale_prefix)
            )
        }

<<<<<<< HEAD
        // if stabilization is on and the option is incompatible, add to rationale
        if ((
                previewStabilization == Stabilization.ON &&
                    (fpsOption == FPS_30 || fpsOption == FPS_AUTO)
                ) ||
            (videoStabilization == Stabilization.ON && fpsOption != FPS_60)
        ) {
            constraintsRationale.add(
=======
        // if stabilization is on and the option is incompatible, disable
        if ((
                previewStabilization == Stabilization.ON &&
                    (fpsOption == FPS_15 || fpsOption == FPS_60)
                ) ||
            (videoStabilization == Stabilization.ON && fpsOption == FPS_60)
        ) {
            return SingleSelectableState.Disabled(
>>>>>>> 9a747628
                StabilizationUnsupportedRationale(R.string.fps_rationale_prefix)
            )
        }

<<<<<<< HEAD
        return if (constraintsRationale.isEmpty()) {
            SingleSelectableState.Selectable
        } else {
            Log.d("FpsDisabled", constraintsRationale.toString())
            SingleSelectableState.Disabled(
                disabledRationale = constraintsRationale
            )
        }
=======
        return SingleSelectableState.Selectable
>>>>>>> 9a747628
    }

    fun setDefaultLensFacing(lensFacing: LensFacing) {
        viewModelScope.launch {
            settingsRepository.updateDefaultLensFacing(lensFacing)
            Log.d(TAG, "set camera default facing: $lensFacing")
        }
    }

    fun setDarkMode(darkMode: DarkMode) {
        viewModelScope.launch {
            settingsRepository.updateDarkModeStatus(darkMode)
            Log.d(TAG, "set dark mode theme: $darkMode")
        }
    }

    fun setFlashMode(flashMode: FlashMode) {
        viewModelScope.launch {
            settingsRepository.updateFlashModeStatus(flashMode)
            Log.d(TAG, "set flash mode: $flashMode")
        }
    }

    fun setTargetFrameRate(targetFrameRate: Int) {
        viewModelScope.launch {
            settingsRepository.updateTargetFrameRate(targetFrameRate)
            Log.d(TAG, "set target frame rate: $targetFrameRate")
        }
    }

    fun setAspectRatio(aspectRatio: AspectRatio) {
        viewModelScope.launch {
            settingsRepository.updateAspectRatio(aspectRatio)
            Log.d(TAG, "set aspect ratio: $aspectRatio")
        }
    }

    fun setCaptureMode(captureMode: CaptureMode) {
        viewModelScope.launch {
            settingsRepository.updateCaptureMode(captureMode)
            Log.d(TAG, "set default capture mode: $captureMode")
        }
    }

    fun setPreviewStabilization(stabilization: Stabilization) {
        viewModelScope.launch {
            settingsRepository.updatePreviewStabilization(stabilization)
            Log.d(TAG, "set preview stabilization: $stabilization")
        }
    }

    fun setVideoStabilization(stabilization: Stabilization) {
        viewModelScope.launch {
            settingsRepository.updateVideoStabilization(stabilization)
            Log.d(TAG, "set video stabilization: $stabilization")
        }
    }
}<|MERGE_RESOLUTION|>--- conflicted
+++ resolved
@@ -44,11 +44,7 @@
 import kotlinx.coroutines.launch
 
 private const val TAG = "SettingsViewModel"
-<<<<<<< HEAD
-val fpsOptions = setOf(FPS_15, FPS_30, FPS_60)
-=======
 private val fpsOptions = setOf(FPS_15, FPS_30, FPS_60)
->>>>>>> 9a747628
 
 /**
  * [ViewModel] for [SettingsScreen].
@@ -90,22 +86,11 @@
                 ?.supportedStabilizationModes
                 ?: emptySet()
 
-<<<<<<< HEAD
-        val constraintRationale: MutableSet<DisabledRationale> = mutableSetOf()
-        // if no lens supports
-        if (deviceStabilizations.isEmpty()) {
-            return StabilizationUiState.Disabled(
-                setOf(
-                    DeviceUnsupportedRationale(
-                        R.string.stabilization_rationale_prefix
-                    )
-=======
         // if no lens supports
         if (deviceStabilizations.isEmpty()) {
             return StabilizationUiState.Disabled(
                 DeviceUnsupportedRationale(
                     R.string.stabilization_rationale_prefix
->>>>>>> 9a747628
                 )
             )
         }
@@ -114,11 +99,7 @@
         if (systemConstraints.perLensConstraints[cameraAppSettings.cameraLensFacing]
                 ?.supportedStabilizationModes?.isEmpty() == true
         ) {
-<<<<<<< HEAD
-            constraintRationale.add(
-=======
             return StabilizationUiState.Disabled(
->>>>>>> 9a747628
                 getLensUnsupportedRationale(
                     cameraAppSettings.cameraLensFacing,
                     R.string.stabilization_rationale_prefix
@@ -128,11 +109,7 @@
 
         // if fps is too high for any stabilization
         if (cameraAppSettings.targetFrameRate >= TARGET_FPS_60) {
-<<<<<<< HEAD
-            constraintRationale.add(
-=======
             return StabilizationUiState.Disabled(
->>>>>>> 9a747628
                 FpsUnsupportedRationale(
                     R.string.stabilization_rationale_prefix,
                     FPS_60
@@ -140,34 +117,6 @@
             )
         }
 
-<<<<<<< HEAD
-        return if (constraintRationale.isEmpty()) {
-            StabilizationUiState.Enabled(
-                currentPreviewStabilization = cameraAppSettings.previewStabilization,
-                currentVideoStabilization = cameraAppSettings.videoCaptureStabilization,
-                stabilizationOnState = getPreviewStabilizationState(
-                    currentFrameRate = cameraAppSettings.targetFrameRate,
-                    defaultLensFacing = cameraAppSettings.cameraLensFacing,
-                    deviceStabilizations = deviceStabilizations,
-                    currentLensStabilizations = systemConstraints
-                        .perLensConstraints[cameraAppSettings.cameraLensFacing]
-                        ?.supportedStabilizationModes
-                ),
-                stabilizationHighQualityState =
-                getVideoStabilizationState(
-                    currentFrameRate = cameraAppSettings.targetFrameRate,
-                    deviceStabilizations = deviceStabilizations,
-                    defaultLensFacing = cameraAppSettings.cameraLensFacing,
-                    currentLensStabilizations = systemConstraints
-                        .perLensConstraints[cameraAppSettings.cameraLensFacing]
-                        ?.supportedStabilizationModes
-                )
-            )
-        } else {
-            // if no stabilization options can currently be used, disable the setting
-            StabilizationUiState.Disabled(constraintRationale)
-        }
-=======
         return StabilizationUiState.Enabled(
             currentPreviewStabilization = cameraAppSettings.previewStabilization,
             currentVideoStabilization = cameraAppSettings.videoCaptureStabilization,
@@ -189,7 +138,6 @@
                     ?.supportedStabilizationModes
             )
         )
->>>>>>> 9a747628
     }
 
     private fun getPreviewStabilizationState(
@@ -198,47 +146,27 @@
         deviceStabilizations: Set<SupportedStabilizationMode>,
         currentLensStabilizations: Set<SupportedStabilizationMode>?
     ): SingleSelectableState {
-<<<<<<< HEAD
-        val constraintRationale: MutableSet<DisabledRationale> = mutableSetOf()
         // if unsupported by device
         if (!deviceStabilizations.contains(SupportedStabilizationMode.ON)) {
             return SingleSelectableState.Disabled(
-                disabledRationale = setOf(
-                    DeviceUnsupportedRationale(R.string.stabilization_rationale_prefix)
-                )
-=======
-        // if unsupported by device
-        if (!deviceStabilizations.contains(SupportedStabilizationMode.ON)) {
-            return SingleSelectableState.Disabled(
                 disabledRationale =
                 DeviceUnsupportedRationale(R.string.stabilization_rationale_prefix)
->>>>>>> 9a747628
             )
         }
 
         // if unsupported by by current lens
         if (currentLensStabilizations?.contains(SupportedStabilizationMode.ON) == false) {
-<<<<<<< HEAD
-            constraintRationale.add(
-=======
-            return SingleSelectableState.Disabled(
->>>>>>> 9a747628
+            return SingleSelectableState.Disabled(
                 getLensUnsupportedRationale(
                     defaultLensFacing,
                     R.string.stabilization_rationale_prefix
                 )
             )
         }
-<<<<<<< HEAD
+
         // if fps is unsupported by preview stabilization
         if (currentFrameRate == TARGET_FPS_60 || currentFrameRate == TARGET_FPS_15) {
-            constraintRationale.add(
-=======
-
-        // if fps is unsupported by preview stabilization
-        if (currentFrameRate == TARGET_FPS_60 || currentFrameRate == TARGET_FPS_15) {
-            return SingleSelectableState.Disabled(
->>>>>>> 9a747628
+            return SingleSelectableState.Disabled(
                 FpsUnsupportedRationale(
                     R.string.stabilization_rationale_prefix,
                     currentFrameRate
@@ -246,17 +174,7 @@
             )
         }
 
-<<<<<<< HEAD
-        return if (constraintRationale.isEmpty()) {
-            SingleSelectableState.Selectable
-        } else {
-            SingleSelectableState.Disabled(
-                disabledRationale = constraintRationale
-            )
-        }
-=======
         return SingleSelectableState.Selectable
->>>>>>> 9a747628
     }
 
     private fun getVideoStabilizationState(
@@ -265,31 +183,17 @@
         deviceStabilizations: Set<SupportedStabilizationMode>,
         currentLensStabilizations: Set<SupportedStabilizationMode>?
     ): SingleSelectableState {
-<<<<<<< HEAD
-        val constraintRationale: MutableSet<DisabledRationale> = mutableSetOf()
         // if unsupported by device
         if (!deviceStabilizations.contains(SupportedStabilizationMode.ON)) {
             return SingleSelectableState.Disabled(
-                disabledRationale = setOf(
-                    DeviceUnsupportedRationale(R.string.stabilization_rationale_prefix)
-                )
-=======
-        // if unsupported by device
-        if (!deviceStabilizations.contains(SupportedStabilizationMode.ON)) {
-            return SingleSelectableState.Disabled(
                 disabledRationale =
                 DeviceUnsupportedRationale(R.string.stabilization_rationale_prefix)
->>>>>>> 9a747628
             )
         }
 
         // if unsupported by by current lens
         if (currentLensStabilizations?.contains(SupportedStabilizationMode.HIGH_QUALITY) == false) {
-<<<<<<< HEAD
-            constraintRationale.add(
-=======
-            return SingleSelectableState.Disabled(
->>>>>>> 9a747628
+            return SingleSelectableState.Disabled(
                 getLensUnsupportedRationale(
                     defaultLensFacing,
                     R.string.stabilization_rationale_prefix
@@ -298,11 +202,7 @@
         }
         // if fps is unsupported by preview stabilization
         if (currentFrameRate == TARGET_FPS_60) {
-<<<<<<< HEAD
-            constraintRationale.add(
-=======
-            return SingleSelectableState.Disabled(
->>>>>>> 9a747628
+            return SingleSelectableState.Disabled(
                 FpsUnsupportedRationale(
                     R.string.stabilization_rationale_prefix,
                     currentFrameRate
@@ -310,17 +210,7 @@
             )
         }
 
-<<<<<<< HEAD
-        return if (constraintRationale.isEmpty()) {
-            SingleSelectableState.Selectable
-        } else {
-            SingleSelectableState.Disabled(
-                disabledRationale = constraintRationale
-            )
-        }
-=======
         return SingleSelectableState.Selectable
->>>>>>> 9a747628
     }
 
     /**
@@ -340,15 +230,6 @@
         ) {
             return FlipLensUiState.Disabled(
                 currentLensFacing = currentSettings.cameraLensFacing,
-<<<<<<< HEAD
-                disabledRationale = setOf(
-                    DeviceUnsupportedRationale(
-                        when (currentSettings.cameraLensFacing) {
-                            LensFacing.BACK -> R.string.front_lens_rationale_prefix
-                            LensFacing.FRONT -> R.string.rear_lens_rationale_prefix
-                        }
-                    )
-=======
                 disabledRationale =
                 DeviceUnsupportedRationale(
                     // display the lens that isnt supported
@@ -356,7 +237,6 @@
                         LensFacing.BACK -> R.string.front_lens_rationale_prefix
                         LensFacing.FRONT -> R.string.rear_lens_rationale_prefix
                     }
->>>>>>> 9a747628
                 )
             )
         }
@@ -367,31 +247,17 @@
         } else {
             LensFacing.FRONT
         }
-<<<<<<< HEAD
-        val constraintsRationale: MutableSet<DisabledRationale> = mutableSetOf()
         val newLensConstraints = systemConstraints.perLensConstraints[newLensFacing]!!
         // make sure all current settings wont break constraint when changing new default lens
 
-        // if new lens won't support fps
-=======
-        val newLensConstraints = systemConstraints.perLensConstraints[newLensFacing]!!
-        // make sure all current settings wont break constraint when changing new default lens
-
         // if new lens won't support current fps
->>>>>>> 9a747628
         if (currentSettings.targetFrameRate != FPS_AUTO &&
             !newLensConstraints.supportedFixedFrameRates
                 .contains(currentSettings.targetFrameRate)
         ) {
-<<<<<<< HEAD
-            constraintsRationale.add(
-                // x lens is unsupported at y fps
-                FpsUnsupportedRationale(
-=======
             return FlipLensUiState.Disabled(
                 currentLensFacing = currentSettings.cameraLensFacing,
                 disabledRationale = FpsUnsupportedRationale(
->>>>>>> 9a747628
                     when (currentSettings.cameraLensFacing) {
                         LensFacing.BACK -> R.string.front_lens_rationale_prefix
                         LensFacing.FRONT -> R.string.rear_lens_rationale_prefix
@@ -407,14 +273,9 @@
                     SupportedStabilizationMode.ON
                 )
             ) {
-<<<<<<< HEAD
-                constraintsRationale.add(
-                    StabilizationUnsupportedRationale(
-=======
                 return FlipLensUiState.Disabled(
                     currentLensFacing = currentSettings.cameraLensFacing,
                     disabledRationale = StabilizationUnsupportedRationale(
->>>>>>> 9a747628
                         when (currentSettings.cameraLensFacing) {
                             LensFacing.BACK -> R.string.front_lens_rationale_prefix
                             LensFacing.FRONT -> R.string.rear_lens_rationale_prefix
@@ -428,14 +289,9 @@
             if (!newLensConstraints.supportedStabilizationModes
                     .contains(SupportedStabilizationMode.HIGH_QUALITY)
             ) {
-<<<<<<< HEAD
-                constraintsRationale.add(
-                    StabilizationUnsupportedRationale(
-=======
                 return FlipLensUiState.Disabled(
                     currentLensFacing = currentSettings.cameraLensFacing,
                     disabledRationale = StabilizationUnsupportedRationale(
->>>>>>> 9a747628
                         when (currentSettings.cameraLensFacing) {
                             LensFacing.BACK -> R.string.front_lens_rationale_prefix
                             LensFacing.FRONT -> R.string.rear_lens_rationale_prefix
@@ -445,18 +301,7 @@
             }
         }
 
-<<<<<<< HEAD
-        return if (constraintsRationale.isEmpty()) {
-            FlipLensUiState.Enabled(currentLensFacing = currentSettings.cameraLensFacing)
-        } else {
-            FlipLensUiState.Disabled(
-                currentLensFacing = currentSettings.cameraLensFacing,
-                constraintsRationale
-            )
-        }
-=======
         return FlipLensUiState.Enabled(currentLensFacing = currentSettings.cameraLensFacing)
->>>>>>> 9a747628
     }
 
     private fun getFpsUiState(
@@ -472,13 +317,7 @@
         // if device supports no fixed frame rates, disable
         if (currentLensFrameRates.isEmpty()) {
             return FpsUiState.Disabled(
-<<<<<<< HEAD
-                setOf(
-                    DeviceUnsupportedRationale(R.string.no_fixed_fps_rationale_prefix)
-                )
-=======
                 DeviceUnsupportedRationale(R.string.no_fixed_fps_rationale_prefix)
->>>>>>> 9a747628
             )
         }
 
@@ -489,12 +328,6 @@
                 cameraAppSettings.cameraLensFacing,
                 currentLensFrameRates,
                 systemConstraints.perLensConstraints[cameraAppSettings.cameraLensFacing]
-<<<<<<< HEAD
-                    ?.supportedFixedFrameRates,
-                cameraAppSettings.previewStabilization,
-                cameraAppSettings.videoCaptureStabilization
-            )
-=======
                     ?.supportedFixedFrameRates ?: emptySet(),
                 cameraAppSettings.previewStabilization,
                 cameraAppSettings.videoCaptureStabilization
@@ -502,7 +335,6 @@
             if (fpsUiState is SingleSelectableState.Disabled) {
                 Log.d(TAG, "fps option $fpsOption disabled. ${fpsUiState.disabledRationale::class}")
             }
->>>>>>> 9a747628
             optionConstraintRationale[fpsOption] = fpsUiState
         }
         return FpsUiState.Enabled(
@@ -521,27 +353,6 @@
         fpsOption: Int,
         defaultLensFacing: LensFacing,
         deviceFrameRates: Set<Int>,
-<<<<<<< HEAD
-        lensFrameRates: Set<Int>?,
-        previewStabilization: Stabilization,
-        videoStabilization: Stabilization
-    ): SingleSelectableState {
-        val constraintsRationale: MutableSet<DisabledRationale> = mutableSetOf()
-
-        // if device doesnt support the fps option, disable
-        if (!deviceFrameRates.contains(fpsOption)) {
-            return SingleSelectableState.Disabled(
-                disabledRationale = setOf(
-                    DeviceUnsupportedRationale(
-                        R.string.fps_rationale_prefix
-                    )
-                )
-            )
-        }
-        // if the current lens doesnt support the fps, add to rationale
-        if (lensFrameRates?.isEmpty() == true) {
-            constraintsRationale.add(
-=======
         lensFrameRates: Set<Int>,
         previewStabilization: Stabilization,
         videoStabilization: Stabilization
@@ -557,21 +368,10 @@
             Log.d(TAG, "FPS disabled for current lens")
 
             return SingleSelectableState.Disabled(
->>>>>>> 9a747628
                 getLensUnsupportedRationale(defaultLensFacing, R.string.fps_rationale_prefix)
             )
         }
 
-<<<<<<< HEAD
-        // if stabilization is on and the option is incompatible, add to rationale
-        if ((
-                previewStabilization == Stabilization.ON &&
-                    (fpsOption == FPS_30 || fpsOption == FPS_AUTO)
-                ) ||
-            (videoStabilization == Stabilization.ON && fpsOption != FPS_60)
-        ) {
-            constraintsRationale.add(
-=======
         // if stabilization is on and the option is incompatible, disable
         if ((
                 previewStabilization == Stabilization.ON &&
@@ -580,23 +380,11 @@
             (videoStabilization == Stabilization.ON && fpsOption == FPS_60)
         ) {
             return SingleSelectableState.Disabled(
->>>>>>> 9a747628
                 StabilizationUnsupportedRationale(R.string.fps_rationale_prefix)
             )
         }
 
-<<<<<<< HEAD
-        return if (constraintsRationale.isEmpty()) {
-            SingleSelectableState.Selectable
-        } else {
-            Log.d("FpsDisabled", constraintsRationale.toString())
-            SingleSelectableState.Disabled(
-                disabledRationale = constraintsRationale
-            )
-        }
-=======
         return SingleSelectableState.Selectable
->>>>>>> 9a747628
     }
 
     fun setDefaultLensFacing(lensFacing: LensFacing) {
