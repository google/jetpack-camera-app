--- conflicted
+++ resolved
@@ -22,14 +22,9 @@
 import com.google.jetpackcamera.settings.model.AspectRatio
 import com.google.jetpackcamera.settings.model.CaptureMode
 import com.google.jetpackcamera.settings.model.DEFAULT_CAMERA_APP_SETTINGS
-<<<<<<< HEAD
-import com.google.jetpackcamera.settings.model.DarkModeStatus
-import com.google.jetpackcamera.settings.model.FlashModeStatus
-import com.google.jetpackcamera.settings.model.TargetFrameRate
-=======
 import com.google.jetpackcamera.settings.model.DarkMode
 import com.google.jetpackcamera.settings.model.FlashMode
->>>>>>> 5997b5c2
+import com.google.jetpackcamera.settings.model.TargetFrameRate
 import dagger.hilt.android.lifecycle.HiltViewModel
 import javax.inject.Inject
 import kotlinx.coroutines.flow.MutableStateFlow
@@ -111,6 +106,12 @@
         }
     }
 
+    fun setTargetFrameRate(targetFrameRate: TargetFrameRate) {
+        viewModelScope.launch {
+            settingsRepository.updateTargetFrameRate(targetFrameRate)
+        }
+    }
+
     fun setAspectRatio(aspectRatio: AspectRatio) {
         viewModelScope.launch {
             settingsRepository.updateAspectRatio(aspectRatio)
@@ -133,14 +134,4 @@
             )
         }
     }
-<<<<<<< HEAD
-
-    fun setTargetFrameRate(targetFrameRate: TargetFrameRate) {
-        viewModelScope.launch {
-            settingsRepository.updateTargetFrameRate(targetFrameRate)
-        }
-    }
-}
-=======
-}
->>>>>>> 5997b5c2
+}