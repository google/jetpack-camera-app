/*
 * Copyright (C) 2023 The Android Open Source Project
 *
 * Licensed under the Apache License, Version 2.0 (the "License");
 * you may not use this file except in compliance with the License.
 * You may obtain a copy of the License at
 *
 *      http://www.apache.org/licenses/LICENSE-2.0
 *
 * Unless required by applicable law or agreed to in writing, software
 * distributed under the License is distributed on an "AS IS" BASIS,
 * WITHOUT WARRANTIES OR CONDITIONS OF ANY KIND, either express or implied.
 * See the License for the specific language governing permissions and
 * limitations under the License.
 */

package com.google.jetpackcamera.settings

import android.util.Log
import androidx.lifecycle.ViewModel
import androidx.lifecycle.viewModelScope
import com.google.jetpackcamera.settings.model.AspectRatio
import com.google.jetpackcamera.settings.model.CaptureMode
import com.google.jetpackcamera.settings.model.DEFAULT_CAMERA_APP_SETTINGS
import com.google.jetpackcamera.settings.model.DarkMode
import com.google.jetpackcamera.settings.model.FlashMode
import dagger.hilt.android.lifecycle.HiltViewModel
import kotlinx.coroutines.flow.MutableStateFlow
import kotlinx.coroutines.flow.StateFlow
import kotlinx.coroutines.launch
import javax.inject.Inject

private const val TAG = "SettingsViewModel"


/**
 * [ViewModel] for [SettingsScreen].
 */
@HiltViewModel
class SettingsViewModel @Inject constructor(
    private val settingsRepository: SettingsRepository
) : ViewModel() {

    private val _settingsUiState: MutableStateFlow<SettingsUiState> =
        MutableStateFlow(
            SettingsUiState(
                DEFAULT_CAMERA_APP_SETTINGS,
                disabled = true
            )
        )
    val settingsUiState: StateFlow<SettingsUiState> = _settingsUiState

    init {
        // updates our view model as soon as datastore is updated
        viewModelScope.launch {
            settingsRepository.cameraAppSettings.collect { updatedSettings ->
                _settingsUiState.emit(
                    settingsUiState.value.copy(
                        cameraAppSettings = updatedSettings,
                        disabled = false
                    )
                )

                Log.d(
                    TAG, "updated setting" + settingsRepository.getCameraAppSettings().captureMode
                )
            }
        }
        viewModelScope.launch {
            _settingsUiState.emit(
                settingsUiState.value.copy(
                    disabled = false
                )
            )
        }
    }

    fun setDefaultToFrontCamera() {
        // true means default is front
        viewModelScope.launch {
            settingsRepository.updateDefaultToFrontCamera()
            Log.d(
                TAG,
                "set camera default facing: " + settingsRepository.getCameraAppSettings().isFrontCameraFacing
            )
        }
    }

<<<<<<< HEAD

    fun setDarkMode(darkMode: DarkMode) {
=======
    fun setDarkMode(darkModeStatus: DarkModeStatus) {
>>>>>>> 17675c1d
        viewModelScope.launch {
            settingsRepository.updateDarkModeStatus(darkMode)
            Log.d(
                TAG, "set dark mode theme: " + settingsRepository.getCameraAppSettings().darkMode
            )
        }
    }

    fun setFlashMode(flashMode: FlashMode) {
        viewModelScope.launch {
            settingsRepository.updateFlashModeStatus(flashMode)
        }
    }

    fun setAspectRatio(aspectRatio: AspectRatio) {
        viewModelScope.launch {
            settingsRepository.updateAspectRatio(aspectRatio)
            Log.d(TAG, "set aspect ratio ${settingsRepository.getCameraAppSettings().aspectRatio}")
        }
    }

    fun setCaptureMode(captureMode: CaptureMode) {
        viewModelScope.launch {
            settingsRepository.updateCaptureMode(captureMode)

            Log.d(
                TAG,
                "set default capture mode " + settingsRepository.getCameraAppSettings().captureMode
            )
        }
    }
}
<|MERGE_RESOLUTION|>--- conflicted
+++ resolved
@@ -86,12 +86,8 @@
         }
     }
 
-<<<<<<< HEAD
 
     fun setDarkMode(darkMode: DarkMode) {
-=======
-    fun setDarkMode(darkModeStatus: DarkModeStatus) {
->>>>>>> 17675c1d
         viewModelScope.launch {
             settingsRepository.updateDarkModeStatus(darkMode)
             Log.d(
