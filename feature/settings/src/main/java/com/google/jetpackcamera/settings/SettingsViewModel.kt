/*
 * Copyright (C) 2023 The Android Open Source Project
 *
 * Licensed under the Apache License, Version 2.0 (the "License");
 * you may not use this file except in compliance with the License.
 * You may obtain a copy of the License at
 *
 *      http://www.apache.org/licenses/LICENSE-2.0
 *
 * Unless required by applicable law or agreed to in writing, software
 * distributed under the License is distributed on an "AS IS" BASIS,
 * WITHOUT WARRANTIES OR CONDITIONS OF ANY KIND, either express or implied.
 * See the License for the specific language governing permissions and
 * limitations under the License.
 */
package com.google.jetpackcamera.settings

import android.Manifest
import android.util.Log
import androidx.lifecycle.ViewModel
import androidx.lifecycle.viewModelScope
import com.google.accompanist.permissions.ExperimentalPermissionsApi
import com.google.accompanist.permissions.MultiplePermissionsState
import com.google.accompanist.permissions.isGranted
import com.google.jetpackcamera.settings.DisabledRationale.DeviceUnsupportedRationale
import com.google.jetpackcamera.settings.DisabledRationale.FpsUnsupportedRationale
import com.google.jetpackcamera.settings.DisabledRationale.StabilizationUnsupportedRationale
import com.google.jetpackcamera.settings.model.AspectRatio
import com.google.jetpackcamera.settings.model.CameraAppSettings
import com.google.jetpackcamera.settings.model.CameraConstraints
import com.google.jetpackcamera.settings.model.CameraConstraints.Companion.FPS_15
import com.google.jetpackcamera.settings.model.CameraConstraints.Companion.FPS_30
import com.google.jetpackcamera.settings.model.CameraConstraints.Companion.FPS_60
import com.google.jetpackcamera.settings.model.CameraConstraints.Companion.FPS_AUTO
import com.google.jetpackcamera.settings.model.DarkMode
import com.google.jetpackcamera.settings.model.FlashMode
import com.google.jetpackcamera.settings.model.LensFacing
import com.google.jetpackcamera.settings.model.StabilizationMode
import com.google.jetpackcamera.settings.model.StreamConfig
import com.google.jetpackcamera.settings.model.SystemConstraints
import com.google.jetpackcamera.settings.model.forCurrentLens
import dagger.hilt.android.lifecycle.HiltViewModel
import javax.inject.Inject
import kotlinx.coroutines.flow.SharingStarted
import kotlinx.coroutines.flow.StateFlow
import kotlinx.coroutines.flow.combine
import kotlinx.coroutines.flow.filterNotNull
import kotlinx.coroutines.flow.stateIn
import kotlinx.coroutines.launch

private const val TAG = "SettingsViewModel"
<<<<<<< HEAD
private val fpsOptions = setOf(FPS_15, FPS_30, FPS_60)
val previewStabilizationUnsupportedFps = setOf(FPS_15, FPS_60)
val videoStabilizationUnsupportedFps = setOf(FPS_60)
=======
val fpsOptions = setOf(FPS_15, FPS_30, FPS_60)
>>>>>>> 1e28091e

/**
 * [ViewModel] for [SettingsScreen].
 */
@HiltViewModel
class SettingsViewModel @Inject constructor(
    private val settingsRepository: SettingsRepository,
    constraintsRepository: ConstraintsRepository
) : ViewModel() {
    private var grantedPermissions = mutableSetOf<String>()

    val settingsUiState: StateFlow<SettingsUiState> =
        combine(
            settingsRepository.defaultCameraAppSettings,
            constraintsRepository.systemConstraints.filterNotNull()
        ) { updatedSettings, constraints ->
            SettingsUiState.Enabled(
                aspectRatioUiState = AspectRatioUiState.Enabled(updatedSettings.aspectRatio),
                streamConfigUiState = StreamConfigUiState.Enabled(updatedSettings.streamConfig),
                maxVideoDurationUiState = MaxVideoDurationUiState.Enabled(
                    updatedSettings.maxVideoDurationMillis
                ),
                flashUiState = FlashUiState.Enabled(updatedSettings.flashMode),
                darkModeUiState = DarkModeUiState.Enabled(updatedSettings.darkMode),
                audioUiState = getAudioUiState(
                    updatedSettings.audioEnabled,
                    grantedPermissions.contains(Manifest.permission.RECORD_AUDIO)
                ),
                fpsUiState = getFpsUiState(constraints, updatedSettings),
                lensFlipUiState = getLensFlipUiState(constraints, updatedSettings),
                stabilizationUiState = getStabilizationUiState(constraints, updatedSettings)
            )
        }.stateIn(
            scope = viewModelScope,
            started = SharingStarted.WhileSubscribed(5_000),
            initialValue = SettingsUiState.Disabled
        )

// ////////////////////////////////////////////////////////////
//
// Get UiStates for components
//
// ////////////////////////////////////////////////////////////

    private fun getAudioUiState(isAudioEnabled: Boolean, permissionGranted: Boolean): AudioUiState =
        if (permissionGranted) {
            if (isAudioEnabled) {
                AudioUiState.Enabled.On()
            } else {
                AudioUiState.Enabled.Mute()
            }
        } else {
            AudioUiState.Disabled(
                DisabledRationale
                    .PermissionRecordAudioNotGrantedRationale(
                        R.string.mute_audio_rationale_prefix
                    )
            )
        }

    @OptIn(ExperimentalPermissionsApi::class)
    fun setGrantedPermissions(multiplePermissionsState: MultiplePermissionsState) {
        val permissions = mutableSetOf<String>()
        for (permissionState in multiplePermissionsState.permissions) {
            if (permissionState.status.isGranted) {
                permissions.add(permissionState.permission)
            }
        }
        grantedPermissions = permissions.toMutableSet()
    }

    fun setGrantedPermissions(permissions: MutableSet<String>) {
        grantedPermissions = permissions
    }

    private fun getStabilizationUiState(
        systemConstraints: SystemConstraints,
        cameraAppSettings: CameraAppSettings
    ): StabilizationUiState {
        val deviceStabilizations: Set<StabilizationMode> =
            systemConstraints
                .perLensConstraints.values
                .asSequence()
                .flatMap { it.supportedStabilizationModes }
                .toSet()

        fun supportsStabilization(stabilizationModes: Collection<StabilizationMode>): Boolean =
            stabilizationModes.isNotEmpty() &&
                stabilizationModes.toSet() != setOf(StabilizationMode.OFF)

        // if no lens supports stabilization
        if (!supportsStabilization(deviceStabilizations)) {
            return StabilizationUiState.Disabled(
                DeviceUnsupportedRationale(
                    R.string.stabilization_rationale_prefix
                )
            )
        }

        // if a lens supports any stabilization but it isn't the current
        val currentLensConstraints = checkNotNull(
            systemConstraints.forCurrentLens(cameraAppSettings)
        ) {
            "Lens constraints for ${cameraAppSettings.cameraLensFacing} not available."
        }

        with(currentLensConstraints) {
            supportedStabilizationModes.let {
                if (!supportsStabilization(it)) {
                    return StabilizationUiState.Disabled(
                        getLensUnsupportedRationale(
                            cameraAppSettings.cameraLensFacing,
                            R.string.stabilization_rationale_prefix
                        )
                    )
                }
            }

            // if fps is too high for any stabilization
            val maxCommonUnsupportedFps = currentLensConstraints.unsupportedStabilizationFpsMap
                .asSequence()
                .filter {
                    it.key != StabilizationMode.AUTO &&
                        it.key != StabilizationMode.OFF &&
                        it.key in currentLensConstraints.supportedStabilizationModes
                }
                .map { it.value }
                .reduceOrNull { acc, additionalUnsupported -> additionalUnsupported intersect acc }
                ?.maxOrNull()

            if (maxCommonUnsupportedFps != null &&
                maxCommonUnsupportedFps <= cameraAppSettings.targetFrameRate
            ) {
                return StabilizationUiState.Disabled(
                    FpsUnsupportedRationale(
                        R.string.stabilization_rationale_prefix,
                        maxCommonUnsupportedFps
                    )
                )
            }

            return StabilizationUiState.Enabled(
                currentStabilizationMode = cameraAppSettings.stabilizationMode,
                stabilizationAutoState = getSingleStabilizationState(
                    stabilizationMode = StabilizationMode.AUTO,
                    currentFrameRate = cameraAppSettings.targetFrameRate,
                    defaultLensFacing = cameraAppSettings.cameraLensFacing,
                    deviceStabilizations = deviceStabilizations,
                    currentLensStabilizations = supportedStabilizationModes,
                    unsupportedFrameRates = StabilizationMode.AUTO.unsupportedFpsSet
                ),
                stabilizationOnState = getSingleStabilizationState(
                    stabilizationMode = StabilizationMode.ON,
                    currentFrameRate = cameraAppSettings.targetFrameRate,
                    defaultLensFacing = cameraAppSettings.cameraLensFacing,
                    deviceStabilizations = deviceStabilizations,
                    currentLensStabilizations = supportedStabilizationModes,
                    unsupportedFrameRates = StabilizationMode.ON.unsupportedFpsSet
                ),
                stabilizationHighQualityState = getSingleStabilizationState(
                    stabilizationMode = StabilizationMode.HIGH_QUALITY,
                    currentFrameRate = cameraAppSettings.targetFrameRate,
                    defaultLensFacing = cameraAppSettings.cameraLensFacing,
                    deviceStabilizations = deviceStabilizations,
                    currentLensStabilizations = supportedStabilizationModes,
                    unsupportedFrameRates = StabilizationMode.HIGH_QUALITY.unsupportedFpsSet
                ),
                stabilizationOpticalState = getSingleStabilizationState(
                    stabilizationMode = StabilizationMode.OPTICAL,
                    currentFrameRate = cameraAppSettings.targetFrameRate,
                    defaultLensFacing = cameraAppSettings.cameraLensFacing,
                    deviceStabilizations = deviceStabilizations,
                    currentLensStabilizations = supportedStabilizationModes,
                    unsupportedFrameRates = StabilizationMode.OPTICAL.unsupportedFpsSet
                )
            )
        }
    }

    private fun getSingleStabilizationState(
        stabilizationMode: StabilizationMode,
        currentFrameRate: Int,
        defaultLensFacing: LensFacing,
        deviceStabilizations: Set<StabilizationMode>,
        currentLensStabilizations: Set<StabilizationMode>?,
        unsupportedFrameRates: Set<Int>
    ): SingleSelectableState {
        // if unsupported by device
        if (!deviceStabilizations.contains(stabilizationMode)) {
            return SingleSelectableState.Disabled(
                disabledRationale =
                DeviceUnsupportedRationale(R.string.stabilization_rationale_prefix)
            )
        }

        // if unsupported by by current lens
        if (currentLensStabilizations?.contains(stabilizationMode) == false) {
            return SingleSelectableState.Disabled(
                getLensUnsupportedRationale(
                    defaultLensFacing,
                    R.string.stabilization_rationale_prefix
                )
            )
        }

        // if fps is unsupported by preview stabilization
        if (currentFrameRate in unsupportedFrameRates) {
            return SingleSelectableState.Disabled(
                FpsUnsupportedRationale(
                    R.string.stabilization_rationale_prefix,
                    currentFrameRate
                )
            )
        }

        return SingleSelectableState.Selectable
    }

    /**
     * Enables or disables default camera switch based on:
     * - number of cameras available
     * - if there is a front and rear camera, the camera that the setting would switch to must also
     * support the other settings
     * */
    private fun getLensFlipUiState(
        systemConstraints: SystemConstraints,
        currentSettings: CameraAppSettings
    ): FlipLensUiState {
        // if there is only one lens, stop here
        if (!with(systemConstraints.availableLenses) {
                size > 1 && contains(com.google.jetpackcamera.settings.model.LensFacing.FRONT)
            }
        ) {
            return FlipLensUiState.Disabled(
                currentLensFacing = currentSettings.cameraLensFacing,
                disabledRationale =
                DeviceUnsupportedRationale(
                    // display the lens that isnt supported
                    when (currentSettings.cameraLensFacing) {
                        LensFacing.BACK -> R.string.front_lens_rationale_prefix
                        LensFacing.FRONT -> R.string.rear_lens_rationale_prefix
                    }
                )
            )
        }

        // If multiple lens available, continue
        val newLensFacing = if (currentSettings.cameraLensFacing == LensFacing.FRONT) {
            LensFacing.BACK
        } else {
            LensFacing.FRONT
        }
        val newLensConstraints = systemConstraints.perLensConstraints[newLensFacing]!!
        // make sure all current settings wont break constraint when changing new default lens

        // if new lens won't support current fps
        if (currentSettings.targetFrameRate != FPS_AUTO &&
            !newLensConstraints.supportedFixedFrameRates
                .contains(currentSettings.targetFrameRate)
        ) {
            return FlipLensUiState.Disabled(
                currentLensFacing = currentSettings.cameraLensFacing,
                disabledRationale = FpsUnsupportedRationale(
                    when (currentSettings.cameraLensFacing) {
                        LensFacing.BACK -> R.string.front_lens_rationale_prefix
                        LensFacing.FRONT -> R.string.rear_lens_rationale_prefix
                    },
                    currentSettings.targetFrameRate
                )
            )
        }

        // If a non-AUTO stabilization is currently on and the other lens won't support it
        if (currentSettings.stabilizationMode != StabilizationMode.AUTO &&
            currentSettings.stabilizationMode !in newLensConstraints.supportedStabilizationModes
        ) {
            return FlipLensUiState.Disabled(
                currentLensFacing = currentSettings.cameraLensFacing,
                disabledRationale = StabilizationUnsupportedRationale(
                    when (currentSettings.cameraLensFacing) {
                        LensFacing.BACK -> R.string.front_lens_rationale_prefix
                        LensFacing.FRONT -> R.string.rear_lens_rationale_prefix
                    }
                )
            )
        }

        return FlipLensUiState.Enabled(currentLensFacing = currentSettings.cameraLensFacing)
    }

    private fun getFpsUiState(
        systemConstraints: SystemConstraints,
        cameraAppSettings: CameraAppSettings
    ): FpsUiState {
        val optionConstraintRationale: MutableMap<Int, SingleSelectableState> = mutableMapOf()

        val deviceSupportedFrameRates = systemConstraints.perLensConstraints
            .asSequence()
            .flatMap { it.value.supportedFixedFrameRates }
            .toSet()

        // if device supports no fixed frame rates, disable
        if (deviceSupportedFrameRates.isEmpty()) {
            return FpsUiState.Disabled(
                DeviceUnsupportedRationale(R.string.no_fixed_fps_rationale_prefix)
            )
        }

        val currentLensConstraints = checkNotNull(
            systemConstraints.forCurrentLens(cameraAppSettings)
        ) {
            "Lens constraints for ${cameraAppSettings.cameraLensFacing} not available."
        }

        with(currentLensConstraints) {
            // provide selectable states for each of the fps options
            fpsOptions.forEach { fpsOption ->
                val fpsUiState = isFpsOptionEnabled(
                    fpsOption = fpsOption,
                    defaultLensFacing = cameraAppSettings.cameraLensFacing,
                    deviceSupportedFrameRates = deviceSupportedFrameRates,
                    stabilizationMode = cameraAppSettings.stabilizationMode
                )
                if (fpsUiState is SingleSelectableState.Disabled) {
                    Log.d(
                        TAG,
                        "fps option $fpsOption disabled. ${fpsUiState.disabledRationale::class}"
                    )
                }
                optionConstraintRationale[fpsOption] = fpsUiState
            }
        }
        return FpsUiState.Enabled(
            currentSelection = cameraAppSettings.targetFrameRate,
            fpsAutoState = SingleSelectableState.Selectable,
            fpsFifteenState = optionConstraintRationale[FPS_15]!!,
            fpsThirtyState = optionConstraintRationale[FPS_30]!!,
            fpsSixtyState = optionConstraintRationale[FPS_60]!!
        )
    }

    /**
     * Auxiliary function to determine if an FPS option should be disabled or not
     */
    private fun CameraConstraints.isFpsOptionEnabled(
        fpsOption: Int,
        defaultLensFacing: LensFacing,
        deviceSupportedFrameRates: Set<Int>,
        stabilizationMode: StabilizationMode
    ): SingleSelectableState {
        // if device doesn't support the fps option, disable
        if (!deviceSupportedFrameRates.contains(fpsOption)) {
            return SingleSelectableState.Disabled(
                disabledRationale = DeviceUnsupportedRationale(R.string.fps_rationale_prefix)
            )
        }
        // if the current lens doesn't support the fps, disable
        if (!supportedFixedFrameRates.contains(fpsOption)) {
            Log.d(TAG, "FPS disabled for current lens")

            return SingleSelectableState.Disabled(
                getLensUnsupportedRationale(defaultLensFacing, R.string.fps_rationale_prefix)
            )
        }

        // if stabilization is on and the option is incompatible, disable
        if (fpsOption in stabilizationMode.unsupportedFpsSet) {
            return SingleSelectableState.Disabled(
                StabilizationUnsupportedRationale(R.string.fps_rationale_prefix)
            )
        }

        return SingleSelectableState.Selectable
    }

// ////////////////////////////////////////////////////////////
//
// Settings Repository functions
//
// ////////////////////////////////////////////////////////////

    fun setDefaultLensFacing(lensFacing: LensFacing) {
        viewModelScope.launch {
            settingsRepository.updateDefaultLensFacing(lensFacing)
            Log.d(TAG, "set camera default facing: $lensFacing")
        }
    }

    fun setDarkMode(darkMode: DarkMode) {
        viewModelScope.launch {
            settingsRepository.updateDarkModeStatus(darkMode)
            Log.d(TAG, "set dark mode theme: $darkMode")
        }
    }

    fun setFlashMode(flashMode: FlashMode) {
        viewModelScope.launch {
            settingsRepository.updateFlashModeStatus(flashMode)
            Log.d(TAG, "set flash mode: $flashMode")
        }
    }

    fun setTargetFrameRate(targetFrameRate: Int) {
        viewModelScope.launch {
            settingsRepository.updateTargetFrameRate(targetFrameRate)
            Log.d(TAG, "set target frame rate: $targetFrameRate")
        }
    }

    fun setAspectRatio(aspectRatio: AspectRatio) {
        viewModelScope.launch {
            settingsRepository.updateAspectRatio(aspectRatio)
            Log.d(TAG, "set aspect ratio: $aspectRatio")
        }
    }

    fun setStreamConfig(streamConfig: StreamConfig) {
        viewModelScope.launch {
            settingsRepository.updateStreamConfig(streamConfig)
            Log.d(TAG, "set default capture mode: $streamConfig")
        }
    }

    fun setStabilizationMode(stabilizationMode: StabilizationMode) {
        viewModelScope.launch {
            settingsRepository.updateStabilizationMode(stabilizationMode)
            Log.d(TAG, "set stabilization mode: $stabilizationMode")
        }
    }

    fun setMaxVideoDuration(durationMillis: Long) {
        viewModelScope.launch {
            settingsRepository.updateMaxVideoDuration(durationMillis)
            Log.d(TAG, "set video duration: $durationMillis ms")
        }
    }

    fun setVideoAudio(isAudioEnabled: Boolean) {
        viewModelScope.launch {
            settingsRepository.updateAudioEnabled(isAudioEnabled)
            Log.d(TAG, "recording audio muted: $isAudioEnabled")
        }
    }
}<|MERGE_RESOLUTION|>--- conflicted
+++ resolved
@@ -49,13 +49,9 @@
 import kotlinx.coroutines.launch
 
 private const val TAG = "SettingsViewModel"
-<<<<<<< HEAD
 private val fpsOptions = setOf(FPS_15, FPS_30, FPS_60)
 val previewStabilizationUnsupportedFps = setOf(FPS_15, FPS_60)
 val videoStabilizationUnsupportedFps = setOf(FPS_60)
-=======
-val fpsOptions = setOf(FPS_15, FPS_30, FPS_60)
->>>>>>> 1e28091e
 
 /**
  * [ViewModel] for [SettingsScreen].
