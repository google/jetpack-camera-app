--- conflicted
+++ resolved
@@ -125,18 +125,11 @@
 
     <string name="device_unsupported">%1$s is unsupported by the device</string>
     <string name="fps_unsupported"> %1$s is unsupported at %2$d fps</string>
-<<<<<<< HEAD
-    <string name="stabilization_unsupported">%$1s is unsupported by the current stabilization</string>
-    <string name="current_lens_unsupported">%$s is unsupported by the current lens</string>
-    <string name="rear_lens_unsupported">%$s is unsupported by the rear lens</string>
-    <string name="front_lens_unsupported">%$s is unsupported by the front lens</string>
-    <string name="permission_record_audio_unsupported">%1$s requires permission to record audio</string>
-=======
     <string name="stabilization_unsupported">%1$s is unsupported by the current stabilization</string>
     <string name="current_lens_unsupported">%1$s is unsupported by the current lens</string>
     <string name="rear_lens_unsupported">%1$s is unsupported by the rear lens</string>
     <string name="front_lens_unsupported">%1$s is unsupported by the front lens</string>
->>>>>>> d4c90fc8
+    <string name="permission_record_audio_unsupported">%1$s requires permission to record audio</string>
 
 
     <!-- Rationale prefixes -->
@@ -150,8 +143,6 @@
 
     <string name="mute_audio_rationale_prefix">Mute</string>
 
-
-
     <!-- Version info strings -->
     <string name="version_info_title">Version</string>
 </resources>