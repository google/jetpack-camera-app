<?xml version="1.0" encoding="utf-8"?>
<!--
  ~ Copyright (C) 2023 The Android Open Source Project
  ~
  ~ Licensed under the Apache License, Version 2.0 (the "License");
  ~ you may not use this file except in compliance with the License.
  ~ You may obtain a copy of the License at
  ~
  ~      http://www.apache.org/licenses/LICENSE-2.0
  ~
  ~ Unless required by applicable law or agreed to in writing, software
  ~ distributed under the License is distributed on an "AS IS" BASIS,
  ~ WITHOUT WARRANTIES OR CONDITIONS OF ANY KIND, either express or implied.
  ~ See the License for the specific language governing permissions and
  ~ limitations under the License.
  -->
<resources>
    <!--
    settings page text
    -->
    <string name="settings_title">Settings</string>
    <string name="nav_back_accessibility">Button to navigate back out of settings</string>

    <string name="section_title_camera_settings">Default Camera Settings</string>
    <string name="section_title_app_settings">App Settings</string>
    <string name="section_title_software_info">Software Information</string>

    <string name="default_facing_camera_title">Default to Front Camera</string>
    <string name="default_facing_camera_description">Default Front</string>
    <string name="default_facing_camera_description_off">Default Back</string>

    <!-- Dark mode setting strings -->
    <string name="dark_mode_title">Set Dark Mode</string>

    <string name="dark_mode_selector_dark">On</string>
    <string name="dark_mode_selector_light">Off</string>
    <string name="dark_mode_selector_system">System</string>

    <string name="dark_mode_description_dark">On</string>
    <string name="dark_mode_description_light">Off</string>
    <string name="dark_mode_description_system">System</string>

    <!-- Flash mode setting strings -->
    <string name="flash_mode_title">Set Flash Mode</string>

    <string name="flash_mode_selector_auto">Auto</string>
    <string name="flash_mode_selector_on">On</string>
    <string name="flash_mode_selector_off">Off</string>

    <string name="flash_mode_description_auto">Flash is set to Auto</string>
    <string name="flash_mode_description_on">Flash is On</string>
    <string name="flash_mode_description_off">Flash is Off</string>

    <!-- Capture mode setting strings -->
    <string name="capture_mode_title">Set Capture Mode</string>

    <string name="capture_mode_selector_multi_stream">Multi Stream Capture</string>
    <string name="capture_mode_selector_single_stream">Single Stream Capture</string>

    <string name="capture_mode_description_multi_stream">Multi Stream</string>
    <string name="capture_mode_description_single_stream">Single Stream</string>

    <!-- Aspect Ratio setting strings -->
    <string name="aspect_ratio_title">Set Aspect Ratio</string>

    <string name="aspect_ratio_selector_9_16">9:16</string>
    <string name="aspect_ratio_selector_3_4">3:4</string>
    <string name="aspect_ratio_selector_1_1">1:1</string>

    <string name="aspect_ratio_description_9_16">Aspect Ratio is 9:16</string>
    <string name="aspect_ratio_description_3_4">Aspect Ratio is 3:4</string>
    <string name="aspect_ratio_description_1_1">Aspect Ratio is 1:1</string>

    <!-- Stabilization setting strings -->
    <string name="video_stabilization_title">Set Video Stabilization</string>

    <string name="stabilization_selector_on">On</string>
    <string name="stabilization_selector_high_quality">High Quality</string>
    <string name="stabilization_selector_off">Off</string>

    <string name="stabilization_selector_on_info">Both preview and video streams will be stabilized</string>
    <string name="stabilization_selector_high_quality_info">Video stream will be stabilized, but preview might not be. This mode ensures highest-quality video stream.</string>

    <string name="stabilization_description_on">Stabilization On</string>
    <string name="stabilization_description_high_quality">Stabilization High Quality</string>
    <string name="stabilization_description_off">Stabilization Off</string>
<<<<<<< HEAD
    <string name="stabilization_description_unsupported">Stabilization unsupported</string>

    <!-- Version info strings -->
    <string name="version_info_title">Version</string>
=======
    <string name="stabilization_description_unsupported_device">Stabilization unsupported by device</string>
    <string name="stabilization_description_unsupported_fps">Stabilization unsupported due to frame rate</string>


    <!-- Target Fps setting strings -->
    <string name="fps_title">Set Frame Rate</string>

    <string name="fps_description_unavailable">No fixed frame rates supported</string>
    <string name="fps_description_auto">Auto Frame Rate</string>
    <string name="fps_description">%d fps</string>


    <string name="fps_selector_auto">Auto</string>
    <string name="fps_selector_value">%d</string>

    <string name="fps_stabilization_disclaimer">*Available stabilization modes may change due to selected frame rate.</string>

>>>>>>> bbb97b0d
</resources><|MERGE_RESOLUTION|>--- conflicted
+++ resolved
@@ -84,15 +84,8 @@
     <string name="stabilization_description_on">Stabilization On</string>
     <string name="stabilization_description_high_quality">Stabilization High Quality</string>
     <string name="stabilization_description_off">Stabilization Off</string>
-<<<<<<< HEAD
-    <string name="stabilization_description_unsupported">Stabilization unsupported</string>
-
-    <!-- Version info strings -->
-    <string name="version_info_title">Version</string>
-=======
     <string name="stabilization_description_unsupported_device">Stabilization unsupported by device</string>
     <string name="stabilization_description_unsupported_fps">Stabilization unsupported due to frame rate</string>
-
 
     <!-- Target Fps setting strings -->
     <string name="fps_title">Set Frame Rate</string>
@@ -107,5 +100,6 @@
 
     <string name="fps_stabilization_disclaimer">*Available stabilization modes may change due to selected frame rate.</string>
 
->>>>>>> bbb97b0d
+    <!-- Version info strings -->
+    <string name="version_info_title">Version</string>
 </resources>