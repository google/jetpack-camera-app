<?xml version="1.0" encoding="utf-8"?>
<!--
  ~ Copyright (C) 2023 The Android Open Source Project
  ~
  ~ Licensed under the Apache License, Version 2.0 (the "License");
  ~ you may not use this file except in compliance with the License.
  ~ You may obtain a copy of the License at
  ~
  ~      http://www.apache.org/licenses/LICENSE-2.0
  ~
  ~ Unless required by applicable law or agreed to in writing, software
  ~ distributed under the License is distributed on an "AS IS" BASIS,
  ~ WITHOUT WARRANTIES OR CONDITIONS OF ANY KIND, either express or implied.
  ~ See the License for the specific language governing permissions and
  ~ limitations under the License.
  -->
<resources>
    <!--
    settings page text
    -->
    <string name="settings_title">Settings</string>
    <string name="nav_back_accessibility">Button to navigate back out of settings</string>

    <string name="section_title_camera_settings">Default Camera Settings</string>
    <string name="section_title_app_settings">App Settings</string>

    <string name="default_facing_camera_title">Default to Front Camera</string>
    <string name="default_facing_camera_description">Default Front</string>
    <string name="default_facing_camera_description_off">Default Back</string>

    <!-- Dark mode setting strings -->
    <string name="dark_mode_title">Set Dark Mode</string>

    <string name="dark_mode_selector_dark">On</string>
    <string name="dark_mode_selector_light">Off</string>
    <string name="dark_mode_selector_system">System</string>

    <string name="dark_mode_description_dark">On</string>
    <string name="dark_mode_description_light">Off</string>
    <string name="dark_mode_description_system">System</string>

    <!-- Flash mode setting strings -->
    <string name="flash_mode_title">Set Flash Mode</string>

    <string name="flash_mode_selector_auto">Auto</string>
    <string name="flash_mode_selector_on">On</string>
    <string name="flash_mode_selector_off">Off</string>

    <string name="flash_mode_description_auto">Flash is set to Auto</string>
    <string name="flash_mode_description_on">Flash is On</string>
    <string name="flash_mode_description_off">Flash is Off</string>

    <!-- Capture mode setting strings -->
    <string name="capture_mode_title">Set Capture Mode</string>

    <string name="capture_mode_selector_multi_stream">Multi Stream Capture</string>
    <string name="capture_mode_selector_single_stream">Single Stream Capture</string>

    <string name="capture_mode_description_multi_stream">Multi Stream</string>
    <string name="capture_mode_description_single_stream">Single Stream</string>

    <!-- Aspect Ratio setting strings -->
    <string name="aspect_ratio_title">Set Aspect Ratio</string>

    <string name="aspect_ratio_selector_9_16">9:16</string>
    <string name="aspect_ratio_selector_3_4">3:4</string>
    <string name="aspect_ratio_selector_1_1">1:1</string>

    <string name="aspect_ratio_description_9_16">Aspect Ratio is 9:16</string>
    <string name="aspect_ratio_description_3_4">Aspect Ratio is 3:4</string>
    <string name="aspect_ratio_description_1_1">Aspect Ratio is 1:1</string>

<<<<<<< HEAD
    <!-- Target Fps setting strings -->
    <string name="fps_title">Set Target Frame Rate</string>

    <string name="fps_description_none">No target fps</string>
    <string name="fps_description_15">Target 15 fps </string>
    <string name="fps_description_30">Target 30 fps</string>
    <string name="fps_description_60">Target 60 fps</string>

    <string name="fps_selector_none">None</string>
    <string name="fps_selector_15">15</string>
    <string name="fps_selector_30">30</string>
    <string name="fps_selector_60">60</string>

    <string name="fps_stabilization_disclaimer">*Stabilization will be disabled when selecting a target frame rate other than none.</string>

=======
    <!-- Stabilization setting strings -->
    <string name="video_stabilization_title">Set Video Stabilization</string>

    <string name="stabilization_selector_on">On</string>
    <string name="stabilization_selector_high_quality">High Quality</string>
    <string name="stabilization_selector_off">Off</string>

    <string name="stabilization_selector_on_info">Both preview and video streams will be stabilized</string>
    <string name="stabilization_selector_high_quality_info">Video stream will be stabilized, but preview might not be. This mode ensures highest-quality video stream.</string>

    <string name="stabilization_description_on">Stabilization On</string>
    <string name="stabilization_description_high_quality">Stabilization High Quality</string>
    <string name="stabilization_description_off">Stabilization Off</string>
    <string name="stabilization_description_unsupported">Stabilization unsupported</string>
>>>>>>> aa880197
</resources><|MERGE_RESOLUTION|>--- conflicted
+++ resolved
@@ -1,5 +1,4 @@
-<?xml version="1.0" encoding="utf-8"?>
-<!--
+<?xml version="1.0" encoding="utf-8"?><!--
   ~ Copyright (C) 2023 The Android Open Source Project
   ~
   ~ Licensed under the Apache License, Version 2.0 (the "License");
@@ -70,7 +69,21 @@
     <string name="aspect_ratio_description_3_4">Aspect Ratio is 3:4</string>
     <string name="aspect_ratio_description_1_1">Aspect Ratio is 1:1</string>
 
-<<<<<<< HEAD
+    <!-- Stabilization setting strings -->
+    <string name="video_stabilization_title">Set Video Stabilization</string>
+
+    <string name="stabilization_selector_on">On</string>
+    <string name="stabilization_selector_high_quality">High Quality</string>
+    <string name="stabilization_selector_off">Off</string>
+
+    <string name="stabilization_selector_on_info">Both preview and video streams will be stabilized</string>
+    <string name="stabilization_selector_high_quality_info">Video stream will be stabilized, but preview might not be. This mode ensures highest-quality video stream.</string>
+
+    <string name="stabilization_description_on">Stabilization On</string>
+    <string name="stabilization_description_high_quality">Stabilization High Quality</string>
+    <string name="stabilization_description_off">Stabilization Off</string>
+    <string name="stabilization_description_unsupported">Stabilization unsupported</string>
+
     <!-- Target Fps setting strings -->
     <string name="fps_title">Set Target Frame Rate</string>
 
@@ -86,20 +99,4 @@
 
     <string name="fps_stabilization_disclaimer">*Stabilization will be disabled when selecting a target frame rate other than none.</string>
 
-=======
-    <!-- Stabilization setting strings -->
-    <string name="video_stabilization_title">Set Video Stabilization</string>
-
-    <string name="stabilization_selector_on">On</string>
-    <string name="stabilization_selector_high_quality">High Quality</string>
-    <string name="stabilization_selector_off">Off</string>
-
-    <string name="stabilization_selector_on_info">Both preview and video streams will be stabilized</string>
-    <string name="stabilization_selector_high_quality_info">Video stream will be stabilized, but preview might not be. This mode ensures highest-quality video stream.</string>
-
-    <string name="stabilization_description_on">Stabilization On</string>
-    <string name="stabilization_description_high_quality">Stabilization High Quality</string>
-    <string name="stabilization_description_off">Stabilization Off</string>
-    <string name="stabilization_description_unsupported">Stabilization unsupported</string>
->>>>>>> aa880197
 </resources>