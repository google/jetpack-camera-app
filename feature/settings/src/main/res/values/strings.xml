<?xml version="1.0" encoding="utf-8"?>
<!--
  ~ Copyright (C) 2023 The Android Open Source Project
  ~
  ~ Licensed under the Apache License, Version 2.0 (the "License");
  ~ you may not use this file except in compliance with the License.
  ~ You may obtain a copy of the License at
  ~
  ~      http://www.apache.org/licenses/LICENSE-2.0
  ~
  ~ Unless required by applicable law or agreed to in writing, software
  ~ distributed under the License is distributed on an "AS IS" BASIS,
  ~ WITHOUT WARRANTIES OR CONDITIONS OF ANY KIND, either express or implied.
  ~ See the License for the specific language governing permissions and
  ~ limitations under the License.
  -->
<resources>
    <!--
    settings page text
    -->
    <string name="settings_title">Settings</string>
    <string name="nav_back_accessibility">Button to navigate back out of settings</string>

    <string name="section_title_camera_settings">Default Camera Settings</string>
    <string name="section_title_app_settings">App Settings</string>
    <string name="section_title_software_info">Software Information</string>

    <string name="default_facing_camera_title">Default to Front Camera</string>
    <string name="default_facing_camera_description">Default Front</string>
    <string name="default_facing_camera_description_off">Default Back</string>

    <!-- Dark mode setting strings -->
    <string name="dark_mode_title">Set Dark Mode</string>

    <string name="dark_mode_selector_dark">On</string>
    <string name="dark_mode_selector_light">Off</string>
    <string name="dark_mode_selector_system">System</string>

    <string name="dark_mode_description_dark">On</string>
    <string name="dark_mode_description_light">Off</string>
    <string name="dark_mode_description_system">System</string>

    <!-- Flash mode setting strings -->
    <string name="flash_mode_title">Set Flash Mode</string>

    <string name="flash_mode_selector_auto">Auto</string>
    <string name="flash_mode_selector_on">On</string>
    <string name="flash_mode_selector_off">Off</string>

    <string name="flash_mode_description_auto">Flash is set to Auto</string>
    <string name="flash_mode_description_on">Flash is On</string>
    <string name="flash_mode_description_off">Flash is Off</string>

    <!-- Capture mode setting strings -->
    <string name="capture_mode_title">Set Capture Mode</string>

    <string name="capture_mode_selector_multi_stream">Multi Stream Capture</string>
    <string name="capture_mode_selector_single_stream">Single Stream Capture</string>

    <string name="capture_mode_description_multi_stream">Multi Stream</string>
    <string name="capture_mode_description_single_stream">Single Stream</string>

    <!-- Aspect Ratio setting strings -->
    <string name="aspect_ratio_title">Set Aspect Ratio</string>

    <string name="aspect_ratio_selector_9_16">9:16</string>
    <string name="aspect_ratio_selector_3_4">3:4</string>
    <string name="aspect_ratio_selector_1_1">1:1</string>

    <string name="aspect_ratio_description_9_16">Aspect Ratio is 9:16</string>
    <string name="aspect_ratio_description_3_4">Aspect Ratio is 3:4</string>
    <string name="aspect_ratio_description_1_1">Aspect Ratio is 1:1</string>

    <!-- Stabilization setting strings -->
    <string name="video_stabilization_title">Set Video Stabilization</string>

    <string name="stabilization_selector_on">On</string>
    <string name="stabilization_selector_high_quality">High Quality</string>
    <string name="stabilization_selector_off">Off</string>

    <string name="stabilization_selector_on_info">Both preview and video streams will be stabilized</string>
    <string name="stabilization_selector_high_quality_info">Video stream will be stabilized, but preview might not be. This mode ensures highest-quality video stream.</string>

    <string name="stabilization_description_on">Stabilization On</string>
    <string name="stabilization_description_high_quality">Stabilization High Quality</string>
    <string name="stabilization_description_off">Stabilization Off</string>
    <string name="stabilization_description_unsupported_device">Stabilization unsupported by device</string>
    <string name="stabilization_description_unsupported_fps">Stabilization unsupported due to frame rate</string>

    <!-- Target Fps setting strings -->
    <string name="fps_title">Set Frame Rate</string>

    <string name="fps_description_unavailable">No fixed frame rates supported</string>
    <string name="fps_description_auto">Auto Frame Rate</string>
    <string name="fps_description">%d fps</string>

    <string name="fps_selector_auto">Auto</string>
    <string name="fps_selector_value">%d</string>

    <string name="fps_stabilization_disclaimer">*Available stabilization modes may change due to selected frame rate.</string>
    <string name="lens_stabilization_disclaimer">*Some devices may not support stabilization on both lens.</string>

<<<<<<< HEAD
    <!-- video limit strings -->
    <string name="duration_title">Set video duration</string>
    <string name="duration_description_none">Unlimited duration</string>
    <string name="duration_description_seconds">%d seconds</string>

    <!-- disabled reason strings-->
=======
    <!-- disabled rationale strings-->
>>>>>>> c758ceed
    <string name="device_unsupported">%1$s is unsupported by the device</string>
    <string name="fps_unsupported"> %1$s is unsupported at %2$d fps</string>
    <string name="stabilization_unsupported">%$1s is unsupported by the current stabilization</string>
    <string name="current_lens_unsupported">%$s is unsupported by the current lens</string>
    <string name="rear_lens_unsupported">%$s is unsupported by the rear lens</string>
    <string name="front_lens_unsupported">%$s is unsupported by the front lens</string>


    <!-- Rationale prefixes -->
    <string name="stabilization_rationale_prefix">Stabilization</string>
    <string name="lens_rationale_prefix">Lens flip</string>
    <string name="fps_rationale_prefix">Fps</string>

    <string name="front_lens_rationale_prefix">Front lens</string>
    <string name="rear_lens_rationale_prefix">Rear lens</string>
    <string name="no_fixed_fps_rationale_prefix">Fixed frame rate</string>


    <!-- Version info strings -->
    <string name="version_info_title">Version</string>
</resources><|MERGE_RESOLUTION|>--- conflicted
+++ resolved
@@ -100,16 +100,13 @@
     <string name="fps_stabilization_disclaimer">*Available stabilization modes may change due to selected frame rate.</string>
     <string name="lens_stabilization_disclaimer">*Some devices may not support stabilization on both lens.</string>
 
-<<<<<<< HEAD
     <!-- video limit strings -->
     <string name="duration_title">Set video duration</string>
     <string name="duration_description_none">Unlimited duration</string>
     <string name="duration_description_seconds">%d seconds</string>
 
-    <!-- disabled reason strings-->
-=======
     <!-- disabled rationale strings-->
->>>>>>> c758ceed
+
     <string name="device_unsupported">%1$s is unsupported by the device</string>
     <string name="fps_unsupported"> %1$s is unsupported at %2$d fps</string>
     <string name="stabilization_unsupported">%$1s is unsupported by the current stabilization</string>
