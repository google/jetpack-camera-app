--- conflicted
+++ resolved
@@ -20,11 +20,8 @@
 import com.google.jetpackcamera.core.camera.test.FakeCameraUseCase
 import com.google.jetpackcamera.data.media.FakeMediaRepository
 import com.google.jetpackcamera.settings.SettableConstraintsRepositoryImpl
-<<<<<<< HEAD
 import com.google.jetpackcamera.settings.model.ExternalCaptureMode
-=======
 import com.google.jetpackcamera.settings.model.DebugSettings
->>>>>>> 9136331e
 import com.google.jetpackcamera.settings.model.FlashMode
 import com.google.jetpackcamera.settings.model.LensFacing
 import com.google.jetpackcamera.settings.model.TYPICAL_SYSTEM_CONSTRAINTS
@@ -59,13 +56,8 @@
     fun setup() = runTest(StandardTestDispatcher()) {
         Dispatchers.setMain(StandardTestDispatcher())
         previewViewModel = PreviewViewModel(
-<<<<<<< HEAD
             ExternalCaptureMode.StandardMode {},
-            false,
-=======
-            PreviewMode.StandardMode {},
-            debugSettings = DebugSettings(isDebugModeEnabled = false),
->>>>>>> 9136331e
+        DebugSettings(isDebugModeEnabled = false),
             cameraUseCase = cameraUseCase,
             constraintsRepository = constraintsRepository,
             settingsRepository = FakeSettingsRepository,
