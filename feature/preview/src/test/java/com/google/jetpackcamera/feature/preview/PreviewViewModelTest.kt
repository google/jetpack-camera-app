--- conflicted
+++ resolved
@@ -17,8 +17,8 @@
 package com.google.jetpackcamera.feature.preview
 
 
+import androidx.camera.core.Preview.SurfaceProvider
 import com.google.jetpackcamera.domain.camera.test.FakeCameraUseCase
-import androidx.camera.core.Preview.SurfaceProvider
 import com.google.jetpackcamera.settings.model.FlashMode
 import com.google.jetpackcamera.settings.test.FakeSettingsRepository
 import junit.framework.TestCase.assertEquals
@@ -36,7 +36,7 @@
 class PreviewViewModelTest {
 
     private val cameraUseCase = FakeCameraUseCase()
-    private lateinit var previewViewModel : PreviewViewModel
+    private lateinit var previewViewModel: PreviewViewModel
 
     @Before
     fun setup() = runTest(StandardTestDispatcher()) {
@@ -53,8 +53,8 @@
     }
 
     @Test
-    fun runCamera() = runTest(StandardTestDispatcher()){
-        val surfaceProvider : SurfaceProvider = mock()
+    fun runCamera() = runTest(StandardTestDispatcher()) {
+        val surfaceProvider: SurfaceProvider = mock()
         previewViewModel.runCamera(surfaceProvider)
         advanceUntilIdle()
 
@@ -62,8 +62,8 @@
     }
 
     @Test
-    fun captureImage() = runTest(StandardTestDispatcher()){
-        val surfaceProvider : SurfaceProvider = mock()
+    fun captureImage() = runTest(StandardTestDispatcher()) {
+        val surfaceProvider: SurfaceProvider = mock()
         previewViewModel.runCamera(surfaceProvider)
         previewViewModel.captureImage()
         advanceUntilIdle()
@@ -93,25 +93,28 @@
         previewViewModel.runCamera(mock())
         previewViewModel.setFlash(FlashMode.AUTO)
         advanceUntilIdle()
-<<<<<<< HEAD
-        assertEquals(previewViewModel.previewUiState.value.currentCameraSettings.flash_mode_status,
-        FlashMode.AUTO)
-=======
-        assertEquals(previewViewModel.previewUiState.value.currentCameraSettings.flashMode,
-        FlashModeStatus.AUTO)
->>>>>>> 249d2ab7
+        assertEquals(
+            previewViewModel.previewUiState.value.currentCameraSettings.flashMode,
+            FlashMode.AUTO
+        )
     }
 
     @Test
     fun flipCamera() = runTest(StandardTestDispatcher()) {
         // initial default value should be back
         previewViewModel.runCamera(mock())
-        assertEquals(previewViewModel.previewUiState.value.currentCameraSettings.isFrontCameraFacing, false)
+        assertEquals(
+            previewViewModel.previewUiState.value.currentCameraSettings.isFrontCameraFacing,
+            false
+        )
         previewViewModel.flipCamera()
 
         advanceUntilIdle()
         //ui state and camera should both be true now
-        assertEquals(previewViewModel.previewUiState.value.currentCameraSettings.isFrontCameraFacing, true)
-        assertEquals(true, cameraUseCase.isLensFacingFront )
+        assertEquals(
+            previewViewModel.previewUiState.value.currentCameraSettings.isFrontCameraFacing,
+            true
+        )
+        assertEquals(true, cameraUseCase.isLensFacingFront)
     }
 }