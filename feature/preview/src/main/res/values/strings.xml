--- conflicted
+++ resolved
@@ -27,11 +27,8 @@
     <string name="toast_capture_failure">Image Capture Failure</string>
     <string name="toast_video_capture_failure">Video Capture Failure</string>
     <string name="toast_video_capture_external_unsupported">Video not supported while app is in image-only capture mode</string>
-<<<<<<< HEAD
+    <string name="toast_image_capture_external_unsupported">Image capture not supported while app is in video-only capture mode</string>
     <string name="toast_image_capture_unsupported_concurrent_camera">Image capture not supported in dual camera mode</string>
-=======
-    <string name="toast_image_capture_external_unsupported">Image capture not supported while app is in video-only capture mode</string>
->>>>>>> 8311848a
     <string name="stabilization_icon_description_preview_and_video">Preview is Stabilized</string>
     <string name="stabilization_icon_description_video_only">Only Video is Stabilized</string>
     <string name="toast_hdr_photo_unsupported_on_device">Ultra HDR photos not supported on this device</string>
