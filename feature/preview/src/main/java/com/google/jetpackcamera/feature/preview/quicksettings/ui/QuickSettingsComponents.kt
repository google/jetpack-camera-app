--- conflicted
+++ resolved
@@ -65,15 +65,16 @@
     currentRatio: AspectRatio,
     modifier: Modifier = Modifier
 ) {
-<<<<<<< HEAD
     FlowRow(modifier) {
         QuickSetRatio(
+            modifier = Modifier.testTag(QUICK_SETTINGS_RATIO_3_4_BUTTON),
             onClick = { setRatio(AspectRatio.THREE_FOUR) },
             ratio = AspectRatio.THREE_FOUR,
             currentRatio = currentRatio,
             isHighlightEnabled = true
         )
         QuickSetRatio(
+            modifier = Modifier.testTag(QUICK_SETTINGS_RATIO_9_16_BUTTON),
             onClick = { setRatio(AspectRatio.NINE_SIXTEEN) },
             ratio = AspectRatio.NINE_SIXTEEN,
             currentRatio = currentRatio,
@@ -85,37 +86,6 @@
             ratio = AspectRatio.ONE_ONE,
             currentRatio = currentRatio,
             isHighlightEnabled = true
-=======
-    val buttons: Array<@Composable () -> Unit> =
-        arrayOf(
-            {
-                QuickSetRatio(
-                    modifier = Modifier.testTag(QUICK_SETTINGS_RATIO_3_4_BUTTON),
-                    onClick = { setRatio(AspectRatio.THREE_FOUR) },
-                    ratio = AspectRatio.THREE_FOUR,
-                    currentRatio = currentRatio,
-                    isHighlightEnabled = true
-                )
-            },
-            {
-                QuickSetRatio(
-                    modifier = Modifier.testTag(QUICK_SETTINGS_RATIO_9_16_BUTTON),
-                    onClick = { setRatio(AspectRatio.NINE_SIXTEEN) },
-                    ratio = AspectRatio.NINE_SIXTEEN,
-                    currentRatio = currentRatio,
-                    isHighlightEnabled = true
-                )
-            },
-            {
-                QuickSetRatio(
-                    modifier = Modifier.testTag(QUICK_SETTINGS_RATIO_1_1_BUTTON),
-                    onClick = { setRatio(AspectRatio.ONE_ONE) },
-                    ratio = AspectRatio.ONE_ONE,
-                    currentRatio = currentRatio,
-                    isHighlightEnabled = true
-                )
-            }
->>>>>>> 97bfab45
         )
     }
 }
