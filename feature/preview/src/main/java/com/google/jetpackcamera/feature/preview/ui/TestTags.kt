/*
 * Copyright (C) 2024 The Android Open Source Project
 *
 * Licensed under the Apache License, Version 2.0 (the "License");
 * you may not use this file except in compliance with the License.
 * You may obtain a copy of the License at
 *
 *      http://www.apache.org/licenses/LICENSE-2.0
 *
 * Unless required by applicable law or agreed to in writing, software
 * distributed under the License is distributed on an "AS IS" BASIS,
 * WITHOUT WARRANTIES OR CONDITIONS OF ANY KIND, either express or implied.
 * See the License for the specific language governing permissions and
 * limitations under the License.
 */
package com.google.jetpackcamera.feature.preview.ui

const val CAPTURE_BUTTON = "CaptureButton"
const val FLIP_CAMERA_BUTTON = "FlipCameraButton"
const val IMAGE_CAPTURE_SUCCESS_TAG = "ImageCaptureSuccessTag"
const val IMAGE_CAPTURE_FAILURE_TAG = "ImageCaptureFailureTag"
const val VIDEO_CAPTURE_EXTERNAL_UNSUPPORTED_TAG = "ImageCaptureExternalUnsupportedTag"
const val PREVIEW_DISPLAY = "PreviewDisplay"
const val SCREEN_FLASH_OVERLAY = "ScreenFlashOverlay"
const val SETTINGS_BUTTON = "SettingsButton"
<<<<<<< HEAD

const val FIRST_FRAME_TRACE = "FirstFrameTrace"
const val FIRST_FRAME_COOKIE = 12345
=======
const val AMPLITUDE_NONE_TAG = "AmplitudeNoneTag"
const val AMPLITUDE_HOT_TAG = "AmplitudeHotTag"
>>>>>>> 4c03bd11
<|MERGE_RESOLUTION|>--- conflicted
+++ resolved
@@ -23,11 +23,8 @@
 const val PREVIEW_DISPLAY = "PreviewDisplay"
 const val SCREEN_FLASH_OVERLAY = "ScreenFlashOverlay"
 const val SETTINGS_BUTTON = "SettingsButton"
-<<<<<<< HEAD
+const val AMPLITUDE_NONE_TAG = "AmplitudeNoneTag"
+const val AMPLITUDE_HOT_TAG = "AmplitudeHotTag"
 
 const val FIRST_FRAME_TRACE = "FirstFrameTrace"
-const val FIRST_FRAME_COOKIE = 12345
-=======
-const val AMPLITUDE_NONE_TAG = "AmplitudeNoneTag"
-const val AMPLITUDE_HOT_TAG = "AmplitudeHotTag"
->>>>>>> 4c03bd11
+const val FIRST_FRAME_COOKIE = 12345