/*
 * Copyright (C) 2024 The Android Open Source Project
 *
 * Licensed under the Apache License, Version 2.0 (the "License");
 * you may not use this file except in compliance with the License.
 * You may obtain a copy of the License at
 *
 *      http://www.apache.org/licenses/LICENSE-2.0
 *
 * Unless required by applicable law or agreed to in writing, software
 * distributed under the License is distributed on an "AS IS" BASIS,
 * WITHOUT WARRANTIES OR CONDITIONS OF ANY KIND, either express or implied.
 * See the License for the specific language governing permissions and
 * limitations under the License.
 */
package com.google.jetpackcamera.feature.preview.ui

import android.content.pm.ActivityInfo
import android.os.Build
import androidx.camera.core.DynamicRange
import androidx.camera.core.Preview
import androidx.camera.core.SurfaceRequest
import androidx.camera.core.SurfaceRequest.TransformationInfo as CXTransformationInfo
import androidx.camera.viewfinder.compose.Viewfinder
import androidx.camera.viewfinder.surface.ImplementationMode
import androidx.camera.viewfinder.surface.TransformationInfo
import androidx.camera.viewfinder.surface.ViewfinderSurfaceRequest
import androidx.compose.foundation.layout.fillMaxSize
import androidx.compose.runtime.Composable
import androidx.compose.runtime.LaunchedEffect
import androidx.compose.runtime.getValue
import androidx.compose.runtime.produceState
import androidx.compose.runtime.rememberUpdatedState
import androidx.compose.runtime.snapshotFlow
import androidx.compose.ui.Modifier
import kotlinx.coroutines.CoroutineStart
import kotlinx.coroutines.Runnable
import kotlinx.coroutines.flow.MutableStateFlow
import kotlinx.coroutines.flow.collect
import kotlinx.coroutines.flow.collectLatest
import kotlinx.coroutines.flow.combine
import kotlinx.coroutines.flow.distinctUntilChanged
import kotlinx.coroutines.flow.filterNotNull
import kotlinx.coroutines.flow.map
import kotlinx.coroutines.flow.onCompletion
import kotlinx.coroutines.flow.onEach
import kotlinx.coroutines.flow.takeWhile
import kotlinx.coroutines.launch

/**
 * A composable viewfinder that adapts CameraX's [Preview.SurfaceProvider] to [Viewfinder]
 *
 * This adapter code will eventually be upstreamed to CameraX, but for now can be copied
 * in its entirety to connect CameraX to [Viewfinder].
 *
 * @param[modifier] the modifier to be applied to the layout
 * @param[surfaceRequest] a [SurfaceRequest] from [Preview.SurfaceProvider].
 * @param[implementationMode] the implementation mode, either [ImplementationMode.PERFORMANCE] or
 * [ImplementationMode.COMPATIBLE]. Currently, only [ImplementationMode.PERFORMANCE] will produce
 * the correct orientation.
 */
@Composable
fun CameraXViewfinder(
    surfaceRequest: SurfaceRequest,
<<<<<<< HEAD
    modifier: Modifier = Modifier,
    implementationMode: ImplementationMode = ImplementationMode.PERFORMANCE
=======
    implementationMode: ImplementationMode = ImplementationMode.PERFORMANCE,
    onRequestWindowColorMode: (Int) -> Unit = {}
>>>>>>> 2057fa02
) {
    val currentImplementationMode by rememberUpdatedState(implementationMode)
    val currentOnRequestWindowColorMode by rememberUpdatedState(onRequestWindowColorMode)

    val viewfinderArgs by produceState<ViewfinderArgs?>(initialValue = null, surfaceRequest) {
        val viewfinderSurfaceRequest = ViewfinderSurfaceRequest.Builder(surfaceRequest.resolution)
            .build()

        surfaceRequest.addRequestCancellationListener(Runnable::run) {
            viewfinderSurfaceRequest.markSurfaceSafeToRelease()
        }

        // Launch undispatched so we always reach the try/finally in this coroutine
        launch(start = CoroutineStart.UNDISPATCHED) {
            try {
                val surface = viewfinderSurfaceRequest.getSurface()
                surfaceRequest.provideSurface(surface, Runnable::run) {
                    viewfinderSurfaceRequest.markSurfaceSafeToRelease()
                }
            } finally {
                // If we haven't provided the surface, such as if we're cancelled
                // while suspending on getSurface(), this call will succeed. Otherwise
                // it will be a no-op.
                surfaceRequest.willNotProvideSurface()
            }
        }

        val transformationInfos = MutableStateFlow<CXTransformationInfo?>(null)
        surfaceRequest.setTransformationInfoListener(Runnable::run) {
            transformationInfos.value = it
        }

        // The ImplementationMode that will be used for all TransformationInfo updates.
        // This is locked in once we have updated ViewfinderArgs and won't change until
        // this produceState block is cancelled and restarted
        var snapshotImplementationMode: ImplementationMode? = null

        snapshotFlow { currentImplementationMode }
            .combine(transformationInfos.filterNotNull()) { implMode, transformInfo ->
                Pair(implMode, transformInfo)
            }.takeWhile { (implMode, _) ->
                val shouldAbort =
                    snapshotImplementationMode != null && implMode != snapshotImplementationMode
                if (shouldAbort) {
                    // Abort flow and invalidate SurfaceRequest so a new one will be sent
                    surfaceRequest.invalidate()
                }
                !shouldAbort
            }.collectLatest { (implMode, transformInfo) ->
                // We'll only ever get here with a single non-null implMode,
                // so setting it every time is ok
                snapshotImplementationMode = implMode
                value = ViewfinderArgs(
                    viewfinderSurfaceRequest,
                    isSourceHdr = surfaceRequest.dynamicRange.encoding != DynamicRange.ENCODING_SDR,
                    implMode,
                    TransformationInfo(
                        transformInfo.rotationDegrees,
                        transformInfo.cropRect.left,
                        transformInfo.cropRect.right,
                        transformInfo.cropRect.top,
                        transformInfo.cropRect.bottom,
                        transformInfo.isMirroring
                    )
                )
            }
    }

    if (Build.VERSION.SDK_INT >= Build.VERSION_CODES.O) {
        LaunchedEffect(Unit) {
            snapshotFlow { viewfinderArgs }
                .filterNotNull()
                .map { args ->
                    if (args.isSourceHdr &&
                        args.implementationMode == ImplementationMode.PERFORMANCE
                    ) {
                        ActivityInfo.COLOR_MODE_HDR
                    } else {
                        ActivityInfo.COLOR_MODE_DEFAULT
                    }
                }.distinctUntilChanged()
                .onEach { currentOnRequestWindowColorMode(it) }
                .onCompletion { currentOnRequestWindowColorMode(ActivityInfo.COLOR_MODE_DEFAULT) }
                .collect()
        }
    }

    viewfinderArgs?.let { args ->
        Viewfinder(
            surfaceRequest = args.viewfinderSurfaceRequest,
            implementationMode = args.implementationMode,
            transformationInfo = args.transformationInfo,
            modifier = modifier.fillMaxSize()
        )
    }
}

private data class ViewfinderArgs(
    val viewfinderSurfaceRequest: ViewfinderSurfaceRequest,
    val isSourceHdr: Boolean,
    val implementationMode: ImplementationMode,
    val transformationInfo: TransformationInfo
)<|MERGE_RESOLUTION|>--- conflicted
+++ resolved
@@ -62,13 +62,9 @@
 @Composable
 fun CameraXViewfinder(
     surfaceRequest: SurfaceRequest,
-<<<<<<< HEAD
     modifier: Modifier = Modifier,
-    implementationMode: ImplementationMode = ImplementationMode.PERFORMANCE
-=======
     implementationMode: ImplementationMode = ImplementationMode.PERFORMANCE,
     onRequestWindowColorMode: (Int) -> Unit = {}
->>>>>>> 2057fa02
 ) {
     val currentImplementationMode by rememberUpdatedState(implementationMode)
     val currentOnRequestWindowColorMode by rememberUpdatedState(onRequestWindowColorMode)
