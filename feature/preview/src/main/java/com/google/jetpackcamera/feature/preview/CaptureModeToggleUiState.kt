--- conflicted
+++ resolved
@@ -21,11 +21,8 @@
 import com.google.jetpackcamera.feature.preview.ui.HDR_IMAGE_UNSUPPORTED_ON_SINGLE_STREAM_TAG
 import com.google.jetpackcamera.feature.preview.ui.HDR_VIDEO_UNSUPPORTED_ON_DEVICE_TAG
 import com.google.jetpackcamera.feature.preview.ui.HDR_VIDEO_UNSUPPORTED_ON_LENS_TAG
-<<<<<<< HEAD
+import com.google.jetpackcamera.feature.preview.ui.IMAGE_CAPTURE_EXTERNAL_UNSUPPORTED_TAG
 import com.google.jetpackcamera.feature.preview.ui.IMAGE_CAPTURE_UNSUPPORTED_CONCURRENT_CAMERA_TAG
-=======
-import com.google.jetpackcamera.feature.preview.ui.IMAGE_CAPTURE_EXTERNAL_UNSUPPORTED_TAG
->>>>>>> 8311848a
 import com.google.jetpackcamera.feature.preview.ui.VIDEO_CAPTURE_EXTERNAL_UNSUPPORTED_TAG
 
 sealed interface CaptureModeToggleUiState {
@@ -48,15 +45,14 @@
             VIDEO_CAPTURE_EXTERNAL_UNSUPPORTED_TAG,
             R.string.toast_video_capture_external_unsupported
         ),
-<<<<<<< HEAD
+        IMAGE_CAPTURE_EXTERNAL_UNSUPPORTED(
+            IMAGE_CAPTURE_EXTERNAL_UNSUPPORTED_TAG,
+            R.string.toast_image_capture_external_unsupported
+
+        ),
         IMAGE_CAPTURE_UNSUPPORTED_CONCURRENT_CAMERA(
             IMAGE_CAPTURE_UNSUPPORTED_CONCURRENT_CAMERA_TAG,
             R.string.toast_image_capture_unsupported_concurrent_camera
-=======
-        IMAGE_CAPTURE_EXTERNAL_UNSUPPORTED(
-            IMAGE_CAPTURE_EXTERNAL_UNSUPPORTED_TAG,
-            R.string.toast_image_capture_external_unsupported
->>>>>>> 8311848a
         ),
         HDR_VIDEO_UNSUPPORTED_ON_DEVICE(
             HDR_VIDEO_UNSUPPORTED_ON_DEVICE_TAG,
