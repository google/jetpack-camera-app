/*
 * Copyright (C) 2023 The Android Open Source Project
 *
 * Licensed under the Apache License, Version 2.0 (the "License");
 * you may not use this file except in compliance with the License.
 * You may obtain a copy of the License at
 *
 *      http://www.apache.org/licenses/LICENSE-2.0
 *
 * Unless required by applicable law or agreed to in writing, software
 * distributed under the License is distributed on an "AS IS" BASIS,
 * WITHOUT WARRANTIES OR CONDITIONS OF ANY KIND, either express or implied.
 * See the License for the specific language governing permissions and
 * limitations under the License.
 */
package com.google.jetpackcamera.feature.preview.ui

import android.util.Log
import android.view.Display
import android.widget.Toast
import androidx.camera.core.SurfaceRequest
import androidx.compose.animation.core.Animatable
import androidx.compose.animation.core.animateFloatAsState
import androidx.compose.animation.core.tween
import androidx.compose.foundation.Canvas
import androidx.compose.foundation.background
import androidx.compose.foundation.border
import androidx.compose.foundation.gestures.detectTapGestures
import androidx.compose.foundation.gestures.rememberTransformableState
import androidx.compose.foundation.gestures.transformable
import androidx.compose.foundation.layout.Box
import androidx.compose.foundation.layout.BoxWithConstraints
import androidx.compose.foundation.layout.fillMaxSize
import androidx.compose.foundation.layout.height
import androidx.compose.foundation.layout.padding
import androidx.compose.foundation.layout.size
import androidx.compose.foundation.layout.width
import androidx.compose.foundation.shape.CircleShape
import androidx.compose.material.icons.Icons
import androidx.compose.material.icons.filled.Refresh
import androidx.compose.material.icons.filled.Settings
import androidx.compose.material.icons.filled.VideoStable
import androidx.compose.material3.Icon
import androidx.compose.material3.IconButton
import androidx.compose.material3.LocalContentColor
import androidx.compose.material3.SnackbarHostState
import androidx.compose.material3.SnackbarResult
import androidx.compose.material3.SuggestionChip
import androidx.compose.material3.Text
import androidx.compose.runtime.Composable
import androidx.compose.runtime.LaunchedEffect
import androidx.compose.runtime.getValue
import androidx.compose.runtime.mutableStateOf
import androidx.compose.runtime.remember
import androidx.compose.runtime.rememberUpdatedState
import androidx.compose.runtime.setValue
import androidx.compose.ui.Alignment
import androidx.compose.ui.Modifier
import androidx.compose.ui.draw.alpha
import androidx.compose.ui.graphics.Color
import androidx.compose.ui.input.pointer.pointerInput
import androidx.compose.ui.platform.LocalContext
import androidx.compose.ui.platform.testTag
import androidx.compose.ui.res.stringResource
import androidx.compose.ui.unit.dp
import androidx.compose.ui.unit.sp
import com.google.jetpackcamera.feature.preview.R
import com.google.jetpackcamera.feature.preview.VideoRecordingState
import com.google.jetpackcamera.settings.model.AspectRatio
import com.google.jetpackcamera.settings.model.Stabilization
import com.google.jetpackcamera.settings.model.SupportedStabilizationMode
import kotlinx.coroutines.CoroutineScope
import kotlinx.coroutines.launch

private const val TAG = "PreviewScreen"

/**
 * An invisible box that will display a [Toast] with specifications set by a [ToastMessage].
 *
 * @param toastMessage the specifications for the [Toast].
 * @param onToastShown called once the Toast has been displayed.
 *
 */
@Composable
fun TestableToast(
    toastMessage: ToastMessage,
    onToastShown: () -> Unit,
    modifier: Modifier = Modifier
) {
    Box(
        // box seems to need to have some size to be detected by UiAutomator
        modifier = modifier
            .size(20.dp)
            .testTag(toastMessage.testTag)
    ) {
        val context = LocalContext.current
        LaunchedEffect(toastMessage) {
            if (toastMessage.shouldShowToast) {
                Toast.makeText(
                    context,
                    context.getText(toastMessage.stringResource),
                    toastMessage.toastLength
                ).show()
            }

            onToastShown()
        }
        Log.d(
            TAG,
            "Toast Displayed with message: ${stringResource(id = toastMessage.stringResource)}"
        )
    }
}

@Composable
fun TestableSnackBar(
    modifier: Modifier = Modifier,
    snackBarToShow: SnackBarData,
    scope: CoroutineScope,
    snackbarHostState: SnackbarHostState,
    onSnackBarResult: () -> Unit
) {
    Box(
        // box seems to need to have some size to be detected by UiAutomator
        modifier = modifier
            .size(20.dp)
            .testTag(snackBarToShow.testTag)
    ) {
        val context = LocalContext.current
        scope.launch {
            val result =
                snackbarHostState.showSnackbar(
                    message = context.getString(snackBarToShow.stringResource),
                    duration = snackBarToShow.duration,
                    withDismissAction = snackBarToShow.withDismissAction,
                    actionLabel = if (snackBarToShow.actionLabelRes == null) {
                        null
                    } else {
                        context.getString(snackBarToShow.actionLabelRes)
                    }
                )
            when (result) {
                SnackbarResult.ActionPerformed -> {
                    onSnackBarResult()
                }
                SnackbarResult.Dismissed -> {
                    onSnackBarResult()
                }
            }
        }
        Log.d(
            TAG,
            "Snackbar Displayed with message: ${stringResource(snackBarToShow.stringResource)}"
        )
    }
}

/**
 * this is the preview surface display. This view implements gestures tap to focus, pinch to zoom,
 * and double-tap to flip camera
 */
@Composable
fun PreviewDisplay(
    onTapToFocus: (Display, Int, Int, Float, Float) -> Unit,
    onFlipCamera: () -> Unit,
    onZoomChange: (Float) -> Unit,
    onRequestWindowColorMode: (Int) -> Unit,
    aspectRatio: AspectRatio,
    surfaceRequest: SurfaceRequest?,
    blinkState: BlinkState,
    modifier: Modifier = Modifier
) {
    val transformableState = rememberTransformableState(
        onTransformation = { zoomChange, _, _ ->
            onZoomChange(zoomChange)
        }
    )

    val currentOnFlipCamera by rememberUpdatedState(onFlipCamera)

    surfaceRequest?.let {
        BoxWithConstraints(
            Modifier
                .testTag(PREVIEW_DISPLAY)
                .fillMaxSize()
                .background(Color.Black)
                .pointerInput(Unit) {
                    detectTapGestures(
                        onDoubleTap = { offset ->
                            // double tap to flip camera
                            Log.d(TAG, "onDoubleTap $offset")
                            currentOnFlipCamera()
                        }
                    )
                },

            contentAlignment = Alignment.Center
        ) {
            val maxAspectRatio: Float = maxWidth / maxHeight
            val aspectRatioFloat: Float = aspectRatio.ratio.toFloat()
            val shouldUseMaxWidth = maxAspectRatio <= aspectRatioFloat
            val width = if (shouldUseMaxWidth) maxWidth else maxHeight * aspectRatioFloat
            val height = if (!shouldUseMaxWidth) maxHeight else maxWidth / aspectRatioFloat
            Box(
                modifier = Modifier
                    .width(width)
                    .height(height)
                    .transformable(state = transformableState)
                    .alpha(blinkState.alpha)

            ) {
                CameraXViewfinder(
                    modifier = Modifier.fillMaxSize(),
                    surfaceRequest = it,
                    onRequestWindowColorMode = onRequestWindowColorMode
                )
            }
        }
    }
}

class BlinkState(
    initialAlpha: Float = 1F,
    coroutineScope: CoroutineScope
) {
    private val animatable = Animatable(initialAlpha)
    val alpha: Float get() = animatable.value
    val scope = coroutineScope

    suspend fun play() {
        animatable.snapTo(0F)
        animatable.animateTo(1F, animationSpec = tween(800))
    }
}

@Composable
fun StabilizationIcon(
    supportedStabilizationMode: List<SupportedStabilizationMode>,
    videoStabilization: Stabilization,
    previewStabilization: Stabilization,
    modifier: Modifier = Modifier
) {
    if (supportedStabilizationMode.isNotEmpty() &&
        (videoStabilization == Stabilization.ON || previewStabilization == Stabilization.ON)
    ) {
        val descriptionText = if (videoStabilization == Stabilization.ON) {
            stringResource(id = R.string.stabilization_icon_description_preview_and_video)
        } else {
            // previewStabilization will not be on for high quality
            stringResource(id = R.string.stabilization_icon_description_video_only)
        }
        Icon(
<<<<<<< HEAD
            painter = painterResource(id = R.drawable.baseline_video_stable_24),
            contentDescription = descriptionText,
            modifier = modifier
=======
            imageVector = Icons.Filled.VideoStable,
            contentDescription = descriptionText
>>>>>>> 2057fa02
        )
    }
}

/**
 * A temporary button that can be added to preview for quick testing purposes
 */
@Composable
fun TestingButton(onClick: () -> Unit, text: String, modifier: Modifier = Modifier) {
    SuggestionChip(
        onClick = { onClick() },
        modifier = modifier,
        label = {
            Text(text = text)
        }
    )
}

@Composable
fun FlipCameraButton(
    enabledCondition: Boolean,
    onClick: () -> Unit,
    modifier: Modifier = Modifier
) {
    IconButton(
        modifier = modifier.size(40.dp),
        onClick = onClick,
        enabled = enabledCondition
    ) {
        Icon(
            imageVector = Icons.Filled.Refresh,
            contentDescription = stringResource(id = R.string.flip_camera_content_description),
            modifier = Modifier.size(72.dp)
        )
    }
}

@Composable
fun SettingsNavButton(onNavigateToSettings: () -> Unit, modifier: Modifier = Modifier) {
    IconButton(
        modifier = modifier,
        onClick = onNavigateToSettings
    ) {
        Icon(
            imageVector = Icons.Filled.Settings,
            contentDescription = stringResource(R.string.settings_content_description),
            modifier = Modifier.size(72.dp)
        )
    }
}

@Composable
fun ZoomScaleText(zoomScale: Float, modifier: Modifier = Modifier) {
    val contentAlpha = animateFloatAsState(
        targetValue = 10f,
        label = "zoomScaleAlphaAnimation",
        animationSpec = tween()
    )
    Text(
        modifier = Modifier.alpha(contentAlpha.value),
        text = "%.1fx".format(zoomScale),
        fontSize = 20.sp
    )
}

@Composable
fun CaptureButton(
    onClick: () -> Unit,
    onLongPress: () -> Unit,
    onRelease: () -> Unit,
    videoRecordingState: VideoRecordingState,
    modifier: Modifier = Modifier
) {
    var isPressedDown by remember {
        mutableStateOf(false)
    }
    val currentColor = LocalContentColor.current
    Box(
        modifier = modifier
            .pointerInput(Unit) {
                detectTapGestures(
                    onLongPress = {
                        onLongPress()
                    },
                    // TODO: @kimblebee - stopVideoRecording is being called every time the capture
                    // button is pressed -- regardless of tap or long press
                    onPress = {
                        isPressedDown = true
                        awaitRelease()
                        isPressedDown = false
                        onRelease()
                    },
                    onTap = { onClick() }
                )
            }
            .size(120.dp)
            .padding(18.dp)
            .border(4.dp, currentColor, CircleShape)
    ) {
        Canvas(modifier = Modifier.size(110.dp), onDraw = {
            drawCircle(
                color =
                when (videoRecordingState) {
                    VideoRecordingState.INACTIVE -> {
                        if (isPressedDown) currentColor else Color.Transparent
                    }

                    VideoRecordingState.ACTIVE -> Color.Red
                }
            )
        })
    }
}<|MERGE_RESOLUTION|>--- conflicted
+++ resolved
@@ -250,14 +250,9 @@
             stringResource(id = R.string.stabilization_icon_description_video_only)
         }
         Icon(
-<<<<<<< HEAD
-            painter = painterResource(id = R.drawable.baseline_video_stable_24),
+            imageVector = Icons.Filled.VideoStable,
             contentDescription = descriptionText,
             modifier = modifier
-=======
-            imageVector = Icons.Filled.VideoStable,
-            contentDescription = descriptionText
->>>>>>> 2057fa02
         )
     }
 }
