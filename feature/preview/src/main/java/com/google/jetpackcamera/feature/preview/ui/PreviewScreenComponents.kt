--- conflicted
+++ resolved
@@ -45,12 +45,9 @@
 import androidx.compose.material3.SuggestionChip
 import androidx.compose.material3.Text
 import androidx.compose.runtime.Composable
-<<<<<<< HEAD
+import androidx.compose.runtime.getValue
 import androidx.compose.runtime.mutableStateOf
 import androidx.compose.runtime.remember
-=======
-import androidx.compose.runtime.getValue
->>>>>>> 6aef048c
 import androidx.compose.ui.Alignment
 import androidx.compose.ui.Modifier
 import androidx.compose.ui.draw.alpha
@@ -259,7 +256,6 @@
 ) {
     Box(
         modifier = modifier
-            .testTag("CaptureButton")
             .fillMaxHeight()
             .pointerInput(Unit) {
                 detectTapGestures(
