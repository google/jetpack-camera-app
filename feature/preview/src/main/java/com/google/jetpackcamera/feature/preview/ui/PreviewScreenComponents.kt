--- conflicted
+++ resolved
@@ -144,7 +144,7 @@
 fun PauseResumeToggleButton(
     modifier: Modifier = Modifier,
     onSetPause: (Boolean) -> Unit,
-    size: Int = 75,
+    size: Float = 75f,
     currentRecordingState: VideoRecordingState.Active
 ) {
     Box(
@@ -158,7 +158,7 @@
                 .align(Alignment.Center),
             onDraw = {
                 drawCircle(
-                    radius = (size.toFloat()),
+                    radius = (size),
                     color = Color.White
                 )
             }
@@ -491,24 +491,11 @@
                     else -> rememberVectorPainter(Icons.Filled.VideoStable)
                 },
                 // previewStabilization will not be on for high quality
-<<<<<<< HEAD
-                contentDescription = stringResource(
-                    when (stabilizationMode) {
-                        StabilizationMode.AUTO -> R.string.stabilization_icon_description_auto
-                        StabilizationMode.ON ->
-                            R.string.stabilization_icon_description_preview_and_video
-
-                        StabilizationMode.HIGH_QUALITY ->
-                            R.string.stabilization_icon_description_video_only
-
-                        else -> 0
-                    }
-                ),
-=======
                 contentDescription = when (stabilizationMode) {
                     StabilizationMode.AUTO -> stringResource(
                         R.string.stabilization_icon_description_auto
                     )
+
                     StabilizationMode.ON ->
                         stringResource(R.string.stabilization_icon_description_preview_and_video)
 
@@ -517,7 +504,6 @@
 
                     else -> null
                 },
->>>>>>> 6f4c2d44
                 modifier = modifier
             )
         }
