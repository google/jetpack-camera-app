/*
 * Copyright (C) 2023 The Android Open Source Project
 *
 * Licensed under the Apache License, Version 2.0 (the "License");
 * you may not use this file except in compliance with the License.
 * You may obtain a copy of the License at
 *
 *      http://www.apache.org/licenses/LICENSE-2.0
 *
 * Unless required by applicable law or agreed to in writing, software
 * distributed under the License is distributed on an "AS IS" BASIS,
 * WITHOUT WARRANTIES OR CONDITIONS OF ANY KIND, either express or implied.
 * See the License for the specific language governing permissions and
 * limitations under the License.
 */
package com.google.jetpackcamera.feature.preview.ui

import android.util.Log
import android.view.Display
import android.widget.Toast
import androidx.camera.core.SurfaceRequest
import androidx.compose.animation.core.Animatable
import androidx.compose.animation.core.animateFloatAsState
import androidx.compose.animation.core.tween
import androidx.compose.foundation.Canvas
import androidx.compose.foundation.background
import androidx.compose.foundation.border
import androidx.compose.foundation.gestures.detectTapGestures
import androidx.compose.foundation.gestures.rememberTransformableState
import androidx.compose.foundation.gestures.transformable
import androidx.compose.foundation.layout.Box
import androidx.compose.foundation.layout.BoxWithConstraints
import androidx.compose.foundation.layout.fillMaxSize
import androidx.compose.foundation.layout.height
import androidx.compose.foundation.layout.padding
import androidx.compose.foundation.layout.size
import androidx.compose.foundation.layout.width
import androidx.compose.foundation.shape.CircleShape
import androidx.compose.material.icons.Icons
import androidx.compose.material.icons.filled.Refresh
import androidx.compose.material.icons.filled.Settings
import androidx.compose.material.icons.filled.VideoStable
import androidx.compose.material3.Icon
import androidx.compose.material3.IconButton
import androidx.compose.material3.LocalContentColor
import androidx.compose.material3.SnackbarHostState
import androidx.compose.material3.SnackbarResult
import androidx.compose.material3.SuggestionChip
import androidx.compose.material3.Text
import androidx.compose.runtime.Composable
import androidx.compose.runtime.LaunchedEffect
import androidx.compose.runtime.getValue
import androidx.compose.runtime.mutableStateOf
import androidx.compose.runtime.remember
import androidx.compose.runtime.rememberUpdatedState
import androidx.compose.runtime.setValue
import androidx.compose.ui.Alignment
import androidx.compose.ui.Modifier
import androidx.compose.ui.draw.alpha
import androidx.compose.ui.graphics.Color
import androidx.compose.ui.input.pointer.pointerInput
import androidx.compose.ui.platform.LocalContext
import androidx.compose.ui.platform.testTag
import androidx.compose.ui.res.stringResource
import androidx.compose.ui.unit.dp
import androidx.compose.ui.unit.sp
import com.google.jetpackcamera.feature.preview.R
import com.google.jetpackcamera.feature.preview.VideoRecordingState
import com.google.jetpackcamera.settings.model.AspectRatio
import com.google.jetpackcamera.settings.model.Stabilization
import kotlinx.coroutines.CoroutineScope
import kotlinx.coroutines.launch

private const val TAG = "PreviewScreen"

/**
 * An invisible box that will display a [Toast] with specifications set by a [ToastMessage].
 *
 * @param toastMessage the specifications for the [Toast].
 * @param onToastShown called once the Toast has been displayed.
 *
 */
@Composable
fun TestableToast(
    toastMessage: ToastMessage,
    onToastShown: () -> Unit,
    modifier: Modifier = Modifier
) {
    Box(
        // box seems to need to have some size to be detected by UiAutomator
        modifier = modifier
            .size(20.dp)
            .testTag(toastMessage.testTag)
    ) {
        val context = LocalContext.current
        LaunchedEffect(toastMessage) {
            if (toastMessage.shouldShowToast) {
                Toast.makeText(
                    context,
                    context.getText(toastMessage.stringResource),
                    toastMessage.toastLength
                ).show()
            }

            onToastShown()
        }
        Log.d(
            TAG,
            "Toast Displayed with message: ${stringResource(id = toastMessage.stringResource)}"
        )
    }
}

@Composable
fun TestableSnackBar(
    modifier: Modifier = Modifier,
    snackBarToShow: SnackBarData,
    scope: CoroutineScope,
    snackbarHostState: SnackbarHostState,
    onSnackBarResult: () -> Unit
) {
    Box(
        // box seems to need to have some size to be detected by UiAutomator
        modifier = modifier
            .size(20.dp)
            .testTag(snackBarToShow.testTag)
    ) {
        val context = LocalContext.current
        scope.launch {
            val result =
                snackbarHostState.showSnackbar(
                    message = context.getString(snackBarToShow.stringResource),
                    duration = snackBarToShow.duration,
                    withDismissAction = snackBarToShow.withDismissAction,
                    actionLabel = if (snackBarToShow.actionLabelRes == null) {
                        null
                    } else {
                        context.getString(snackBarToShow.actionLabelRes)
                    }
                )
            when (result) {
                SnackbarResult.ActionPerformed -> {
                    onSnackBarResult()
                }
                SnackbarResult.Dismissed -> {
                    onSnackBarResult()
                }
            }
        }
        Log.d(
            TAG,
            "Snackbar Displayed with message: ${stringResource(snackBarToShow.stringResource)}"
        )
    }
}

/**
 * this is the preview surface display. This view implements gestures tap to focus, pinch to zoom,
 * and double-tap to flip camera
 */
@Composable
fun PreviewDisplay(
    onTapToFocus: (Display, Int, Int, Float, Float) -> Unit,
    onFlipCamera: () -> Unit,
    onZoomChange: (Float) -> Unit,
    onRequestWindowColorMode: (Int) -> Unit,
    aspectRatio: AspectRatio,
    surfaceRequest: SurfaceRequest?,
    blinkState: BlinkState,
    modifier: Modifier = Modifier
) {
    val transformableState = rememberTransformableState(
        onTransformation = { zoomChange, _, _ ->
            onZoomChange(zoomChange)
        }
    )

    val currentOnFlipCamera by rememberUpdatedState(onFlipCamera)

    surfaceRequest?.let {
        BoxWithConstraints(
            Modifier
                .testTag(PREVIEW_DISPLAY)
                .fillMaxSize()
                .background(Color.Black)
                .pointerInput(Unit) {
                    detectTapGestures(
                        onDoubleTap = { offset ->
                            // double tap to flip camera
                            Log.d(TAG, "onDoubleTap $offset")
                            currentOnFlipCamera()
                        }
                    )
                },

            contentAlignment = Alignment.Center
        ) {
            val maxAspectRatio: Float = maxWidth / maxHeight
            val aspectRatioFloat: Float = aspectRatio.ratio.toFloat()
            val shouldUseMaxWidth = maxAspectRatio <= aspectRatioFloat
            val width = if (shouldUseMaxWidth) maxWidth else maxHeight * aspectRatioFloat
            val height = if (!shouldUseMaxWidth) maxHeight else maxWidth / aspectRatioFloat
            Box(
                modifier = Modifier
                    .width(width)
                    .height(height)
                    .transformable(state = transformableState)
                    .alpha(blinkState.alpha)

            ) {
                CameraXViewfinder(
                    modifier = Modifier.fillMaxSize(),
                    surfaceRequest = it,
                    onRequestWindowColorMode = onRequestWindowColorMode
                )
            }
        }
    }
}

class BlinkState(
    initialAlpha: Float = 1F,
    coroutineScope: CoroutineScope
) {
    private val animatable = Animatable(initialAlpha)
    val alpha: Float get() = animatable.value
    val scope = coroutineScope

    suspend fun play() {
        animatable.snapTo(0F)
        animatable.animateTo(1F, animationSpec = tween(800))
    }
}

@Composable
<<<<<<< HEAD
fun StabilizationIcon(videoStabilization: Stabilization, previewStabilization: Stabilization) {
    if (videoStabilization == Stabilization.ON || previewStabilization == Stabilization.ON) {
=======
fun StabilizationIcon(
    supportedStabilizationMode: List<SupportedStabilizationMode>,
    videoStabilization: Stabilization,
    previewStabilization: Stabilization,
    modifier: Modifier = Modifier
) {
    if (supportedStabilizationMode.isNotEmpty() &&
        (videoStabilization == Stabilization.ON || previewStabilization == Stabilization.ON)
    ) {
>>>>>>> 802d350c
        val descriptionText = if (videoStabilization == Stabilization.ON) {
            stringResource(id = R.string.stabilization_icon_description_preview_and_video)
        } else {
            // previewStabilization will not be on for high quality
            stringResource(id = R.string.stabilization_icon_description_video_only)
        }
        Icon(
            imageVector = Icons.Filled.VideoStable,
            contentDescription = descriptionText,
            modifier = modifier
        )
    }
}

/**
 * A temporary button that can be added to preview for quick testing purposes
 */
@Composable
fun TestingButton(onClick: () -> Unit, text: String, modifier: Modifier = Modifier) {
    SuggestionChip(
        onClick = { onClick() },
        modifier = modifier,
        label = {
            Text(text = text)
        }
    )
}

@Composable
fun FlipCameraButton(
    enabledCondition: Boolean,
    onClick: () -> Unit,
    modifier: Modifier = Modifier
) {
    IconButton(
        modifier = modifier.size(40.dp),
        onClick = onClick,
        enabled = enabledCondition
    ) {
        Icon(
            imageVector = Icons.Filled.Refresh,
            contentDescription = stringResource(id = R.string.flip_camera_content_description),
            modifier = Modifier.size(72.dp)
        )
    }
}

@Composable
fun SettingsNavButton(onNavigateToSettings: () -> Unit, modifier: Modifier = Modifier) {
    IconButton(
        modifier = modifier,
        onClick = onNavigateToSettings
    ) {
        Icon(
            imageVector = Icons.Filled.Settings,
            contentDescription = stringResource(R.string.settings_content_description),
            modifier = Modifier.size(72.dp)
        )
    }
}

@Composable
fun ZoomScaleText(zoomScale: Float, modifier: Modifier = Modifier) {
    val contentAlpha = animateFloatAsState(
        targetValue = 10f,
        label = "zoomScaleAlphaAnimation",
        animationSpec = tween()
    )
    Text(
        modifier = Modifier.alpha(contentAlpha.value),
        text = "%.1fx".format(zoomScale),
        fontSize = 20.sp
    )
}

@Composable
fun CaptureButton(
    onClick: () -> Unit,
    onLongPress: () -> Unit,
    onRelease: () -> Unit,
    videoRecordingState: VideoRecordingState,
    modifier: Modifier = Modifier
) {
    var isPressedDown by remember {
        mutableStateOf(false)
    }
    val currentColor = LocalContentColor.current
    Box(
        modifier = modifier
            .pointerInput(Unit) {
                detectTapGestures(
                    onLongPress = {
                        onLongPress()
                    },
                    // TODO: @kimblebee - stopVideoRecording is being called every time the capture
                    // button is pressed -- regardless of tap or long press
                    onPress = {
                        isPressedDown = true
                        awaitRelease()
                        isPressedDown = false
                        onRelease()
                    },
                    onTap = { onClick() }
                )
            }
            .size(120.dp)
            .padding(18.dp)
            .border(4.dp, currentColor, CircleShape)
    ) {
        Canvas(modifier = Modifier.size(110.dp), onDraw = {
            drawCircle(
                color =
                when (videoRecordingState) {
                    VideoRecordingState.INACTIVE -> {
                        if (isPressedDown) currentColor else Color.Transparent
                    }

                    VideoRecordingState.ACTIVE -> Color.Red
                }
            )
        })
    }
}<|MERGE_RESOLUTION|>--- conflicted
+++ resolved
@@ -233,20 +233,11 @@
 }
 
 @Composable
-<<<<<<< HEAD
-fun StabilizationIcon(videoStabilization: Stabilization, previewStabilization: Stabilization) {
-    if (videoStabilization == Stabilization.ON || previewStabilization == Stabilization.ON) {
-=======
 fun StabilizationIcon(
-    supportedStabilizationMode: List<SupportedStabilizationMode>,
     videoStabilization: Stabilization,
     previewStabilization: Stabilization,
-    modifier: Modifier = Modifier
-) {
-    if (supportedStabilizationMode.isNotEmpty() &&
-        (videoStabilization == Stabilization.ON || previewStabilization == Stabilization.ON)
-    ) {
->>>>>>> 802d350c
+    modifier: Modifier = Modifier) {
+    if (videoStabilization == Stabilization.ON || previewStabilization == Stabilization.ON) {
         val descriptionText = if (videoStabilization == Stabilization.ON) {
             stringResource(id = R.string.stabilization_icon_description_preview_and_video)
         } else {
