--- conflicted
+++ resolved
@@ -53,11 +53,8 @@
 import androidx.compose.ui.graphics.Color
 import androidx.compose.ui.input.pointer.pointerInput
 import androidx.compose.ui.platform.LocalContext
+import androidx.compose.ui.platform.testTag
 import androidx.compose.ui.res.stringResource
-<<<<<<< HEAD
-=======
-import androidx.compose.ui.semantics.contentDescription
->>>>>>> 841795b4
 import androidx.compose.ui.unit.dp
 import androidx.compose.ui.unit.sp
 import com.google.jetpackcamera.feature.preview.R
@@ -78,30 +75,24 @@
 fun ShowToast(modifier: Modifier = Modifier, toastMessage: ToastMessage, onToastShown: () -> Unit) {
     val toastShownStatus = remember { mutableStateOf(false) }
     Box(
-<<<<<<< HEAD
         // box seems to need to have some size to be detected by UiAutomator
-        modifier = modifier.size(20.dp)
+        modifier = modifier
+            .size(20.dp)
+            .testTag(toastMessage.testTag)
     ) {
         // prevents toast from being spammed
         if (!toastShownStatus.value) {
-            Toast.makeText(LocalContext.current, toastMessage.message, toastMessage.toastLength)
+            Toast.makeText(
+                LocalContext.current,
+                stringResource(id = toastMessage.stringResource),
+                toastMessage.toastLength
+            )
                 .show()
             toastShownStatus.value = true
             onToastShown()
         }
-=======
-        modifier
-            .testTag(toastMessage.testTag)
-    ) {
-        Toast.makeText(
-            LocalContext.current,
-            stringResource(id = toastMessage.stringResource),
-            toastMessage.toastLength
-        ).show()
-        onToastShown()
->>>>>>> 841795b4
-    }
-    Log.d(TAG, "Toast Displayed with message: ${toastMessage.message}")
+    }
+    Log.d(TAG, "Toast Displayed with message: ${stringResource(id = toastMessage.stringResource)}")
 }
 
 /**
