--- conflicted
+++ resolved
@@ -121,11 +121,8 @@
 import com.google.jetpackcamera.feature.preview.StabilizationUiState
 import com.google.jetpackcamera.feature.preview.ui.theme.PreviewPreviewTheme
 import com.google.jetpackcamera.settings.model.AspectRatio
-<<<<<<< HEAD
 import com.google.jetpackcamera.settings.model.CaptureMode
-=======
 import com.google.jetpackcamera.settings.model.LensFacing
->>>>>>> fe853065
 import com.google.jetpackcamera.settings.model.StabilizationMode
 import com.google.jetpackcamera.settings.model.VideoQuality
 import kotlin.time.Duration.Companion.nanoseconds
@@ -742,7 +739,6 @@
 }
 
 @Composable
-<<<<<<< HEAD
 fun CaptureModeDropDown(
     modifier: Modifier = Modifier,
     onSetCaptureMode: (CaptureMode) -> Unit,
@@ -821,56 +817,10 @@
                 modifier = Modifier.padding(16.dp)
             )
         }
-=======
-private fun CaptureModeDropDown() {
-    var isExpanded by remember { mutableStateOf(false) }
-    var selectedOption by remember { mutableStateOf("Default") }
-
-    Column {
-        Box(
-            modifier = Modifier
-                .clickable { isExpanded = !isExpanded }
-                .padding(8.dp)
-        ) {
-            Text(text = selectedOption, modifier = Modifier.padding(16.dp))
-        }
-        AnimatedVisibility(visible = isExpanded) {
-            Column {
-                Text(
-                    text = "Default",
-                    modifier = Modifier
-                        .clickable {
-                            selectedOption = "Default"
-                            isExpanded = false
-                        }
-                        .padding(16.dp)
-                )
-                Text(
-                    text = "Image Only",
-                    modifier = Modifier
-                        .clickable {
-                            selectedOption = "Image Only"
-                            isExpanded = false
-                        }
-                        .padding(16.dp)
-                )
-                Text(
-                    text = "Video Only",
-                    modifier = Modifier
-                        .clickable {
-                            selectedOption = "Video Only"
-                            isExpanded = false
-                        }
-                        .padding(16.dp)
-                )
-            }
-        }
->>>>>>> fe853065
-    }
-}
-
-@Composable
-<<<<<<< HEAD
+    }
+}
+
+@Composable
 fun DropDownItem(
     modifier: Modifier = Modifier,
     text: String,
@@ -894,8 +844,6 @@
 }
 
 @Composable
-=======
->>>>>>> fe853065
 fun CaptureButton(
     onClick: () -> Unit,
     onLongPress: () -> Unit,
