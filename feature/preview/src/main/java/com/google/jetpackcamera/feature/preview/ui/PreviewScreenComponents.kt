--- conflicted
+++ resolved
@@ -51,18 +51,13 @@
 import androidx.compose.ui.draw.alpha
 import androidx.compose.ui.graphics.Color
 import androidx.compose.ui.input.pointer.pointerInput
-<<<<<<< HEAD
-=======
 import androidx.compose.ui.platform.LocalContext
->>>>>>> e1683cf1
 import androidx.compose.ui.platform.testTag
 import androidx.compose.ui.res.stringResource
 import androidx.compose.ui.semantics.contentDescription
 import androidx.compose.ui.semantics.semantics
 import androidx.compose.ui.unit.dp
 import androidx.compose.ui.unit.sp
-import com.google.jetpackcamera.feature.preview.CaptureState
-import com.google.jetpackcamera.feature.preview.CaptureStatus
 import com.google.jetpackcamera.feature.preview.R
 import com.google.jetpackcamera.feature.preview.VideoRecordingState
 import com.google.jetpackcamera.settings.model.AspectRatio
@@ -277,43 +272,4 @@
             )
         })
     }
-}
-
-@Composable
-fun CaptureStatusMessage(captureState: CaptureState, onMessageShown: () -> Unit) {
-    MessageAnimation(
-        stringResource(
-            id = when (captureState.captureStatus) {
-                CaptureStatus.SUCCESS -> R.string.image_capture_success
-                CaptureStatus.FAILED -> R.string.image_capture_failure
-            }
-        ),
-        !captureState.isShown,
-        onMessageShown
-    )
-}
-
-@Composable
-fun MessageAnimation(messageText: String, showMessage: Boolean, onMessageShown: () -> Unit) {
-    // TODO: using scaffold + snackbar will probably be better than this custom composable, not
-    //  using toasts since their states are harder to maintain and harder to test
-    val alpha by animateFloatAsState(
-        targetValue = if (showMessage) 1f else 0f,
-        label = "messageText",
-        animationSpec = tween(durationMillis = 500),
-        finishedListener = { onMessageShown() }
-    )
-
-    Box(
-        modifier = Modifier
-            .background(color = Color.Black.copy(alpha = alpha))
-    ) {
-        Text(
-            text = messageText,
-            modifier = Modifier
-                .testTag(messageText)
-                .padding(4.dp),
-            color = Color.White.copy(alpha = alpha)
-        )
-    }
 }