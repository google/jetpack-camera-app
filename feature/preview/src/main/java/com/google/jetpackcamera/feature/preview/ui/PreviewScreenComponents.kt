--- conflicted
+++ resolved
@@ -123,21 +123,6 @@
 private const val BLINK_TIME = 100L
 
 @Composable
-<<<<<<< HEAD
-fun PauseResumeToggleButton(
-    modifier: Modifier = Modifier,
-    onTogglePause: () -> Unit,
-    currentRecordingState: VideoRecordingState.Active
-) {
-  FloatingActionButton(modifier = modifier, onClick = { onTogglePause() }, containerColor = Color.White) {
-      Icon(imageVector = when (currentRecordingState) {
-           is VideoRecordingState.Active.Recording -> Icons.Filled.Pause
-          is VideoRecordingState.Active.Paused -> Icons.Filled.PlayArrow
-      },
-          tint = Color.Red,
-          contentDescription = "pause resume toggle")
-  }
-=======
 fun ElapsedTimeText(
     modifier: Modifier = Modifier,
     videoRecordingState: VideoRecordingState,
@@ -156,7 +141,22 @@
             textAlign = TextAlign.Center
         )
     }
->>>>>>> f13c104e
+}
+
+@Composable
+fun PauseResumeToggleButton(
+    modifier: Modifier = Modifier,
+    onTogglePause: () -> Unit,
+    currentRecordingState: VideoRecordingState.Active
+) {
+  FloatingActionButton(modifier = modifier, onClick = { onTogglePause() }, containerColor = Color.White) {
+      Icon(imageVector = when (currentRecordingState) {
+           is VideoRecordingState.Active.Recording -> Icons.Filled.Pause
+          is VideoRecordingState.Active.Paused -> Icons.Filled.PlayArrow
+      },
+          tint = Color.Red,
+          contentDescription = "pause resume toggle")
+  }
 }
 
 @Composable
