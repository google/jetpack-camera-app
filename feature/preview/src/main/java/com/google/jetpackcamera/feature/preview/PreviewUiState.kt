--- conflicted
+++ resolved
@@ -51,14 +51,10 @@
         val debugUiState: DebugUiState = DebugUiState(),
         val stabilizationUiState: StabilizationUiState = StabilizationUiState.Disabled,
         val flashModeUiState: FlashModeUiState = FlashModeUiState.Unavailable,
-<<<<<<< HEAD
+        val videoQuality: VideoQuality = VideoQuality.UNSPECIFIED,
+        val audioUiState: AudioUiState = AudioUiState.Disabled,
         val captureModeUiState: CaptureModeUiState = CaptureModeUiState.Unavailable,
         val captureButtonUiState: CaptureButtonUiState = CaptureButtonUiState.Unavailable
-=======
-        val videoQuality: VideoQuality = VideoQuality.UNSPECIFIED,
-        val audioUiState: AudioUiState = AudioUiState.Disabled,
-        val captureModeUiState: CaptureModeUiState = CaptureModeUiState.Unavailable
->>>>>>> 32ef5719
     ) : PreviewUiState
 }
 
@@ -70,9 +66,8 @@
     val isDebugMode: Boolean = false,
     val isDebugOverlayOpen: Boolean = false
 )
-<<<<<<< HEAD
 val DEFAULT_CAPTURE_BUTTON_UISTATE = CaptureButtonUiState.Enabled(
-    captureMode = CaptureMode.DEFAULT,
+    captureMode = CaptureMode.STANDARD,
     previewMode = PreviewMode.StandardMode {},
     videoRecordingState = VideoRecordingState.Inactive()
 )
@@ -85,7 +80,6 @@
         val videoRecordingState: VideoRecordingState
     ) : CaptureButtonUiState
 }
-=======
 
 sealed interface AudioUiState {
     val amplitude: Double
@@ -103,7 +97,6 @@
     }
 }
 
->>>>>>> 32ef5719
 sealed interface StabilizationUiState {
     data object Disabled : StabilizationUiState
 
