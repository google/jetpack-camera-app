/*
 * Copyright (C) 2023 The Android Open Source Project
 *
 * Licensed under the Apache License, Version 2.0 (the "License");
 * you may not use this file except in compliance with the License.
 * You may obtain a copy of the License at
 *
 *      http://www.apache.org/licenses/LICENSE-2.0
 *
 * Unless required by applicable law or agreed to in writing, software
 * distributed under the License is distributed on an "AS IS" BASIS,
 * WITHOUT WARRANTIES OR CONDITIONS OF ANY KIND, either express or implied.
 * See the License for the specific language governing permissions and
 * limitations under the License.
 */
package com.google.jetpackcamera.feature.preview

import android.util.Size
import com.google.jetpackcamera.core.camera.VideoRecordingState
import com.google.jetpackcamera.feature.preview.ui.SnackbarData
import com.google.jetpackcamera.feature.preview.ui.ToastMessage
import com.google.jetpackcamera.settings.model.CameraAppSettings
import com.google.jetpackcamera.settings.model.FlashMode
import com.google.jetpackcamera.settings.model.StabilizationMode
import com.google.jetpackcamera.settings.model.SystemConstraints
import com.google.jetpackcamera.settings.model.VideoQuality

/**
 * Defines the current state of the [PreviewScreen].
 */
sealed interface PreviewUiState {
    data object NotReady : PreviewUiState

    data class Ready(
        // "quick" settings
        val currentCameraSettings: CameraAppSettings = CameraAppSettings(),
        val systemConstraints: SystemConstraints = SystemConstraints(),
        val zoomScale: Float = 1f,
        val videoRecordingState: VideoRecordingState = VideoRecordingState.Inactive(),
        val quickSettingsIsOpen: Boolean = false,
        // val audioMuted: Boolean = false,

        // todo: remove after implementing post capture screen
        val toastMessageToShow: ToastMessage? = null,
        val snackBarToShow: SnackbarData? = null,
        val lastBlinkTimeStamp: Long = 0,
        val previewMode: PreviewMode = PreviewMode.StandardMode {},
        // val captureModeToggleUiState: CaptureModeToggleUiState = CaptureModeToggleUiState.Invisible,
        val sessionFirstFrameTimestamp: Long = 0L,
        val currentPhysicalCameraId: String? = null,
        val currentLogicalCameraId: String? = null,
        val debugUiState: DebugUiState = DebugUiState(),
        val stabilizationUiState: StabilizationUiState = StabilizationUiState.Disabled,
        val flashModeUiState: FlashModeUiState = FlashModeUiState.Unavailable,
<<<<<<< HEAD
        val captureModeUiState: CaptureModeUiState = CaptureModeUiState.Unavailable
=======
        val videoQuality: VideoQuality = VideoQuality.UNSPECIFIED,
        val audioUiState: AudioUiState = AudioUiState.Disabled
>>>>>>> 0c9b385e
    ) : PreviewUiState
}

// todo(kc): add ElapsedTimeUiState class

data class DebugUiState(
    val cameraPropertiesJSON: String = "",
    val videoResolution: Size? = null,
    val isDebugMode: Boolean = false,
    val isDebugOverlayOpen: Boolean = false
)

sealed interface AudioUiState {
    val amplitude: Double

    sealed interface Enabled : AudioUiState {
        data class On(override val amplitude: Double) : Enabled
        data object Mute : Enabled {
            override val amplitude = 0.0
        }
    }

    // todo give a disabledreason when audio permission is not granted
    data object Disabled : AudioUiState {
        override val amplitude = 0.0
    }
}

sealed interface StabilizationUiState {
    data object Disabled : StabilizationUiState

    sealed interface Enabled : StabilizationUiState {
        val stabilizationMode: StabilizationMode
        val active: Boolean
    }

    data class Specific(
        override val stabilizationMode: StabilizationMode,
        override val active: Boolean = true
    ) : Enabled {
        init {
            require(stabilizationMode != StabilizationMode.AUTO) {
                "Specific StabilizationUiState cannot have AUTO stabilization mode."
            }
        }
    }

    data class Auto(override val stabilizationMode: StabilizationMode) : Enabled {
        override val active = true
    }
}

sealed class FlashModeUiState {
    data object Unavailable : FlashModeUiState()

    data class Available(
        val selectedFlashMode: FlashMode,
        val availableFlashModes: List<FlashMode>,
        val isActive: Boolean
    ) : FlashModeUiState() {
        init {
            check(selectedFlashMode in availableFlashModes) {
                "Selected flash mode of $selectedFlashMode not in available modes: " +
                    "$availableFlashModes"
            }
        }
    }

    companion object {
        private val ORDERED_UI_SUPPORTED_FLASH_MODES = listOf(
            FlashMode.OFF,
            FlashMode.ON,
            FlashMode.AUTO,
            FlashMode.LOW_LIGHT_BOOST
        )

        /**
         * Creates a FlashModeUiState from a selected flash mode and a set of supported flash modes
         * that may not include flash modes supported by the UI.
         */
        fun createFrom(
            selectedFlashMode: FlashMode,
            supportedFlashModes: Set<FlashMode>
        ): FlashModeUiState {
            // Ensure we at least support one flash mode
            check(supportedFlashModes.isNotEmpty()) {
                "No flash modes supported. Should at least support OFF."
            }

            // Convert available flash modes to list we support in the UI in our desired order
            val availableModes = ORDERED_UI_SUPPORTED_FLASH_MODES.filter {
                it in supportedFlashModes
            }

            return if (availableModes.isEmpty() || availableModes == listOf(FlashMode.OFF)) {
                // If we only support OFF, then return "Unavailable".
                Unavailable
            } else {
                Available(
                    selectedFlashMode = selectedFlashMode,
                    availableFlashModes = availableModes,
                    isActive = false
                )
            }
        }
    }
}<|MERGE_RESOLUTION|>--- conflicted
+++ resolved
@@ -38,26 +38,21 @@
         val zoomScale: Float = 1f,
         val videoRecordingState: VideoRecordingState = VideoRecordingState.Inactive(),
         val quickSettingsIsOpen: Boolean = false,
-        // val audioMuted: Boolean = false,
 
         // todo: remove after implementing post capture screen
         val toastMessageToShow: ToastMessage? = null,
         val snackBarToShow: SnackbarData? = null,
         val lastBlinkTimeStamp: Long = 0,
         val previewMode: PreviewMode = PreviewMode.StandardMode {},
-        // val captureModeToggleUiState: CaptureModeToggleUiState = CaptureModeToggleUiState.Invisible,
         val sessionFirstFrameTimestamp: Long = 0L,
         val currentPhysicalCameraId: String? = null,
         val currentLogicalCameraId: String? = null,
         val debugUiState: DebugUiState = DebugUiState(),
         val stabilizationUiState: StabilizationUiState = StabilizationUiState.Disabled,
         val flashModeUiState: FlashModeUiState = FlashModeUiState.Unavailable,
-<<<<<<< HEAD
+        val videoQuality: VideoQuality = VideoQuality.UNSPECIFIED,
+        val audioUiState: AudioUiState = AudioUiState.Disabled,
         val captureModeUiState: CaptureModeUiState = CaptureModeUiState.Unavailable
-=======
-        val videoQuality: VideoQuality = VideoQuality.UNSPECIFIED,
-        val audioUiState: AudioUiState = AudioUiState.Disabled
->>>>>>> 0c9b385e
     ) : PreviewUiState
 }
 
