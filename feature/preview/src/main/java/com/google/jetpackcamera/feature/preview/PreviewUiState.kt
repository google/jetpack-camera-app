/*
 * Copyright (C) 2023 The Android Open Source Project
 *
 * Licensed under the Apache License, Version 2.0 (the "License");
 * you may not use this file except in compliance with the License.
 * You may obtain a copy of the License at
 *
 *      http://www.apache.org/licenses/LICENSE-2.0
 *
 * Unless required by applicable law or agreed to in writing, software
 * distributed under the License is distributed on an "AS IS" BASIS,
 * WITHOUT WARRANTIES OR CONDITIONS OF ANY KIND, either express or implied.
 * See the License for the specific language governing permissions and
 * limitations under the License.
 */
package com.google.jetpackcamera.feature.preview

import android.util.Size
import com.google.jetpackcamera.core.camera.VideoRecordingState
import com.google.jetpackcamera.feature.preview.ui.SnackbarData
import com.google.jetpackcamera.feature.preview.ui.ToastMessage
import com.google.jetpackcamera.settings.model.CameraAppSettings
import com.google.jetpackcamera.settings.model.FlashMode
import com.google.jetpackcamera.settings.model.StabilizationMode
import com.google.jetpackcamera.settings.model.SystemConstraints
import com.google.jetpackcamera.settings.model.VideoQuality

/**
 * Defines the current state of the [PreviewScreen].
 */
sealed interface PreviewUiState {
    data object NotReady : PreviewUiState

    data class Ready(
        // "quick" settings
        val currentCameraSettings: CameraAppSettings = CameraAppSettings(),
        val systemConstraints: SystemConstraints = SystemConstraints(),
        val zoomScale: Float = 1f,
        val videoRecordingState: VideoRecordingState = VideoRecordingState.Inactive(),
        val quickSettingsIsOpen: Boolean = false,
        // val audioMuted: Boolean = false,

        // todo: remove after implementing post capture screen
        val toastMessageToShow: ToastMessage? = null,
        val snackBarToShow: SnackbarData? = null,
        val lastBlinkTimeStamp: Long = 0,
        val previewMode: PreviewMode = PreviewMode.StandardMode {},
        val captureModeToggleUiState: CaptureModeToggleUiState = CaptureModeToggleUiState.Invisible,
        val sessionFirstFrameTimestamp: Long = 0L,
        val currentPhysicalCameraId: String? = null,
        val currentLogicalCameraId: String? = null,
        val debugUiState: DebugUiState = DebugUiState(),
        val stabilizationUiState: StabilizationUiState = StabilizationUiState.Disabled,
        val flashModeUiState: FlashModeUiState = FlashModeUiState.Unavailable,
<<<<<<< HEAD
        val audioUiState: AudioUiState = AudioUiState.Disabled
=======
        val videoQuality: VideoQuality = VideoQuality.UNSPECIFIED
>>>>>>> e610e53b
    ) : PreviewUiState
}

// todo(kc): add ElapsedTimeUiState class

data class DebugUiState(
    val cameraPropertiesJSON: String = "",
    val videoResolution: Size? = null,
    val isDebugMode: Boolean = false,
    val isDebugOverlayOpen: Boolean = false
)

sealed interface AudioUiState {
    val amplitude: Double

    sealed interface Enabled : AudioUiState {
        data class On(override val amplitude: Double) : Enabled
        data object Mute : Enabled {
            override val amplitude = 0.0
        }
    }

    // todo give a disabledreason when audio permission is not granted
    data object Disabled : AudioUiState {
        override val amplitude = 0.0
    }
}

sealed interface StabilizationUiState {
    data object Disabled : StabilizationUiState

    sealed interface Enabled : StabilizationUiState {
        val stabilizationMode: StabilizationMode
        val active: Boolean
    }

    data class Specific(
        override val stabilizationMode: StabilizationMode,
        override val active: Boolean = true
    ) : Enabled {
        init {
            require(stabilizationMode != StabilizationMode.AUTO) {
                "Specific StabilizationUiState cannot have AUTO stabilization mode."
            }
        }
    }

    data class Auto(
        override val stabilizationMode: StabilizationMode
    ) : Enabled {
        override val active = true
    }
}

sealed class FlashModeUiState {
    data object Unavailable : FlashModeUiState()

    data class Available(
        val selectedFlashMode: FlashMode,
        val availableFlashModes: List<FlashMode>,
        val isActive: Boolean
    ) : FlashModeUiState() {
        init {
            check(selectedFlashMode in availableFlashModes) {
                "Selected flash mode of $selectedFlashMode not in available modes: " +
                    "$availableFlashModes"
            }
        }
    }

    companion object {
        private val ORDERED_UI_SUPPORTED_FLASH_MODES = listOf(
            FlashMode.OFF,
            FlashMode.ON,
            FlashMode.AUTO,
            FlashMode.LOW_LIGHT_BOOST
        )

        /**
         * Creates a FlashModeUiState from a selected flash mode and a set of supported flash modes
         * that may not include flash modes supported by the UI.
         */
        fun createFrom(
            selectedFlashMode: FlashMode,
            supportedFlashModes: Set<FlashMode>
        ): FlashModeUiState {
            // Ensure we at least support one flash mode
            check(supportedFlashModes.isNotEmpty()) {
                "No flash modes supported. Should at least support OFF."
            }

            // Convert available flash modes to list we support in the UI in our desired order
            val availableModes = ORDERED_UI_SUPPORTED_FLASH_MODES.filter {
                it in supportedFlashModes
            }

            return if (availableModes.isEmpty() || availableModes == listOf(FlashMode.OFF)) {
                // If we only support OFF, then return "Unavailable".
                Unavailable
            } else {
                Available(
                    selectedFlashMode = selectedFlashMode,
                    availableFlashModes = availableModes,
                    isActive = false
                )
            }
        }
    }
}<|MERGE_RESOLUTION|>--- conflicted
+++ resolved
@@ -52,11 +52,8 @@
         val debugUiState: DebugUiState = DebugUiState(),
         val stabilizationUiState: StabilizationUiState = StabilizationUiState.Disabled,
         val flashModeUiState: FlashModeUiState = FlashModeUiState.Unavailable,
-<<<<<<< HEAD
+        val videoQuality: VideoQuality = VideoQuality.UNSPECIFIED,
         val audioUiState: AudioUiState = AudioUiState.Disabled
-=======
-        val videoQuality: VideoQuality = VideoQuality.UNSPECIFIED
->>>>>>> e610e53b
     ) : PreviewUiState
 }
 
