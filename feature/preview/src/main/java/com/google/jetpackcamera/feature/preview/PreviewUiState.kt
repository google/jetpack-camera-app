--- conflicted
+++ resolved
@@ -47,22 +47,5 @@
         val currentLogicalCameraId: String? = null,
         val isDebugMode: Boolean = false
     ) : PreviewUiState
-<<<<<<< HEAD
-=======
 }
-// todo(kc): add ElapsedTimeUiState class
-/**
- * Defines the current state of Video Recording
- */
-enum class VideoRecordingState {
-    /**
-     * Camera is not currently recording a video
-     */
-    INACTIVE,
-
-    /**
-     * Camera is currently recording a video
-     */
-    ACTIVE
->>>>>>> a55ecae2
-}+// todo(kc): add ElapsedTimeUiState class