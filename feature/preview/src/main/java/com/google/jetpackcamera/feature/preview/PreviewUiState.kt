/*
 * Copyright (C) 2023 The Android Open Source Project
 *
 * Licensed under the Apache License, Version 2.0 (the "License");
 * you may not use this file except in compliance with the License.
 * You may obtain a copy of the License at
 *
 *      http://www.apache.org/licenses/LICENSE-2.0
 *
 * Unless required by applicable law or agreed to in writing, software
 * distributed under the License is distributed on an "AS IS" BASIS,
 * WITHOUT WARRANTIES OR CONDITIONS OF ANY KIND, either express or implied.
 * See the License for the specific language governing permissions and
 * limitations under the License.
 */
package com.google.jetpackcamera.feature.preview

import com.google.jetpackcamera.core.camera.VideoRecordingState
import com.google.jetpackcamera.feature.preview.ui.SnackbarData
import com.google.jetpackcamera.feature.preview.ui.ToastMessage
import com.google.jetpackcamera.settings.model.CameraAppSettings
import com.google.jetpackcamera.settings.model.FlashMode
import com.google.jetpackcamera.settings.model.LensFacing
import com.google.jetpackcamera.settings.model.StabilizationMode
import com.google.jetpackcamera.settings.model.SystemConstraints

/**
 * Defines the current state of the [PreviewScreen].
 */
sealed interface PreviewUiState {
    data object NotReady : PreviewUiState

    data class Ready(
        // "quick" settings
        val currentCameraSettings: CameraAppSettings = CameraAppSettings(),
        val systemConstraints: SystemConstraints = SystemConstraints(),
        val zoomRatios: Map<LensFacing, Float> = mapOf(),
        val videoRecordingState: VideoRecordingState = VideoRecordingState.Inactive(),
        val quickSettingsIsOpen: Boolean = false,
        val audioMuted: Boolean = false,

        // todo: remove after implementing post capture screen
        val toastMessageToShow: ToastMessage? = null,
        val snackBarToShow: SnackbarData? = null,
        val lastBlinkTimeStamp: Long = 0,
        val previewMode: PreviewMode = PreviewMode.StandardMode {},
        val captureModeToggleUiState: CaptureModeToggleUiState = CaptureModeToggleUiState.Invisible,
        val sessionFirstFrameTimestamp: Long = 0L,
        val currentPhysicalCameraId: String? = null,
        val currentLogicalCameraId: String? = null,
        val debugUiState: DebugUiState = DebugUiState(),
        val stabilizationUiState: StabilizationUiState = StabilizationUiState.Disabled,
        val flashModeUiState: FlashModeUiState = FlashModeUiState.Unavailable
    ) : PreviewUiState
}

// todo(kc): add ElapsedTimeUiState class

data class DebugUiState(
    val cameraPropertiesJSON: String = "",
    val isDebugMode: Boolean = false,
    val isDebugOverlayOpen: Boolean = false
)

sealed interface StabilizationUiState {
    data object Disabled : StabilizationUiState

<<<<<<< HEAD
    data class Set(val stabilizationMode: StabilizationMode, val active: Boolean = true) :
        StabilizationUiState
=======
    sealed interface Enabled : StabilizationUiState {
        val stabilizationMode: StabilizationMode
        val active: Boolean
    }

    data class Specific(
        override val stabilizationMode: StabilizationMode,
        override val active: Boolean = true
    ) : Enabled {
        init {
            require(stabilizationMode != StabilizationMode.AUTO) {
                "Specific StabilizationUiState cannot have AUTO stabilization mode."
            }
        }
    }

    data class Auto(
        override val stabilizationMode: StabilizationMode
    ) : Enabled {
        override val active = true
    }
>>>>>>> 41f953fd
}

sealed class FlashModeUiState {
    data object Unavailable : FlashModeUiState()

    data class Available(
        val selectedFlashMode: FlashMode,
        val availableFlashModes: List<FlashMode>
    ) : FlashModeUiState() {
        init {
            check(selectedFlashMode in availableFlashModes) {
                "Selected flash mode of $selectedFlashMode not in available modes: " +
                    "$availableFlashModes"
            }
        }
    }

    companion object {
        private val ORDERED_UI_SUPPORTED_FLASH_MODES = listOf(
            FlashMode.OFF,
            FlashMode.ON,
            FlashMode.AUTO,
            FlashMode.LOW_LIGHT_BOOST
        )

        /**
         * Creates a FlashModeUiState from a selected flash mode and a set of supported flash modes
         * that may not include flash modes supported by the UI.
         */
        fun createFrom(
            selectedFlashMode: FlashMode,
            supportedFlashModes: Set<FlashMode>
        ): FlashModeUiState {
            // Ensure we at least support one flash mode
            check(supportedFlashModes.isNotEmpty()) {
                "No flash modes supported. Should at least support OFF."
            }

            // Convert available flash modes to list we support in the UI in our desired order
            val availableModes = ORDERED_UI_SUPPORTED_FLASH_MODES.filter {
                it in supportedFlashModes
            }

            return if (availableModes.isEmpty() || availableModes == listOf(FlashMode.OFF)) {
                // If we only support OFF, then return "Unavailable".
                Unavailable
            } else {
                Available(
                    selectedFlashMode = selectedFlashMode,
                    availableFlashModes = availableModes
                )
            }
        }
    }
}<|MERGE_RESOLUTION|>--- conflicted
+++ resolved
@@ -65,10 +65,6 @@
 sealed interface StabilizationUiState {
     data object Disabled : StabilizationUiState
 
-<<<<<<< HEAD
-    data class Set(val stabilizationMode: StabilizationMode, val active: Boolean = true) :
-        StabilizationUiState
-=======
     sealed interface Enabled : StabilizationUiState {
         val stabilizationMode: StabilizationMode
         val active: Boolean
@@ -90,7 +86,6 @@
     ) : Enabled {
         override val active = true
     }
->>>>>>> 41f953fd
 }
 
 sealed class FlashModeUiState {
