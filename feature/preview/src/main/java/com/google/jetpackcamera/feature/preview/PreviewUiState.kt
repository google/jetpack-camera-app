/*
 * Copyright (C) 2023 The Android Open Source Project
 *
 * Licensed under the Apache License, Version 2.0 (the "License");
 * you may not use this file except in compliance with the License.
 * You may obtain a copy of the License at
 *
 *      http://www.apache.org/licenses/LICENSE-2.0
 *
 * Unless required by applicable law or agreed to in writing, software
 * distributed under the License is distributed on an "AS IS" BASIS,
 * WITHOUT WARRANTIES OR CONDITIONS OF ANY KIND, either express or implied.
 * See the License for the specific language governing permissions and
 * limitations under the License.
 */
package com.google.jetpackcamera.feature.preview

import com.google.jetpackcamera.core.camera.VideoRecordingState
import com.google.jetpackcamera.feature.preview.ui.SnackbarData
import com.google.jetpackcamera.feature.preview.ui.ToastMessage
import com.google.jetpackcamera.settings.model.CameraAppSettings
import com.google.jetpackcamera.settings.model.StabilizationMode
import com.google.jetpackcamera.settings.model.SystemConstraints

/**
 * Defines the current state of the [PreviewScreen].
 */
sealed interface PreviewUiState {
    data object NotReady : PreviewUiState

    data class Ready(
        // "quick" settings
        val currentCameraSettings: CameraAppSettings = CameraAppSettings(),
        val systemConstraints: SystemConstraints = SystemConstraints(),
        val zoomScale: Float = 1f,
        val videoRecordingState: VideoRecordingState = VideoRecordingState.Inactive(),
        val quickSettingsIsOpen: Boolean = false,
        val audioMuted: Boolean = false,

        // todo: remove after implementing post capture screen
        val toastMessageToShow: ToastMessage? = null,
        val snackBarToShow: SnackbarData? = null,
        val lastBlinkTimeStamp: Long = 0,
        val previewMode: PreviewMode = PreviewMode.StandardMode {},
        val captureModeToggleUiState: CaptureModeToggleUiState = CaptureModeToggleUiState.Invisible,
        val sessionFirstFrameTimestamp: Long = 0L,
        val currentPhysicalCameraId: String? = null,
        val currentLogicalCameraId: String? = null,
        val isDebugMode: Boolean = false,
        val stabilizationUiState: StabilizationUiState = StabilizationUiState.Disabled
    ) : PreviewUiState
}
<<<<<<< HEAD

// todo(kc): add ElapsedTimeUiState class
=======
// todo(kc): add ElapsedTimeUiState class

sealed interface StabilizationUiState {
    data object Disabled : StabilizationUiState

    data class Set(
        val stabilizationMode: StabilizationMode,
        val active: Boolean = true
    ) : StabilizationUiState
}
>>>>>>> beb030be
<|MERGE_RESOLUTION|>--- conflicted
+++ resolved
@@ -50,10 +50,7 @@
         val stabilizationUiState: StabilizationUiState = StabilizationUiState.Disabled
     ) : PreviewUiState
 }
-<<<<<<< HEAD
 
-// todo(kc): add ElapsedTimeUiState class
-=======
 // todo(kc): add ElapsedTimeUiState class
 
 sealed interface StabilizationUiState {
@@ -63,5 +60,4 @@
         val stabilizationMode: StabilizationMode,
         val active: Boolean = true
     ) : StabilizationUiState
-}
->>>>>>> beb030be
+}