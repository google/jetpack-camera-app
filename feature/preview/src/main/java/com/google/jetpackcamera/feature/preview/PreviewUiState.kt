/*
 * Copyright (C) 2023 The Android Open Source Project
 *
 * Licensed under the Apache License, Version 2.0 (the "License");
 * you may not use this file except in compliance with the License.
 * You may obtain a copy of the License at
 *
 *      http://www.apache.org/licenses/LICENSE-2.0
 *
 * Unless required by applicable law or agreed to in writing, software
 * distributed under the License is distributed on an "AS IS" BASIS,
 * WITHOUT WARRANTIES OR CONDITIONS OF ANY KIND, either express or implied.
 * See the License for the specific language governing permissions and
 * limitations under the License.
 */
package com.google.jetpackcamera.feature.preview

import androidx.camera.core.CameraSelector
import com.google.jetpackcamera.feature.preview.ui.ToastMessage
import com.google.jetpackcamera.settings.model.CameraAppSettings

/**
 * Defines the current state of the [PreviewScreen].
 */
data class PreviewUiState(
    val cameraState: CameraState = CameraState.NOT_READY,
    // "quick" settings
    val currentCameraSettings: CameraAppSettings,
    val lensFacing: Int = CameraSelector.LENS_FACING_BACK,
    val videoRecordingState: VideoRecordingState = VideoRecordingState.INACTIVE,
    val quickSettingsIsOpen: Boolean = false,
<<<<<<< HEAD
    val captureState: CaptureState = CaptureState(
        isShown = true,
        captureStatus = CaptureStatus.SUCCESS
    )
=======
    // todo: remove after implementing post capture screen
    val toastMessageToShow: ToastMessage? = null
>>>>>>> e1683cf1
)

/**
 * Defines the current state of Video Recording
 */
enum class VideoRecordingState {
    /**
     * Camera is not currently recording a video
     */
    INACTIVE,

    /**
     * Camera is currently recording a video
     */
    ACTIVE
}

/**
 * Defines the current state of the camera.
 */
enum class CameraState {
    /**
     * Camera hasn't been initialized.
     */
    NOT_READY,

    /**
     * Camera is open and presenting a preview stream.
     */
    READY
}

/**
 * Defines the UI state related to the last capture.
 */
data class CaptureState(val isShown: Boolean, val captureStatus: CaptureStatus)

/**
 * Status of last capture.
 */
enum class CaptureStatus {
    SUCCESS,
    FAILED
}<|MERGE_RESOLUTION|>--- conflicted
+++ resolved
@@ -29,15 +29,8 @@
     val lensFacing: Int = CameraSelector.LENS_FACING_BACK,
     val videoRecordingState: VideoRecordingState = VideoRecordingState.INACTIVE,
     val quickSettingsIsOpen: Boolean = false,
-<<<<<<< HEAD
-    val captureState: CaptureState = CaptureState(
-        isShown = true,
-        captureStatus = CaptureStatus.SUCCESS
-    )
-=======
     // todo: remove after implementing post capture screen
     val toastMessageToShow: ToastMessage? = null
->>>>>>> e1683cf1
 )
 
 /**
@@ -68,17 +61,4 @@
      * Camera is open and presenting a preview stream.
      */
     READY
-}
-
-/**
- * Defines the UI state related to the last capture.
- */
-data class CaptureState(val isShown: Boolean, val captureStatus: CaptureStatus)
-
-/**
- * Status of last capture.
- */
-enum class CaptureStatus {
-    SUCCESS,
-    FAILED
 }