--- conflicted
+++ resolved
@@ -41,11 +41,8 @@
         val snackBarToShow: SnackbarData? = null,
         val lastBlinkTimeStamp: Long = 0,
         val previewMode: PreviewMode,
-<<<<<<< HEAD
+        val captureModeToggleUiState: CaptureModeToggleUiState,
         val sessionFirstFrameTimestamp: Long = 0L
-=======
-        val captureModeToggleUiState: CaptureModeToggleUiState
->>>>>>> 1f8a135b
     ) : PreviewUiState
 }
 
