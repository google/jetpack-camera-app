/*
 * Copyright (C) 2023 The Android Open Source Project
 *
 * Licensed under the Apache License, Version 2.0 (the "License");
 * you may not use this file except in compliance with the License.
 * You may obtain a copy of the License at
 *
 *      http://www.apache.org/licenses/LICENSE-2.0
 *
 * Unless required by applicable law or agreed to in writing, software
 * distributed under the License is distributed on an "AS IS" BASIS,
 * WITHOUT WARRANTIES OR CONDITIONS OF ANY KIND, either express or implied.
 * See the License for the specific language governing permissions and
 * limitations under the License.
 */
package com.google.jetpackcamera.feature.preview

import com.google.jetpackcamera.core.camera.VideoRecordingState
import com.google.jetpackcamera.feature.preview.ui.SnackbarData
import com.google.jetpackcamera.feature.preview.ui.ToastMessage
import com.google.jetpackcamera.settings.model.CameraAppSettings
import com.google.jetpackcamera.settings.model.FlashMode
import com.google.jetpackcamera.settings.model.StabilizationMode
import com.google.jetpackcamera.settings.model.SystemConstraints

/**
 * Defines the current state of the [PreviewScreen].
 */
sealed interface PreviewUiState {
    data object NotReady : PreviewUiState

    data class Ready(
        // "quick" settings
        val currentCameraSettings: CameraAppSettings = CameraAppSettings(),
        val systemConstraints: SystemConstraints = SystemConstraints(),
        val zoomScale: Float = 1f,
        val videoRecordingState: VideoRecordingState = VideoRecordingState.Inactive(),
        val quickSettingsIsOpen: Boolean = false,
        val audioMuted: Boolean = false,

        // todo: remove after implementing post capture screen
        val toastMessageToShow: ToastMessage? = null,
        val snackBarToShow: SnackbarData? = null,
        val lastBlinkTimeStamp: Long = 0,
        val previewMode: PreviewMode = PreviewMode.StandardMode {},
        val captureModeToggleUiState: CaptureModeToggleUiState = CaptureModeToggleUiState.Invisible,
        val sessionFirstFrameTimestamp: Long = 0L,
        val currentPhysicalCameraId: String? = null,
        val currentLogicalCameraId: String? = null,
<<<<<<< HEAD
        val isDebugMode: Boolean = false,
        val stabilizationUiState: StabilizationUiState = StabilizationUiState.Disabled,
        val flashModeUiState: FlashModeUiState = FlashModeUiState.Unavailable
=======
        val debugUiState: DebugUiState = DebugUiState(),
        val stabilizationUiState: StabilizationUiState = StabilizationUiState.Disabled
>>>>>>> 7811e812
    ) : PreviewUiState
}

// todo(kc): add ElapsedTimeUiState class

data class DebugUiState(
    val cameraPropertiesJSON: String = "",
    val isDebugMode: Boolean = false,
    val isDebugOverlayOpen: Boolean = false
)

sealed interface StabilizationUiState {
    data object Disabled : StabilizationUiState

    data class Set(
        val stabilizationMode: StabilizationMode,
        val active: Boolean = true
    ) : StabilizationUiState
}

sealed interface FlashModeUiState {
    data object Unavailable : FlashModeUiState

    data class Available(
        val currentFlashMode: FlashMode,
        val availableFlashModes: List<FlashMode>
    ) : FlashModeUiState
}<|MERGE_RESOLUTION|>--- conflicted
+++ resolved
@@ -47,14 +47,9 @@
         val sessionFirstFrameTimestamp: Long = 0L,
         val currentPhysicalCameraId: String? = null,
         val currentLogicalCameraId: String? = null,
-<<<<<<< HEAD
-        val isDebugMode: Boolean = false,
+        val debugUiState: DebugUiState = DebugUiState(),
         val stabilizationUiState: StabilizationUiState = StabilizationUiState.Disabled,
         val flashModeUiState: FlashModeUiState = FlashModeUiState.Unavailable
-=======
-        val debugUiState: DebugUiState = DebugUiState(),
-        val stabilizationUiState: StabilizationUiState = StabilizationUiState.Disabled
->>>>>>> 7811e812
     ) : PreviewUiState
 }
 
