/*
 * Copyright (C) 2023 The Android Open Source Project
 *
 * Licensed under the Apache License, Version 2.0 (the "License");
 * you may not use this file except in compliance with the License.
 * You may obtain a copy of the License at
 *
 *      http://www.apache.org/licenses/LICENSE-2.0
 *
 * Unless required by applicable law or agreed to in writing, software
 * distributed under the License is distributed on an "AS IS" BASIS,
 * WITHOUT WARRANTIES OR CONDITIONS OF ANY KIND, either express or implied.
 * See the License for the specific language governing permissions and
 * limitations under the License.
 */
package com.google.jetpackcamera.feature.preview

import com.google.jetpackcamera.core.camera.VideoRecordingState
import com.google.jetpackcamera.feature.preview.ui.SnackbarData
import com.google.jetpackcamera.feature.preview.ui.ToastMessage
import com.google.jetpackcamera.settings.model.CameraAppSettings
import com.google.jetpackcamera.settings.model.SystemConstraints

/**
 * Defines the current state of the [PreviewScreen].
 */
sealed interface PreviewUiState {
    data object NotReady : PreviewUiState

    data class Ready(
        // "quick" settings
        val currentCameraSettings: CameraAppSettings,
        val systemConstraints: SystemConstraints,
        val zoomScale: Float = 1f,
        val videoRecordingState: VideoRecordingState,
        val quickSettingsIsOpen: Boolean = false,
        val audioMuted: Boolean = false,

        // todo: remove after implementing post capture screen
        val toastMessageToShow: ToastMessage? = null,
        val snackBarToShow: SnackbarData? = null,
        val lastBlinkTimeStamp: Long = 0,
        val previewMode: PreviewMode,
        val captureModeToggleUiState: CaptureModeToggleUiState,
        val sessionFirstFrameTimestamp: Long = 0L,
        val currentPhysicalCameraId: String? = null,
        val currentLogicalCameraId: String? = null,
        val isDebugMode: Boolean = false,
    ) : PreviewUiState
<<<<<<< HEAD
}
=======
}
// todo(kc): add ElapsedTimeUiState class
>>>>>>> f13c104e
<|MERGE_RESOLUTION|>--- conflicted
+++ resolved
@@ -47,9 +47,6 @@
         val currentLogicalCameraId: String? = null,
         val isDebugMode: Boolean = false,
     ) : PreviewUiState
-<<<<<<< HEAD
 }
-=======
-}
-// todo(kc): add ElapsedTimeUiState class
->>>>>>> f13c104e
+
+// todo(kc): add ElapsedTimeUiState class