/*
 * Copyright (C) 2023 The Android Open Source Project
 *
 * Licensed under the Apache License, Version 2.0 (the "License");
 * you may not use this file except in compliance with the License.
 * You may obtain a copy of the License at
 *
 *      http://www.apache.org/licenses/LICENSE-2.0
 *
 * Unless required by applicable law or agreed to in writing, software
 * distributed under the License is distributed on an "AS IS" BASIS,
 * WITHOUT WARRANTIES OR CONDITIONS OF ANY KIND, either express or implied.
 * See the License for the specific language governing permissions and
 * limitations under the License.
 */
package com.google.jetpackcamera.feature.preview

import android.content.ContentResolver
import android.net.Uri
import android.os.SystemClock
import android.util.Log
import androidx.camera.core.SurfaceRequest
import androidx.lifecycle.ViewModel
import androidx.lifecycle.viewModelScope
import androidx.tracing.Trace
import androidx.tracing.traceAsync
import com.google.jetpackcamera.core.camera.CameraState
import com.google.jetpackcamera.core.camera.CameraUseCase
import com.google.jetpackcamera.core.common.traceFirstFramePreview
import com.google.jetpackcamera.data.media.MediaRepository
import com.google.jetpackcamera.settings.ConstraintsRepository
import com.google.jetpackcamera.settings.SettingsRepository
import com.google.jetpackcamera.settings.model.AspectRatio
import com.google.jetpackcamera.settings.model.CameraAppSettings
import com.google.jetpackcamera.settings.model.CameraZoomRatio
import com.google.jetpackcamera.settings.model.CaptureMode
import com.google.jetpackcamera.settings.model.ConcurrentCameraMode
import com.google.jetpackcamera.settings.model.DebugSettings
import com.google.jetpackcamera.settings.model.DeviceRotation
import com.google.jetpackcamera.settings.model.DynamicRange
import com.google.jetpackcamera.settings.model.ExternalCaptureMode
import com.google.jetpackcamera.settings.model.FlashMode
import com.google.jetpackcamera.settings.model.ImageOutputFormat
import com.google.jetpackcamera.settings.model.LensFacing
import com.google.jetpackcamera.settings.model.StreamConfig
import com.google.jetpackcamera.settings.model.SystemConstraints
import com.google.jetpackcamera.settings.model.TestPattern
import com.google.jetpackcamera.ui.components.capture.IMAGE_CAPTURE_EXTERNAL_UNSUPPORTED_TAG
import com.google.jetpackcamera.ui.components.capture.IMAGE_CAPTURE_FAILURE_TAG
import com.google.jetpackcamera.ui.components.capture.IMAGE_CAPTURE_SUCCESS_TAG
import com.google.jetpackcamera.ui.components.capture.VIDEO_CAPTURE_EXTERNAL_UNSUPPORTED_TAG
import com.google.jetpackcamera.ui.components.capture.VIDEO_CAPTURE_FAILURE_TAG
import com.google.jetpackcamera.ui.components.capture.VIDEO_CAPTURE_SUCCESS_TAG
import com.google.jetpackcamera.ui.uistate.DisableRationale
import com.google.jetpackcamera.ui.uistate.capture.AspectRatioUiState
import com.google.jetpackcamera.ui.uistate.capture.AudioUiState
import com.google.jetpackcamera.ui.uistate.capture.CaptureButtonUiState
import com.google.jetpackcamera.ui.uistate.capture.CaptureModeToggleUiState
import com.google.jetpackcamera.ui.uistate.capture.CaptureModeUiState
import com.google.jetpackcamera.ui.uistate.capture.ConcurrentCameraUiState
import com.google.jetpackcamera.ui.uistate.capture.DebugUiState
import com.google.jetpackcamera.ui.uistate.capture.ElapsedTimeUiState
import com.google.jetpackcamera.ui.uistate.capture.FlashModeUiState
import com.google.jetpackcamera.ui.uistate.capture.FlipLensUiState
import com.google.jetpackcamera.ui.uistate.capture.HdrUiState
import com.google.jetpackcamera.ui.uistate.capture.ImageWellUiState
import com.google.jetpackcamera.ui.uistate.capture.SnackBarUiState
import com.google.jetpackcamera.ui.uistate.capture.SnackbarData
import com.google.jetpackcamera.ui.uistate.capture.StabilizationUiState
import com.google.jetpackcamera.ui.uistate.capture.StreamConfigUiState
import com.google.jetpackcamera.ui.uistate.capture.ZoomControlUiState
import com.google.jetpackcamera.ui.uistate.capture.ZoomUiState
import com.google.jetpackcamera.ui.uistate.capture.compound.CaptureUiState
import com.google.jetpackcamera.ui.uistate.capture.compound.PreviewDisplayUiState
import com.google.jetpackcamera.ui.uistate.capture.compound.QuickSettingsUiState
import com.google.jetpackcamera.ui.uistateadapter.capture.from
import com.google.jetpackcamera.ui.uistateadapter.capture.updateFrom
import dagger.assisted.Assisted
import dagger.assisted.AssistedFactory
import dagger.assisted.AssistedInject
import dagger.hilt.android.lifecycle.HiltViewModel
import java.util.LinkedList
import kotlinx.atomicfu.atomic
import kotlinx.coroutines.CoroutineStart
import kotlinx.coroutines.Deferred
import kotlinx.coroutines.Job
import kotlinx.coroutines.async
import kotlinx.coroutines.flow.MutableStateFlow
import kotlinx.coroutines.flow.StateFlow
import kotlinx.coroutines.flow.asStateFlow
import kotlinx.coroutines.flow.combine
import kotlinx.coroutines.flow.filterNotNull
import kotlinx.coroutines.flow.first
import kotlinx.coroutines.flow.transformWhile
import kotlinx.coroutines.flow.update
import kotlinx.coroutines.launch

private const val TAG = "PreviewViewModel"
private const val IMAGE_CAPTURE_TRACE = "JCA Image Capture"

/**
 * [ViewModel] for [PreviewScreen].
 */
@HiltViewModel(assistedFactory = PreviewViewModel.Factory::class)
class PreviewViewModel @AssistedInject constructor(
    @Assisted val externalCaptureMode: ExternalCaptureMode,
    @Assisted val debugSettings: DebugSettings,
    private val cameraUseCase: CameraUseCase,
    private val settingsRepository: SettingsRepository,
    private val constraintsRepository: ConstraintsRepository,
    private val mediaRepository: MediaRepository
) : ViewModel() {
    private val _captureUiState: MutableStateFlow<CaptureUiState> =
        MutableStateFlow(CaptureUiState.NotReady)
<<<<<<< HEAD
    private val trackedPreviewUiState: MutableStateFlow<TrackedPreviewUiState> =
        MutableStateFlow(TrackedPreviewUiState())
=======
    private val lockedRecordingState: MutableStateFlow<Boolean> = MutableStateFlow(false)
    private val isAnimatingZoomState: MutableStateFlow<Float?> = MutableStateFlow(null)
>>>>>>> f35ee8ab

    val captureUiState: StateFlow<CaptureUiState> =
        _captureUiState.asStateFlow()

    val surfaceRequest: StateFlow<SurfaceRequest?> = cameraUseCase.getSurfaceRequest()

    private var runningCameraJob: Job? = null

    private var recordingJob: Job? = null

    private var externalUriIndex: Int = 0

    private var cameraPropertiesJSON = ""

    val screenFlash = ScreenFlash(cameraUseCase, viewModelScope)

    private val snackBarCount = atomic(0)
    private val videoCaptureStartedCount = atomic(0)

    // Eagerly initialize the CameraUseCase and encapsulate in a Deferred that can be
    // used to ensure we don't start the camera before initialization is complete.
    private var initializationDeferred: Deferred<Unit> = viewModelScope.async {
        cameraUseCase.initialize(
            cameraAppSettings = settingsRepository.defaultCameraAppSettings.first()
                .applyExternalCaptureMode(externalCaptureMode)
                .copy(debugSettings = debugSettings)
        ) { cameraPropertiesJSON = it }
    }

    /**
     * updates the capture mode based on the preview mode
     */
    private fun CameraAppSettings.applyExternalCaptureMode(
        externalCaptureMode: ExternalCaptureMode
    ): CameraAppSettings {
        val captureMode = externalCaptureMode.toCaptureMode()
        return if (captureMode == this.captureMode) {
            this
        } else {
            this.copy(captureMode = captureMode)
        }
    }

    init {
        viewModelScope.launch {
            launch {
                var oldCameraAppSettings: CameraAppSettings? = null
                settingsRepository.defaultCameraAppSettings
                    .collect { new ->
                        oldCameraAppSettings?.apply {
                            applyDiffs(new)
                        }
                        oldCameraAppSettings = new
                    }
            }
            combine(
                cameraUseCase.getCurrentSettings().filterNotNull(),
                constraintsRepository.systemConstraints.filterNotNull(),
                cameraUseCase.getCurrentCameraState(),
<<<<<<< HEAD
                trackedPreviewUiState
            ) { cameraAppSettings, systemConstraints, cameraState, trackedUiState ->
=======
                lockedRecordingState.filterNotNull().distinctUntilChanged(),
                isAnimatingZoomState
            ) { cameraAppSettings, systemConstraints, cameraState, lockedState, animateZoomState ->
>>>>>>> f35ee8ab

                var flashModeUiState: FlashModeUiState
                val captureModeUiState = CaptureModeUiState.from(
                    systemConstraints,
                    cameraAppSettings,
                    externalCaptureMode
                )
                val flipLensUiState = FlipLensUiState.from(
                    cameraAppSettings,
                    systemConstraints
                )
                val aspectRatioUiState = AspectRatioUiState.from(cameraAppSettings)
                _captureUiState.update { old ->
                    when (old) {
                        is CaptureUiState.NotReady -> {
                            flashModeUiState = FlashModeUiState.from(
                                cameraAppSettings,
                                systemConstraints
                            )
                            // This is the first PreviewUiState.Ready. Create the initial
                            // PreviewUiState.Ready from defaults and initialize it below.
                            CaptureUiState.Ready()
                        }

                        is CaptureUiState.Ready -> {
                            flashModeUiState = old.flashModeUiState.updateFrom(
                                cameraAppSettings = cameraAppSettings,
                                systemConstraints = systemConstraints,
                                cameraState = cameraState
                            )
                            // We have a previous `PreviewUiState.Ready`, return it here and
                            // update it below.
                            old
                        }
                    }.copy(
                        // Update or initialize PreviewUiState.Ready
                        externalCaptureMode = externalCaptureMode,
                        videoRecordingState = cameraState.videoRecordingState,
                        flipLensUiState = flipLensUiState,
                        aspectRatioUiState = aspectRatioUiState,
                        previewDisplayUiState = PreviewDisplayUiState(0, aspectRatioUiState),
                        quickSettingsUiState = getQuickSettingsUiState(
                            captureModeUiState,
                            flashModeUiState,
                            flipLensUiState,
                            cameraAppSettings,
                            systemConstraints,
                            aspectRatioUiState,
                            trackedUiState.isQuickSettingsOpen
                        ),
                        sessionFirstFrameTimestamp = cameraState.sessionFirstFrameTimestamp,
                        debugUiState = getDebugUiState(
                            systemConstraints,
                            cameraAppSettings,
                            cameraState,
                            trackedUiState.isDebugOverlayOpen
                        ),
                        stabilizationUiState = StabilizationUiState.from(
                            cameraAppSettings,
                            cameraState
                        ),
                        flashModeUiState = flashModeUiState,
                        videoQuality = cameraState.videoQualityInfo.quality,
                        audioUiState = AudioUiState.from(
                            cameraAppSettings,
                            cameraState
                        ),
                        elapsedTimeUiState = ElapsedTimeUiState.from(cameraState),
                        captureButtonUiState = CaptureButtonUiState.from(
                            cameraAppSettings,
                            cameraState,
                            trackedUiState.isRecordingLocked
                        ),
                        zoomUiState = ZoomUiState.from(
                            systemConstraints,
                            cameraAppSettings.cameraLensFacing,
                            cameraState
                        ),
                        zoomControlUiState = ZoomControlUiState.from(
                            animateZoomState,
                            systemConstraints,
                            cameraAppSettings,
                            cameraState
                        ),
                        captureModeToggleUiState = CaptureModeToggleUiState.from(
                            systemConstraints,
                            cameraAppSettings,
                            cameraState,
                            externalCaptureMode
                        )
                    )
                }
            }.collect {}
        }
    }

    private fun getQuickSettingsUiState(
        captureModeUiState: CaptureModeUiState,
        flashModeUiState: FlashModeUiState,
        flipLensUiState: FlipLensUiState,
        cameraAppSettings: CameraAppSettings,
        systemConstraints: SystemConstraints,
        aspectRatioUiState: AspectRatioUiState,
        quickSettingsIsOpen: Boolean
    ): QuickSettingsUiState {
        val streamConfigUiState = StreamConfigUiState.from(cameraAppSettings)
        return QuickSettingsUiState.Available(
            aspectRatioUiState = aspectRatioUiState,
            captureModeUiState = captureModeUiState,
            concurrentCameraUiState = ConcurrentCameraUiState.from(
                cameraAppSettings,
                systemConstraints,
                externalCaptureMode,
                captureModeUiState,
                streamConfigUiState
            ),
            flashModeUiState = flashModeUiState,
            flipLensUiState = flipLensUiState,
            hdrUiState = HdrUiState.from(
                cameraAppSettings,
                systemConstraints,
                externalCaptureMode
            ),
            streamConfigUiState = streamConfigUiState,
            quickSettingsIsOpen = quickSettingsIsOpen
        )
    }

    private fun getDebugUiState(
        systemConstraints: SystemConstraints,
        cameraAppSettings: CameraAppSettings,
        cameraState: CameraState,
        isDebugOverlayOpen: Boolean
    ): DebugUiState = if (debugSettings.isDebugModeEnabled) {
        if (isDebugOverlayOpen) {
            DebugUiState.Open.from(
                systemConstraints,
                cameraAppSettings,
                cameraState,
                cameraPropertiesJSON
            )
        } else {
            DebugUiState.Closed.from(cameraState)
        }
    } else {
        DebugUiState.Disabled
    }

    fun updateLastCapturedMedia() {
        viewModelScope.launch {
            val lastCapturedMediaDescriptor = mediaRepository.getLastCapturedMedia()
            _captureUiState.update { old ->
                (old as? CaptureUiState.Ready)?.copy(
                    imageWellUiState =
                    ImageWellUiState.from(lastCapturedMediaDescriptor)
                ) ?: old
            }
        }
    }

    private fun ExternalCaptureMode.toCaptureMode() = when (this) {
        is ExternalCaptureMode.ExternalImageCaptureMode -> CaptureMode.IMAGE_ONLY
        is ExternalCaptureMode.ExternalMultipleImageCaptureMode -> CaptureMode.IMAGE_ONLY
        is ExternalCaptureMode.ExternalVideoCaptureMode -> CaptureMode.VIDEO_ONLY
        is ExternalCaptureMode.StandardMode -> CaptureMode.STANDARD
    }

    /**
     * Applies an individual camera app setting with the given [settingExtractor] and
     * [settingApplicator] if the new setting differs from the old setting.
     */
    private suspend inline fun <R> CameraAppSettings.applyDiff(
        new: CameraAppSettings,
        settingExtractor: CameraAppSettings.() -> R,
        crossinline settingApplicator: suspend (R) -> Unit
    ) {
        val oldSetting = settingExtractor.invoke(this)
        val newSetting = settingExtractor.invoke(new)
        if (oldSetting != newSetting) {
            settingApplicator(newSetting)
        }
    }

    /**
     * Checks whether each actionable individual setting has changed and applies them to
     * [CameraUseCase].
     */
    private suspend fun CameraAppSettings.applyDiffs(new: CameraAppSettings) {
        applyDiff(new, CameraAppSettings::cameraLensFacing, cameraUseCase::setLensFacing)
        applyDiff(new, CameraAppSettings::flashMode, cameraUseCase::setFlashMode)
        applyDiff(new, CameraAppSettings::streamConfig, cameraUseCase::setStreamConfig)
        applyDiff(new, CameraAppSettings::aspectRatio, cameraUseCase::setAspectRatio)
        applyDiff(new, CameraAppSettings::stabilizationMode, cameraUseCase::setStabilizationMode)
        applyDiff(new, CameraAppSettings::targetFrameRate, cameraUseCase::setTargetFrameRate)
        applyDiff(
            new,
            CameraAppSettings::maxVideoDurationMillis,
            cameraUseCase::setMaxVideoDuration
        )
        applyDiff(new, CameraAppSettings::videoQuality, cameraUseCase::setVideoQuality)
        applyDiff(new, CameraAppSettings::audioEnabled, cameraUseCase::setAudioEnabled)
    }

    fun startCamera() {
        Log.d(TAG, "startCamera")
        stopCamera()
        runningCameraJob = viewModelScope.launch {
            if (Trace.isEnabled()) {
                launch(start = CoroutineStart.UNDISPATCHED) {
                    val startTraceTimestamp: Long = SystemClock.elapsedRealtimeNanos()
                    traceFirstFramePreview(cookie = 1) {
                        _captureUiState.transformWhile {
                            var continueCollecting = true
                            (it as? CaptureUiState.Ready)?.let { uiState ->
                                if (uiState.sessionFirstFrameTimestamp > startTraceTimestamp) {
                                    emit(Unit)
                                    continueCollecting = false
                                }
                            }
                            continueCollecting
                        }.collect {}
                    }
                }
            }
            // Ensure CameraUseCase is initialized before starting camera
            initializationDeferred.await()
            // TODO(yasith): Handle Exceptions from binding use cases
            cameraUseCase.runCamera()
        }
    }

    fun stopCamera() {
        Log.d(TAG, "stopCamera")
        runningCameraJob?.apply {
            if (isActive) {
                cancel()
            }
        }
    }

    fun setFlash(flashMode: FlashMode) {
        viewModelScope.launch {
            // apply to cameraUseCase
            cameraUseCase.setFlashMode(flashMode)
        }
    }

    fun setAspectRatio(aspectRatio: AspectRatio) {
        viewModelScope.launch {
            cameraUseCase.setAspectRatio(aspectRatio)
        }
    }

    fun setStreamConfig(streamConfig: StreamConfig) {
        viewModelScope.launch {
            cameraUseCase.setStreamConfig(streamConfig)
        }
    }

    /** Sets the camera to a designated lens facing */
    fun setLensFacing(newLensFacing: LensFacing) {
        viewModelScope.launch {
            // apply to cameraUseCase
            cameraUseCase.setLensFacing(newLensFacing)
        }
    }

    fun setAudioEnabled(shouldEnableAudio: Boolean) {
        viewModelScope.launch {
            cameraUseCase.setAudioEnabled(shouldEnableAudio)
        }

        Log.d(
            TAG,
            "Toggle Audio: $shouldEnableAudio"
        )
    }

    fun setPaused(shouldBePaused: Boolean) {
        viewModelScope.launch {
            if (shouldBePaused) {
                cameraUseCase.pauseVideoRecording()
            } else {
                cameraUseCase.resumeVideoRecording()
            }
        }
    }

    private fun addSnackBarData(snackBarData: SnackbarData) {
        viewModelScope.launch {
            _captureUiState.update { old ->
                if (old !is CaptureUiState.Ready) return@update old
                val newQueue = LinkedList(old.snackBarUiState.snackBarQueue)
                newQueue.add(snackBarData)
                Log.d(TAG, "SnackBar added. Queue size: ${newQueue.size}")
                old.copy(
                    snackBarUiState = SnackBarUiState.from(newQueue)
                )
            }
        }
    }

    private fun enqueueExternalImageCaptureUnsupportedSnackBar() {
        addSnackBarData(
            SnackbarData(
                cookie = "Image-ExternalVideoCaptureMode",
                stringResource = R.string.toast_image_capture_external_unsupported,
                withDismissAction = true,
                testTag = IMAGE_CAPTURE_EXTERNAL_UNSUPPORTED_TAG
            )
        )
    }

    fun captureImageWithUri(
        contentResolver: ContentResolver,
        imageCaptureUri: Uri?,
        ignoreUri: Boolean = false,
        onImageCapture: (ImageCaptureEvent, Int) -> Unit
    ) {
        if (captureUiState.value is CaptureUiState.Ready &&
            (captureUiState.value as CaptureUiState.Ready).externalCaptureMode is
                ExternalCaptureMode.ExternalVideoCaptureMode
        ) {
            enqueueExternalImageCaptureUnsupportedSnackBar()
            return
        }

        if (captureUiState.value is CaptureUiState.Ready &&
            (captureUiState.value as CaptureUiState.Ready).externalCaptureMode is
                ExternalCaptureMode.ExternalVideoCaptureMode
        ) {
            addSnackBarData(
                SnackbarData(
                    cookie = "Image-ExternalVideoCaptureMode",
                    stringResource = R.string.toast_image_capture_external_unsupported,
                    withDismissAction = true,
                    testTag = IMAGE_CAPTURE_EXTERNAL_UNSUPPORTED_TAG
                )
            )
            return
        }
        Log.d(TAG, "captureImageWithUri")
        viewModelScope.launch {
            val (uriIndex: Int, finalImageUri: Uri?) =
                (
                    (captureUiState.value as? CaptureUiState.Ready)?.externalCaptureMode as?
                        ExternalCaptureMode.ExternalMultipleImageCaptureMode
                    )?.let {
                    val uri = if (ignoreUri || it.imageCaptureUris.isNullOrEmpty()) {
                        null
                    } else {
                        it.imageCaptureUris!![externalUriIndex]
                    }
                    Pair(externalUriIndex, uri)
                } ?: Pair(-1, imageCaptureUri)
            captureImageInternal(
                doTakePicture = {
                    cameraUseCase.takePicture({
                        _captureUiState.update { old ->
                            (old as? CaptureUiState.Ready)?.copy(
                                previewDisplayUiState = PreviewDisplayUiState(
                                    lastBlinkTimeStamp = System.currentTimeMillis(),
                                    aspectRatioUiState = old.aspectRatioUiState
                                )
                            ) ?: old
                        }
                    }, contentResolver, finalImageUri, ignoreUri).savedUri
                },
                onSuccess = { savedUri ->
                    updateLastCapturedMedia()
                    onImageCapture(ImageCaptureEvent.ImageSaved(savedUri), uriIndex)
                },
                onFailure = { exception ->
                    onImageCapture(ImageCaptureEvent.ImageCaptureError(exception), uriIndex)
                }
            )
            incrementExternalMultipleImageCaptureModeUriIndexIfNeeded()
        }
    }

    private fun incrementExternalMultipleImageCaptureModeUriIndexIfNeeded() {
        (
            (captureUiState.value as? CaptureUiState.Ready)
                ?.externalCaptureMode as? ExternalCaptureMode.ExternalMultipleImageCaptureMode
            )?.let {
            if (!it.imageCaptureUris.isNullOrEmpty()) {
                externalUriIndex++
                Log.d(TAG, "Uri index for multiple image capture at $externalUriIndex")
            }
        }
    }

    private suspend fun <T> captureImageInternal(
        doTakePicture: suspend () -> T,
        onSuccess: (T) -> Unit = {},
        onFailure: (exception: Exception) -> Unit = {}
    ) {
        val cookieInt = snackBarCount.incrementAndGet()
        val cookie = "Image-$cookieInt"
        try {
            traceAsync(IMAGE_CAPTURE_TRACE, cookieInt) {
                doTakePicture()
            }.also { result ->
                onSuccess(result)
            }
            Log.d(TAG, "cameraUseCase.takePicture success")
            SnackbarData(
                cookie = cookie,
                stringResource = R.string.toast_image_capture_success,
                withDismissAction = true,
                testTag = IMAGE_CAPTURE_SUCCESS_TAG
            )
        } catch (exception: Exception) {
            onFailure(exception)
            Log.d(TAG, "cameraUseCase.takePicture error", exception)
            SnackbarData(
                cookie = cookie,
                stringResource = R.string.toast_capture_failure,
                withDismissAction = true,
                testTag = IMAGE_CAPTURE_FAILURE_TAG
            )
        }.also { snackBarData ->
            addSnackBarData(snackBarData)
        }
    }

    fun enqueueDisabledHdrToggleSnackBar(disabledReason: DisableRationale) {
        val cookieInt = snackBarCount.incrementAndGet()
        val cookie = "DisabledHdrToggle-$cookieInt"
        addSnackBarData(
            SnackbarData(
                cookie = cookie,
                stringResource = disabledReason.reasonTextResId,
                withDismissAction = true,
                testTag = disabledReason.testTag
            )
        )
    }

    fun startVideoRecording(
        videoCaptureUri: Uri?,
        shouldUseUri: Boolean,
        onVideoCapture: (VideoCaptureEvent) -> Unit
    ) {
        if (captureUiState.value is CaptureUiState.Ready &&
            (captureUiState.value as CaptureUiState.Ready).externalCaptureMode is
                ExternalCaptureMode.ExternalImageCaptureMode
        ) {
            Log.d(TAG, "externalVideoRecording")
            addSnackBarData(
                SnackbarData(
                    cookie = "Video-ExternalImageCaptureMode",
                    stringResource = R.string.toast_video_capture_external_unsupported,
                    withDismissAction = true,
                    testTag = VIDEO_CAPTURE_EXTERNAL_UNSUPPORTED_TAG
                )
            )
            return
        }
        Log.d(TAG, "startVideoRecording")
        recordingJob = viewModelScope.launch {
            val cookie = "Video-${videoCaptureStartedCount.incrementAndGet()}"
            try {
                cameraUseCase.startVideoRecording(videoCaptureUri, shouldUseUri) {
                    var snackbarToShow: SnackbarData?
                    when (it) {
                        is CameraUseCase.OnVideoRecordEvent.OnVideoRecorded -> {
                            Log.d(TAG, "cameraUseCase.startRecording OnVideoRecorded")
                            onVideoCapture(VideoCaptureEvent.VideoSaved(it.savedUri))
                            snackbarToShow = SnackbarData(
                                cookie = cookie,
                                stringResource = R.string.toast_video_capture_success,
                                withDismissAction = true,
                                testTag = VIDEO_CAPTURE_SUCCESS_TAG
                            )
                            updateLastCapturedMedia()
                        }

                        is CameraUseCase.OnVideoRecordEvent.OnVideoRecordError -> {
                            Log.d(TAG, "cameraUseCase.startRecording OnVideoRecordError")
                            onVideoCapture(VideoCaptureEvent.VideoCaptureError(it.error))
                            snackbarToShow = SnackbarData(
                                cookie = cookie,
                                stringResource = R.string.toast_video_capture_failure,
                                withDismissAction = true,
                                testTag = VIDEO_CAPTURE_FAILURE_TAG
                            )
                        }
                    }

                    addSnackBarData(snackbarToShow)
                }
                Log.d(TAG, "cameraUseCase.startRecording success")
            } catch (exception: IllegalStateException) {
                Log.d(TAG, "cameraUseCase.startVideoRecording error", exception)
            }
        }
    }

    fun stopVideoRecording() {
        Log.d(TAG, "stopVideoRecording")
        viewModelScope.launch {
            cameraUseCase.stopVideoRecording()
            recordingJob?.cancel()
        }
    }

    /**
     "Locks" the video recording such that the user no longer needs to keep their finger pressed on the capture button
     */
    fun setLockedRecording(isLocked: Boolean) {
        trackedPreviewUiState.update { old ->
            old.copy(isRecordingLocked = isLocked)
        }
    }

    fun setZoomAnimationState(targetValue: Float?) {
        viewModelScope.launch {
            isAnimatingZoomState.update { targetValue }
        }
    }

    fun changeZoomRatio(newZoomState: CameraZoomRatio) {
        cameraUseCase.changeZoomRatio(newZoomState = newZoomState)
    }

    fun setTestPattern(newTestPattern: TestPattern) {
        cameraUseCase.setTestPattern(newTestPattern = newTestPattern)
    }

    fun setDynamicRange(dynamicRange: DynamicRange) {
        if (externalCaptureMode !is ExternalCaptureMode.ExternalImageCaptureMode &&
            externalCaptureMode !is ExternalCaptureMode.ExternalMultipleImageCaptureMode
        ) {
            viewModelScope.launch {
                cameraUseCase.setDynamicRange(dynamicRange)
            }
        }
    }

    fun setConcurrentCameraMode(concurrentCameraMode: ConcurrentCameraMode) {
        viewModelScope.launch {
            cameraUseCase.setConcurrentCameraMode(concurrentCameraMode)
        }
    }

    fun setImageFormat(imageFormat: ImageOutputFormat) {
        if (externalCaptureMode !is ExternalCaptureMode.ExternalVideoCaptureMode) {
            viewModelScope.launch {
                cameraUseCase.setImageFormat(imageFormat)
            }
        }
    }

    fun setCaptureMode(captureMode: CaptureMode) {
        viewModelScope.launch {
            cameraUseCase.setCaptureMode(captureMode)
        }
    }

    fun toggleQuickSettings() {
        trackedPreviewUiState.update { old ->
            old.copy(isQuickSettingsOpen = !old.isQuickSettingsOpen)
        }
    }

    fun toggleDebugOverlay() {
        trackedPreviewUiState.update { old ->
            old.copy(isDebugOverlayOpen = !old.isDebugOverlayOpen)
        }
    }

    fun tapToFocus(x: Float, y: Float) {
        Log.d(TAG, "tapToFocus")
        viewModelScope.launch {
            cameraUseCase.tapToFocus(x, y)
        }
    }

    fun onSnackBarResult(cookie: String) {
        viewModelScope.launch {
            _captureUiState.update { old ->
                (old as? CaptureUiState.Ready)?.let { readyState ->
                    val newQueue = LinkedList(readyState.snackBarUiState.snackBarQueue)
                    val snackBarData = newQueue.remove()
                    if (snackBarData != null && snackBarData.cookie == cookie) {
                        // If the latest snackBar had a result, then clear snackBarToShow
                        Log.d(TAG, "SnackBar removed. Queue size: ${newQueue.size}")
                        readyState.copy(
                            snackBarUiState = SnackBarUiState.from(newQueue)
                        )
                    } else {
                        readyState
                    }
                } ?: old
            }
        }
    }

    fun setDisplayRotation(deviceRotation: DeviceRotation) {
        viewModelScope.launch {
            cameraUseCase.setDeviceRotation(deviceRotation)
        }
    }

    @AssistedFactory
    interface Factory {
        fun create(
            externalCaptureMode: ExternalCaptureMode,
            debugSettings: DebugSettings
        ): PreviewViewModel
    }

    sealed interface ImageCaptureEvent {
        data class ImageSaved(val savedUri: Uri? = null) : ImageCaptureEvent

        data class ImageCaptureError(val exception: Exception) : ImageCaptureEvent
    }

    sealed interface VideoCaptureEvent {
        data class VideoSaved(val savedUri: Uri) : VideoCaptureEvent

        data class VideoCaptureError(val error: Throwable?) : VideoCaptureEvent
    }

    /**
     * Data class to track UI-specific states within the PreviewViewModel.
     *
     * This state is managed by the ViewModel and can be thought of as UI configuration
     * or interaction states that might otherwise have been handled by Compose's
     * `remember` if not hoisted to the ViewModel for broader logic integration
     * or persistence. It is then transformed into the `PreviewUiState` that the UI
     * directly observes.
     */
    data class TrackedPreviewUiState(
        val isQuickSettingsOpen: Boolean = false,
        val isDebugOverlayOpen: Boolean = false,
        val isRecordingLocked: Boolean = false
    )
}<|MERGE_RESOLUTION|>--- conflicted
+++ resolved
@@ -112,13 +112,9 @@
 ) : ViewModel() {
     private val _captureUiState: MutableStateFlow<CaptureUiState> =
         MutableStateFlow(CaptureUiState.NotReady)
-<<<<<<< HEAD
     private val trackedPreviewUiState: MutableStateFlow<TrackedPreviewUiState> =
         MutableStateFlow(TrackedPreviewUiState())
-=======
     private val lockedRecordingState: MutableStateFlow<Boolean> = MutableStateFlow(false)
-    private val isAnimatingZoomState: MutableStateFlow<Float?> = MutableStateFlow(null)
->>>>>>> f35ee8ab
 
     val captureUiState: StateFlow<CaptureUiState> =
         _captureUiState.asStateFlow()
@@ -178,14 +174,8 @@
                 cameraUseCase.getCurrentSettings().filterNotNull(),
                 constraintsRepository.systemConstraints.filterNotNull(),
                 cameraUseCase.getCurrentCameraState(),
-<<<<<<< HEAD
                 trackedPreviewUiState
             ) { cameraAppSettings, systemConstraints, cameraState, trackedUiState ->
-=======
-                lockedRecordingState.filterNotNull().distinctUntilChanged(),
-                isAnimatingZoomState
-            ) { cameraAppSettings, systemConstraints, cameraState, lockedState, animateZoomState ->
->>>>>>> f35ee8ab
 
                 var flashModeUiState: FlashModeUiState
                 val captureModeUiState = CaptureModeUiState.from(
@@ -265,7 +255,7 @@
                             cameraState
                         ),
                         zoomControlUiState = ZoomControlUiState.from(
-                            animateZoomState,
+                            trackedUiState.zoomAnimationTarget,
                             systemConstraints,
                             cameraAppSettings,
                             cameraState
@@ -703,8 +693,8 @@
     }
 
     fun setZoomAnimationState(targetValue: Float?) {
-        viewModelScope.launch {
-            isAnimatingZoomState.update { targetValue }
+        trackedPreviewUiState.update { old ->
+            old.copy(zoomAnimationTarget = targetValue)
         }
     }
 
@@ -823,6 +813,7 @@
     data class TrackedPreviewUiState(
         val isQuickSettingsOpen: Boolean = false,
         val isDebugOverlayOpen: Boolean = false,
-        val isRecordingLocked: Boolean = false
+        val isRecordingLocked: Boolean = false,
+        val zoomAnimationTarget: Float? = null
     )
 }