--- conflicted
+++ resolved
@@ -213,16 +213,6 @@
                         )
                     )
                 )
-                Log.d(TAG, "cameraUseCase.takePicture success")
-                _previewUiState.emit(
-                    // TODO: Handle new capture result if showing the previous is not completed yet
-                    previewUiState.value.copy(
-                        captureState = CaptureState(
-                            isShown = false,
-                            CaptureStatus.SUCCESS
-                        )
-                    )
-                )
             } catch (exception: ImageCaptureException) {
                 // todo: remove toast after postcapture screen implemented
                 _previewUiState.emit(
@@ -230,16 +220,6 @@
                         toastMessageToShow = ToastMessage(
                             message = R.string.toast_capture_failure.toString(),
                             testDesc = IMAGE_CAPTURE_FAIL_TOAST_DESC
-                        )
-                    )
-                )
-                Log.d(TAG, "cameraUseCase.takePicture error")
-                Log.d(TAG, exception.toString())
-                _previewUiState.emit(
-                    previewUiState.value.copy(
-                        captureState = CaptureState(
-                            isShown = false,
-                            CaptureStatus.FAILED
                         )
                     )
                 )
@@ -307,22 +287,11 @@
         )
     }
 
-<<<<<<< HEAD
-    fun onCaptureSuccessMessageShown() {
-        viewModelScope.launch {
-            _previewUiState.emit(
-                previewUiState.value.copy(
-                    captureState = CaptureState(
-                        isShown = true,
-                        captureStatus = previewUiState.value.captureState.captureStatus
-                    )
-=======
     fun onToastShown() {
         viewModelScope.launch {
             _previewUiState.emit(
                 previewUiState.value.copy(
                     toastMessageToShow = null
->>>>>>> e1683cf1
                 )
             )
         }
