/*
 * Copyright (C) 2023 The Android Open Source Project
 *
 * Licensed under the Apache License, Version 2.0 (the "License");
 * you may not use this file except in compliance with the License.
 * You may obtain a copy of the License at
 *
 *      http://www.apache.org/licenses/LICENSE-2.0
 *
 * Unless required by applicable law or agreed to in writing, software
 * distributed under the License is distributed on an "AS IS" BASIS,
 * WITHOUT WARRANTIES OR CONDITIONS OF ANY KIND, either express or implied.
 * See the License for the specific language governing permissions and
 * limitations under the License.
 */
package com.google.jetpackcamera.feature.preview

import android.content.ContentResolver
import android.content.ContentValues
import android.net.Uri
import android.provider.MediaStore
import android.util.Log
import android.view.Display
import androidx.camera.core.ImageCaptureException
import androidx.camera.core.Preview.SurfaceProvider
import androidx.lifecycle.ViewModel
import androidx.lifecycle.viewModelScope
import com.google.jetpackcamera.domain.camera.CameraUseCase
<<<<<<< HEAD
import com.google.jetpackcamera.domain.camera.TakePictureCallback
=======
import com.google.jetpackcamera.feature.preview.ui.ToastMessage
>>>>>>> e1683cf1
import com.google.jetpackcamera.settings.SettingsRepository
import com.google.jetpackcamera.settings.model.AspectRatio
import com.google.jetpackcamera.settings.model.CaptureMode
import com.google.jetpackcamera.settings.model.DEFAULT_CAMERA_APP_SETTINGS
import com.google.jetpackcamera.settings.model.FlashMode
import dagger.hilt.android.lifecycle.HiltViewModel
import kotlinx.coroutines.Job
import kotlinx.coroutines.flow.MutableStateFlow
import kotlinx.coroutines.flow.StateFlow
import kotlinx.coroutines.launch
import javax.inject.Inject


private const val TAG = "PreviewViewModel"

// toast test descriptions
const val IMAGE_CAPTURE_SUCCESS_TOAST_DESC = "ImageCaptureSuccessToast"
const val IMAGE_CAPTURE_FAIL_TOAST_DESC = "ImageCaptureFailureToast"

/**
 * [ViewModel] for [PreviewScreen].
 */
@HiltViewModel
class PreviewViewModel @Inject constructor(
    private val cameraUseCase: CameraUseCase,
    private val settingsRepository: SettingsRepository
    // only reads from settingsRepository. do not push changes to repository from here
) : ViewModel() {

    private val _previewUiState: MutableStateFlow<PreviewUiState> =
        MutableStateFlow(PreviewUiState(currentCameraSettings = DEFAULT_CAMERA_APP_SETTINGS))

    val previewUiState: StateFlow<PreviewUiState> = _previewUiState
    private var runningCameraJob: Job? = null

    private var recordingJob: Job? = null

    init {
        viewModelScope.launch {
            settingsRepository.cameraAppSettings.collect {
                // TODO: only update settings that were actually changed
                // currently resets all "quick" settings to stored settings
                    settings ->
                _previewUiState
                    .emit(previewUiState.value.copy(currentCameraSettings = settings))
            }
        }
        initializeCamera()
    }

    private fun initializeCamera() {
        // TODO(yasith): Handle CameraUnavailableException
        Log.d(TAG, "initializeCamera")
        viewModelScope.launch {
            cameraUseCase.initialize(previewUiState.value.currentCameraSettings)
            _previewUiState.emit(
                previewUiState.value.copy(
                    cameraState = CameraState.READY
                )
            )
        }
    }

    fun runCamera(surfaceProvider: SurfaceProvider) {
        Log.d(TAG, "runCamera")
        stopCamera()
        runningCameraJob = viewModelScope.launch {
            // TODO(yasith): Handle Exceptions from binding use cases
            cameraUseCase.runCamera(
                surfaceProvider,
                previewUiState.value.currentCameraSettings
            )
        }
    }

    fun stopCamera() {
        Log.d(TAG, "stopCamera")
        runningCameraJob?.apply {
            if (isActive) {
                cancel()
            }
        }
    }

    fun setFlash(flashMode: FlashMode) {
        viewModelScope.launch {
            _previewUiState.emit(
                previewUiState.value.copy(
                    currentCameraSettings =
                    previewUiState.value.currentCameraSettings.copy(
                        flashMode = flashMode
                    )
                )
            )
            // apply to cameraUseCase
            cameraUseCase.setFlashMode(previewUiState.value.currentCameraSettings.flashMode)
        }
    }

    fun setAspectRatio(aspectRatio: AspectRatio) {
        stopCamera()
        runningCameraJob = viewModelScope.launch {
            _previewUiState.emit(
                previewUiState.value.copy(
                    currentCameraSettings =
                    previewUiState.value.currentCameraSettings.copy(
                        aspectRatio = aspectRatio
                    )
                )
            )
            cameraUseCase.setAspectRatio(
                aspectRatio,
                previewUiState.value
                    .currentCameraSettings.isFrontCameraFacing
            )
        }
    }

    // flips the camera opposite to its current direction
    fun flipCamera() {
        flipCamera(
            !previewUiState.value
                .currentCameraSettings.isFrontCameraFacing
        )
    }

    fun toggleCaptureMode() {
        val newCaptureMode = when (previewUiState.value.currentCameraSettings.captureMode) {
            CaptureMode.MULTI_STREAM -> CaptureMode.SINGLE_STREAM
            CaptureMode.SINGLE_STREAM -> CaptureMode.MULTI_STREAM
        }

        stopCamera()
        runningCameraJob = viewModelScope.launch {
            _previewUiState.emit(
                previewUiState.value.copy(
                    currentCameraSettings =
                    previewUiState.value.currentCameraSettings.copy(
                        captureMode = newCaptureMode
                    )
                )
            )
            // apply to cameraUseCase
            cameraUseCase.setCaptureMode(newCaptureMode)
        }
    }

    // sets the camera to a designated direction
    fun flipCamera(isFacingFront: Boolean) {
        // only flip if 2 directions are available
        if (previewUiState.value.currentCameraSettings.isBackCameraAvailable &&
            previewUiState.value.currentCameraSettings.isFrontCameraAvailable
        ) {
            stopCamera()
            runningCameraJob = viewModelScope.launch {
                _previewUiState.emit(
                    previewUiState.value.copy(
                        currentCameraSettings =
                        previewUiState.value.currentCameraSettings.copy(
                            isFrontCameraFacing = isFacingFront
                        )
                    )
                )
                // apply to cameraUseCase
                cameraUseCase
                    .flipCamera(previewUiState.value.currentCameraSettings.isFrontCameraFacing)
            }
        }
    }

    fun captureImage(
        contentResolver: ContentResolver,
        contentValues: ContentValues?,
        takePictureCallback: TakePictureCallback
    ) {
        Log.d(TAG, "captureImage")
        viewModelScope.launch {
            try {
<<<<<<< HEAD
                cameraUseCase.takePicture(contentResolver, contentValues, takePictureCallback)
=======
                cameraUseCase.takePicture()
                // todo: remove toast after postcapture screen implemented
                _previewUiState.emit(
                    previewUiState.value.copy(
                        toastMessageToShow = ToastMessage(
                            message = R.string.toast_image_capture_success.toString(),
                            testDesc = IMAGE_CAPTURE_SUCCESS_TOAST_DESC
                        )
                    )
                )
>>>>>>> e1683cf1
                Log.d(TAG, "cameraUseCase.takePicture success")
            } catch (exception: ImageCaptureException) {
                // todo: remove toast after postcapture screen implemented
                _previewUiState.emit(
                    previewUiState.value.copy(
                        toastMessageToShow = ToastMessage(
                            message = R.string.toast_capture_failure.toString(),
                            testDesc = IMAGE_CAPTURE_FAIL_TOAST_DESC
                        )
                    )
                )
                Log.d(TAG, "cameraUseCase.takePicture error")
                Log.d(TAG, exception.toString())
            }
        }
    }

    fun startVideoRecording() {
        Log.d(TAG, "startVideoRecording")
        recordingJob = viewModelScope.launch {
            try {
                cameraUseCase.startVideoRecording()
                _previewUiState.emit(
                    previewUiState.value.copy(
                        videoRecordingState = VideoRecordingState.ACTIVE
                    )
                )
                Log.d(TAG, "cameraUseCase.startRecording success")
            } catch (exception: IllegalStateException) {
                Log.d(TAG, "cameraUseCase.startVideoRecording error")
                Log.d(TAG, exception.toString())
            }
        }
    }

    fun stopVideoRecording() {
        Log.d(TAG, "stopVideoRecording")
        viewModelScope.launch {
            _previewUiState.emit(
                previewUiState.value.copy(
                    videoRecordingState = VideoRecordingState.INACTIVE
                )
            )
        }
        cameraUseCase.stopVideoRecording()
        recordingJob?.cancel()
    }

    fun setZoomScale(scale: Float): Float {
        return cameraUseCase.setZoomScale(scale = scale)
    }

    // modify ui values
    fun toggleQuickSettings() {
        toggleQuickSettings(!previewUiState.value.quickSettingsIsOpen)
    }

    private fun toggleQuickSettings(isOpen: Boolean) {
        viewModelScope.launch {
            _previewUiState.emit(
                previewUiState.value.copy(
                    quickSettingsIsOpen = isOpen
                )
            )
        }
    }

    fun tapToFocus(display: Display, surfaceWidth: Int, surfaceHeight: Int, x: Float, y: Float) {
        cameraUseCase.tapToFocus(
            display = display,
            surfaceWidth = surfaceWidth,
            surfaceHeight = surfaceHeight,
            x = x,
            y = y
        )
    }

    fun onToastShown() {
        viewModelScope.launch {
            _previewUiState.emit(
                previewUiState.value.copy(
                    toastMessageToShow = null
                )
            )
        }
    }
}<|MERGE_RESOLUTION|>--- conflicted
+++ resolved
@@ -26,11 +26,8 @@
 import androidx.lifecycle.ViewModel
 import androidx.lifecycle.viewModelScope
 import com.google.jetpackcamera.domain.camera.CameraUseCase
-<<<<<<< HEAD
 import com.google.jetpackcamera.domain.camera.TakePictureCallback
-=======
 import com.google.jetpackcamera.feature.preview.ui.ToastMessage
->>>>>>> e1683cf1
 import com.google.jetpackcamera.settings.SettingsRepository
 import com.google.jetpackcamera.settings.model.AspectRatio
 import com.google.jetpackcamera.settings.model.CaptureMode
@@ -209,10 +206,7 @@
         Log.d(TAG, "captureImage")
         viewModelScope.launch {
             try {
-<<<<<<< HEAD
                 cameraUseCase.takePicture(contentResolver, contentValues, takePictureCallback)
-=======
-                cameraUseCase.takePicture()
                 // todo: remove toast after postcapture screen implemented
                 _previewUiState.emit(
                     previewUiState.value.copy(
@@ -222,7 +216,6 @@
                         )
                     )
                 )
->>>>>>> e1683cf1
                 Log.d(TAG, "cameraUseCase.takePicture success")
             } catch (exception: ImageCaptureException) {
                 // todo: remove toast after postcapture screen implemented
