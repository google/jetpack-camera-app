--- conflicted
+++ resolved
@@ -217,7 +217,6 @@
                             )
                         )
                     )
-<<<<<<< HEAD
                     Log.d(TAG, "cameraUseCase.takePicture success")
                 } catch (exception: ImageCaptureException) {
                     // todo: remove toast after postcapture screen implemented
@@ -232,19 +231,6 @@
                     Log.d(TAG, "cameraUseCase.takePicture error")
                     Log.d(TAG, exception.toString())
                 }
-=======
-                )
-            } catch (exception: ImageCaptureException) {
-                // todo: remove toast after postcapture screen implemented
-                _previewUiState.emit(
-                    previewUiState.value.copy(
-                        toastMessageToShow = ToastMessage(
-                            stringResource = R.string.toast_capture_failure,
-                            testTag = IMAGE_CAPTURE_FAIL_TOAST_TAG
-                        )
-                    )
-                )
->>>>>>> 6aef048c
             }
         }
     }
