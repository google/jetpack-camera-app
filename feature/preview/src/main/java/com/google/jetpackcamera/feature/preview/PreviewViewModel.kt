/*
 * Copyright (C) 2023 The Android Open Source Project
 *
 * Licensed under the Apache License, Version 2.0 (the "License");
 * you may not use this file except in compliance with the License.
 * You may obtain a copy of the License at
 *
 *      http://www.apache.org/licenses/LICENSE-2.0
 *
 * Unless required by applicable law or agreed to in writing, software
 * distributed under the License is distributed on an "AS IS" BASIS,
 * WITHOUT WARRANTIES OR CONDITIONS OF ANY KIND, either express or implied.
 * See the License for the specific language governing permissions and
 * limitations under the License.
 */
package com.google.jetpackcamera.feature.preview

import android.content.ContentResolver
import android.net.Uri
import android.util.Log
import android.view.Display
import androidx.camera.core.SurfaceRequest
import androidx.lifecycle.ViewModel
import androidx.lifecycle.viewModelScope
import androidx.tracing.traceAsync
import com.google.jetpackcamera.domain.camera.CameraUseCase
<<<<<<< HEAD
import com.google.jetpackcamera.feature.preview.ui.IMAGE_CAPTURE_FAILURE_TAG
import com.google.jetpackcamera.feature.preview.ui.IMAGE_CAPTURE_SUCCESS_TAG
=======
>>>>>>> 33a7f106
import com.google.jetpackcamera.feature.preview.ui.SnackBarData
import com.google.jetpackcamera.settings.model.AspectRatio
import com.google.jetpackcamera.settings.model.CaptureMode
import com.google.jetpackcamera.settings.model.DEFAULT_CAMERA_APP_SETTINGS
import com.google.jetpackcamera.settings.model.FlashMode
import com.google.jetpackcamera.settings.model.LensFacing
import dagger.hilt.android.lifecycle.HiltViewModel
import kotlinx.coroutines.Deferred
import kotlinx.coroutines.Job
import kotlinx.coroutines.async
import kotlinx.coroutines.delay
import kotlinx.coroutines.flow.MutableStateFlow
import kotlinx.coroutines.flow.StateFlow
import kotlinx.coroutines.flow.combine
import kotlinx.coroutines.flow.filterNotNull
import kotlinx.coroutines.launch
import javax.inject.Inject
import kotlin.time.Duration.Companion.seconds

private const val TAG = "PreviewViewModel"
private const val IMAGE_CAPTURE_TRACE = "JCA Image Capture"

/**
 * [ViewModel] for [PreviewScreen].
 */
@HiltViewModel
class PreviewViewModel @Inject constructor(
    private val cameraUseCase: CameraUseCase
) : ViewModel() {
    private val _previewUiState: MutableStateFlow<PreviewUiState> =
        MutableStateFlow(PreviewUiState(currentCameraSettings = DEFAULT_CAMERA_APP_SETTINGS))

    val previewUiState: StateFlow<PreviewUiState> = _previewUiState

    val surfaceRequest: StateFlow<SurfaceRequest?> = cameraUseCase.getSurfaceRequest()

    private var runningCameraJob: Job? = null

    private var recordingJob: Job? = null

    val screenFlash = ScreenFlash(cameraUseCase, viewModelScope)

    // Eagerly initialize the CameraUseCase and encapsulate in a Deferred that can be
    // used to ensure we don't start the camera before initialization is complete.
    private var initializationDeferred: Deferred<Unit> = viewModelScope.async {
        cameraUseCase.initialize()
        _previewUiState.emit(
            previewUiState.value.copy(
                cameraState = CameraState.READY
            )
        )
    }

    init {
        viewModelScope.launch {
            combine(
                cameraUseCase.getCurrentSettings().filterNotNull(),
                cameraUseCase.getZoomScale()
            ) { cameraAppSettings, zoomScale ->
                previewUiState.value.copy(
                    currentCameraSettings = cameraAppSettings,
                    zoomScale = zoomScale
                )
            }.collect {
                // TODO: only update settings that were actually changed
                // currently resets all "quick" settings to stored settings
                Log.d(TAG, "UPDATE UI STATE: ${it.zoomScale}")
                _previewUiState.emit(it)
            }
        }
    }

    fun startCamera() {
        Log.d(TAG, "startCamera")
        stopCamera()
        runningCameraJob = viewModelScope.launch {
            // Ensure CameraUseCase is initialized before starting camera
            initializationDeferred.await()
            // TODO(yasith): Handle Exceptions from binding use cases
            cameraUseCase.runCamera()
        }
    }

    fun stopCamera() {
        Log.d(TAG, "stopCamera")
        runningCameraJob?.apply {
            if (isActive) {
                cancel()
            }
        }
    }

    fun setFlash(flashMode: FlashMode) {
        viewModelScope.launch {
            // apply to cameraUseCase
            cameraUseCase.setFlashMode(flashMode)
        }
    }

    fun setAspectRatio(aspectRatio: AspectRatio) {
        viewModelScope.launch {
            cameraUseCase.setAspectRatio(aspectRatio)
        }
    }

    fun setCaptureMode(captureMode: CaptureMode) {
        viewModelScope.launch {
            // apply to cameraUseCase
            cameraUseCase.setCaptureMode(captureMode)
        }
    }

    /** Sets the camera to a designated lens facing */
    fun setLensFacing(newLensFacing: LensFacing) {
        viewModelScope.launch {
            // TODO(tm): Move constraint checks into CameraUseCase
            if ((
                    newLensFacing == LensFacing.BACK &&
                        previewUiState.value.currentCameraSettings.isBackCameraAvailable
                    ) ||
                (
                    newLensFacing == LensFacing.FRONT &&
                        previewUiState.value.currentCameraSettings.isFrontCameraAvailable
                    )
            ) {
                // apply to cameraUseCase
                cameraUseCase.setLensFacing(newLensFacing)
            }
        }
    }

    fun captureImage() {
        Log.d(TAG, "captureImage")
        viewModelScope.launch {
            traceAsync(IMAGE_CAPTURE_TRACE, 0) {
                try {
                    cameraUseCase.takePicture()
                    // todo: remove toast after postcapture screen implemented
                    _previewUiState.emit(
                        previewUiState.value.copy(
                            snackBarToShow = SnackBarData(
                                stringResource = R.string.toast_image_capture_success,
<<<<<<< HEAD
                                withDismissAction = true,
                                testTag = IMAGE_CAPTURE_SUCCESS_TAG
=======
                                withDismissAction = true
>>>>>>> 33a7f106
                            )
                        )
                    )
                    Log.d(TAG, "cameraUseCase.takePicture success")
                } catch (exception: Exception) {
                    // todo: remove toast after postcapture screen implemented
                    _previewUiState.emit(
                        previewUiState.value.copy(
                            snackBarToShow = SnackBarData(
                                stringResource = R.string.toast_capture_failure,
<<<<<<< HEAD
                                withDismissAction = true,
                                testTag = IMAGE_CAPTURE_FAILURE_TAG
=======
                                withDismissAction = true
>>>>>>> 33a7f106
                            )
                        )
                    )
                    Log.d(TAG, "cameraUseCase.takePicture error")
                    Log.d(TAG, exception.toString())
                }
            }
        }
    }

    fun captureImageWithUri(
        contentResolver: ContentResolver,
        imageCaptureUri: Uri?,
        ignoreUri: Boolean = false,
        onImageCapture: (ImageCaptureEvent) -> Unit
    ) {
        Log.d(TAG, "captureImageWithUri")
        viewModelScope.launch {
            traceAsync(IMAGE_CAPTURE_TRACE, 0) {
                try {
                    val savedUri =
                        cameraUseCase.takePicture(contentResolver, imageCaptureUri, ignoreUri)
                            .savedUri
                    // todo: remove toast after postcapture screen implemented
                    _previewUiState.emit(
                        previewUiState.value.copy(
                            snackBarToShow = SnackBarData(
                                stringResource = R.string.toast_image_capture_success,
<<<<<<< HEAD
                                withDismissAction = true,
                                testTag = IMAGE_CAPTURE_SUCCESS_TAG
=======
                                withDismissAction = true
>>>>>>> 33a7f106
                            )
                        )
                    )
                    onImageCapture(ImageCaptureEvent.ImageSaved(savedUri))
                    Log.d(TAG, "cameraUseCase.takePicture success")
                } catch (exception: Exception) {
                    // todo: remove toast after postcapture screen implemented
                    _previewUiState.emit(
                        previewUiState.value.copy(
                            snackBarToShow = SnackBarData(
                                stringResource = R.string.toast_capture_failure,
<<<<<<< HEAD
                                withDismissAction = true,
                                testTag = IMAGE_CAPTURE_FAILURE_TAG
=======
                                withDismissAction = true
>>>>>>> 33a7f106
                            )
                        )
                    )
                    Log.d(TAG, "cameraUseCase.takePicture error")
                    Log.d(TAG, exception.toString())
                    onImageCapture(ImageCaptureEvent.ImageCaptureError(exception))
                }
            }
        }
    }

    fun startVideoRecording() {
        Log.d(TAG, "startVideoRecording")
        recordingJob = viewModelScope.launch {
            try {
                cameraUseCase.startVideoRecording {
                    when (it) {
<<<<<<< HEAD
                        CameraUseCase.VideoRecordEvent.VideoRecorded ->
=======
                        CameraUseCase.OnVideoRecordEvent.OnVideoRecorded ->
>>>>>>> 33a7f106
                            viewModelScope.launch {
                                _previewUiState.emit(
                                    previewUiState.value.copy(
                                        snackBarToShow = SnackBarData(
                                            stringResource = R.string.toast_video_capture_success,
                                            withDismissAction = true
                                        )
                                    )
                                )
                            }

                        else -> viewModelScope.launch {
                            _previewUiState.emit(
                                previewUiState.value.copy(
                                    snackBarToShow = SnackBarData(
                                        stringResource = R.string.toast_video_capture_failure,
                                        withDismissAction = true
                                    )
                                )
                            )
                        }
                    }
                }
                _previewUiState.emit(
                    previewUiState.value.copy(
                        videoRecordingState = VideoRecordingState.ACTIVE
                    )
                )
                Log.d(TAG, "cameraUseCase.startRecording success")
            } catch (exception: IllegalStateException) {
                Log.d(TAG, "cameraUseCase.startVideoRecording error")
                Log.d(TAG, exception.toString())
            }
        }
    }

    fun stopVideoRecording() {
        Log.d(TAG, "stopVideoRecording")
        viewModelScope.launch {
            _previewUiState.emit(
                previewUiState.value.copy(
                    videoRecordingState = VideoRecordingState.INACTIVE
                )
            )
        }
        cameraUseCase.stopVideoRecording()
        recordingJob?.cancel()
    }

    fun setZoomScale(scale: Float) {
        cameraUseCase.setZoomScale(scale = scale)
    }

    // modify ui values
    fun toggleQuickSettings() {
        toggleQuickSettings(!previewUiState.value.quickSettingsIsOpen)
    }

    private fun toggleQuickSettings(isOpen: Boolean) {
        viewModelScope.launch {
            _previewUiState.emit(
                previewUiState.value.copy(
                    quickSettingsIsOpen = isOpen
                )
            )
        }
    }

    fun tapToFocus(display: Display, surfaceWidth: Int, surfaceHeight: Int, x: Float, y: Float) {
        cameraUseCase.tapToFocus(
            display = display,
            surfaceWidth = surfaceWidth,
            surfaceHeight = surfaceHeight,
            x = x,
            y = y
        )
    }

    /**
     * Sets current value of [PreviewUiState.toastMessageToShow] to null.
     */
    fun onToastShown() {
        viewModelScope.launch {
            // keeps the composable up on screen longer to be detected by UiAutomator
            delay(2.seconds)
            _previewUiState.emit(
                previewUiState.value.copy(
                    toastMessageToShow = null
                )
            )
        }
    }

    fun onSnackBarResult() {
        viewModelScope.launch {
            _previewUiState.emit(
                previewUiState.value.copy(
                    snackBarToShow = null
                )
            )
        }
    }

    sealed interface ImageCaptureEvent {
        data class ImageSaved(
            val savedUri: Uri? = null
        ) : ImageCaptureEvent

        data class ImageCaptureError(
            val exception: Exception
        ) : ImageCaptureEvent
    }
}<|MERGE_RESOLUTION|>--- conflicted
+++ resolved
@@ -24,11 +24,8 @@
 import androidx.lifecycle.viewModelScope
 import androidx.tracing.traceAsync
 import com.google.jetpackcamera.domain.camera.CameraUseCase
-<<<<<<< HEAD
 import com.google.jetpackcamera.feature.preview.ui.IMAGE_CAPTURE_FAILURE_TAG
 import com.google.jetpackcamera.feature.preview.ui.IMAGE_CAPTURE_SUCCESS_TAG
-=======
->>>>>>> 33a7f106
 import com.google.jetpackcamera.feature.preview.ui.SnackBarData
 import com.google.jetpackcamera.settings.model.AspectRatio
 import com.google.jetpackcamera.settings.model.CaptureMode
@@ -171,12 +168,8 @@
                         previewUiState.value.copy(
                             snackBarToShow = SnackBarData(
                                 stringResource = R.string.toast_image_capture_success,
-<<<<<<< HEAD
                                 withDismissAction = true,
                                 testTag = IMAGE_CAPTURE_SUCCESS_TAG
-=======
-                                withDismissAction = true
->>>>>>> 33a7f106
                             )
                         )
                     )
@@ -187,12 +180,8 @@
                         previewUiState.value.copy(
                             snackBarToShow = SnackBarData(
                                 stringResource = R.string.toast_capture_failure,
-<<<<<<< HEAD
                                 withDismissAction = true,
                                 testTag = IMAGE_CAPTURE_FAILURE_TAG
-=======
-                                withDismissAction = true
->>>>>>> 33a7f106
                             )
                         )
                     )
@@ -221,12 +210,8 @@
                         previewUiState.value.copy(
                             snackBarToShow = SnackBarData(
                                 stringResource = R.string.toast_image_capture_success,
-<<<<<<< HEAD
                                 withDismissAction = true,
                                 testTag = IMAGE_CAPTURE_SUCCESS_TAG
-=======
-                                withDismissAction = true
->>>>>>> 33a7f106
                             )
                         )
                     )
@@ -238,12 +223,8 @@
                         previewUiState.value.copy(
                             snackBarToShow = SnackBarData(
                                 stringResource = R.string.toast_capture_failure,
-<<<<<<< HEAD
                                 withDismissAction = true,
                                 testTag = IMAGE_CAPTURE_FAILURE_TAG
-=======
-                                withDismissAction = true
->>>>>>> 33a7f106
                             )
                         )
                     )
@@ -261,11 +242,7 @@
             try {
                 cameraUseCase.startVideoRecording {
                     when (it) {
-<<<<<<< HEAD
-                        CameraUseCase.VideoRecordEvent.VideoRecorded ->
-=======
                         CameraUseCase.OnVideoRecordEvent.OnVideoRecorded ->
->>>>>>> 33a7f106
                             viewModelScope.launch {
                                 _previewUiState.emit(
                                     previewUiState.value.copy(
