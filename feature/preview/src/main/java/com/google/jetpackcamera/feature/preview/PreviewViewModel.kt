/*
 * Copyright (C) 2023 The Android Open Source Project
 *
 * Licensed under the Apache License, Version 2.0 (the "License");
 * you may not use this file except in compliance with the License.
 * You may obtain a copy of the License at
 *
 *      http://www.apache.org/licenses/LICENSE-2.0
 *
 * Unless required by applicable law or agreed to in writing, software
 * distributed under the License is distributed on an "AS IS" BASIS,
 * WITHOUT WARRANTIES OR CONDITIONS OF ANY KIND, either express or implied.
 * See the License for the specific language governing permissions and
 * limitations under the License.
 */
package com.google.jetpackcamera.feature.preview

import android.content.ContentResolver
import android.net.Uri
import android.os.SystemClock
import android.util.Log
import androidx.camera.core.SurfaceRequest
import androidx.lifecycle.SavedStateHandle
import androidx.lifecycle.ViewModel
import androidx.lifecycle.viewModelScope
import androidx.tracing.Trace
import androidx.tracing.traceAsync
import com.google.jetpackcamera.core.camera.CameraState
import com.google.jetpackcamera.core.camera.CameraSystem
import com.google.jetpackcamera.core.camera.OnVideoRecordEvent
import com.google.jetpackcamera.core.common.traceFirstFramePreview
import com.google.jetpackcamera.data.media.MediaDescriptor
import com.google.jetpackcamera.data.media.MediaRepository
import com.google.jetpackcamera.feature.preview.navigation.getCaptureUris
import com.google.jetpackcamera.feature.preview.navigation.getDebugSettings
import com.google.jetpackcamera.feature.preview.navigation.getExternalCaptureMode
import com.google.jetpackcamera.model.AspectRatio
import com.google.jetpackcamera.model.CameraZoomRatio
import com.google.jetpackcamera.model.CaptureEvent
import com.google.jetpackcamera.model.CaptureMode
import com.google.jetpackcamera.model.ConcurrentCameraMode
import com.google.jetpackcamera.model.DebugSettings
import com.google.jetpackcamera.model.DeviceRotation
import com.google.jetpackcamera.model.DynamicRange
import com.google.jetpackcamera.model.ExternalCaptureMode
import com.google.jetpackcamera.model.FlashMode
import com.google.jetpackcamera.model.ImageCaptureEvent
import com.google.jetpackcamera.model.ImageOutputFormat
import com.google.jetpackcamera.model.IntProgress
import com.google.jetpackcamera.model.LensFacing
import com.google.jetpackcamera.model.LowLightBoostState
import com.google.jetpackcamera.model.SaveLocation
import com.google.jetpackcamera.model.SaveMode
import com.google.jetpackcamera.model.StreamConfig
import com.google.jetpackcamera.model.TestPattern
import com.google.jetpackcamera.model.VideoCaptureEvent
import com.google.jetpackcamera.settings.ConstraintsRepository
import com.google.jetpackcamera.settings.SettingsRepository
import com.google.jetpackcamera.settings.model.CameraAppSettings
import com.google.jetpackcamera.settings.model.CameraSystemConstraints
import com.google.jetpackcamera.ui.components.capture.IMAGE_CAPTURE_EXTERNAL_UNSUPPORTED_TAG
import com.google.jetpackcamera.ui.components.capture.IMAGE_CAPTURE_FAILURE_TAG
import com.google.jetpackcamera.ui.components.capture.IMAGE_CAPTURE_SUCCESS_TAG
import com.google.jetpackcamera.ui.components.capture.LOW_LIGHT_BOOST_FAILURE_TAG
import com.google.jetpackcamera.ui.components.capture.R
import com.google.jetpackcamera.ui.components.capture.ScreenFlash
import com.google.jetpackcamera.ui.components.capture.VIDEO_CAPTURE_EXTERNAL_UNSUPPORTED_TAG
import com.google.jetpackcamera.ui.components.capture.VIDEO_CAPTURE_FAILURE_TAG
import com.google.jetpackcamera.ui.components.capture.VIDEO_CAPTURE_SUCCESS_TAG
import com.google.jetpackcamera.ui.uistate.DisableRationale
import com.google.jetpackcamera.ui.uistate.capture.AspectRatioUiState
import com.google.jetpackcamera.ui.uistate.capture.AudioUiState
import com.google.jetpackcamera.ui.uistate.capture.CaptureButtonUiState
import com.google.jetpackcamera.ui.uistate.capture.CaptureModeToggleUiState
import com.google.jetpackcamera.ui.uistate.capture.CaptureModeUiState
import com.google.jetpackcamera.ui.uistate.capture.ConcurrentCameraUiState
import com.google.jetpackcamera.ui.uistate.capture.DebugUiState
import com.google.jetpackcamera.ui.uistate.capture.ElapsedTimeUiState
import com.google.jetpackcamera.ui.uistate.capture.FlashModeUiState
import com.google.jetpackcamera.ui.uistate.capture.FlipLensUiState
import com.google.jetpackcamera.ui.uistate.capture.HdrUiState
import com.google.jetpackcamera.ui.uistate.capture.ImageWellUiState
import com.google.jetpackcamera.ui.uistate.capture.SnackBarUiState
import com.google.jetpackcamera.ui.uistate.capture.SnackbarData
import com.google.jetpackcamera.ui.uistate.capture.StabilizationUiState
import com.google.jetpackcamera.ui.uistate.capture.StreamConfigUiState
import com.google.jetpackcamera.ui.uistate.capture.ZoomControlUiState
import com.google.jetpackcamera.ui.uistate.capture.ZoomUiState
import com.google.jetpackcamera.ui.uistate.capture.compound.CaptureUiState
import com.google.jetpackcamera.ui.uistate.capture.compound.FocusedQuickSetting
import com.google.jetpackcamera.ui.uistate.capture.compound.PreviewDisplayUiState
import com.google.jetpackcamera.ui.uistate.capture.compound.QuickSettingsUiState
import com.google.jetpackcamera.ui.uistateadapter.capture.from
import com.google.jetpackcamera.ui.uistateadapter.capture.updateFrom
import dagger.hilt.android.lifecycle.HiltViewModel
import kotlinx.atomicfu.atomic
import kotlinx.coroutines.CoroutineStart
import kotlinx.coroutines.Deferred
import kotlinx.coroutines.Job
import kotlinx.coroutines.async
import kotlinx.coroutines.channels.Channel
import kotlinx.coroutines.channels.ReceiveChannel
import kotlinx.coroutines.flow.MutableStateFlow
import kotlinx.coroutines.flow.StateFlow
import kotlinx.coroutines.flow.asStateFlow
import kotlinx.coroutines.flow.combine
import kotlinx.coroutines.flow.distinctUntilChanged
import kotlinx.coroutines.flow.filterNotNull
import kotlinx.coroutines.flow.first
import kotlinx.coroutines.flow.map
import kotlinx.coroutines.flow.transformWhile
import kotlinx.coroutines.flow.update
import kotlinx.coroutines.launch
import java.util.LinkedList
import javax.inject.Inject

private const val TAG = "PreviewViewModel"
private const val IMAGE_CAPTURE_TRACE = "JCA Image Capture"

/**
 * [ViewModel] for [PreviewScreen].
 */
@HiltViewModel
class PreviewViewModel @Inject constructor(
    private val cameraSystem: CameraSystem,
    private val savedStateHandle: SavedStateHandle,
    private val settingsRepository: SettingsRepository,
    private val constraintsRepository: ConstraintsRepository,
    private val mediaRepository: MediaRepository
) : ViewModel() {
    private val _captureUiState: MutableStateFlow<CaptureUiState> =
        MutableStateFlow(CaptureUiState.NotReady)
    private val trackedPreviewUiState: MutableStateFlow<TrackedPreviewUiState> =
        MutableStateFlow(TrackedPreviewUiState())

    val captureUiState: StateFlow<CaptureUiState> =
        _captureUiState.asStateFlow()

    val surfaceRequest: StateFlow<SurfaceRequest?> = cameraSystem.getSurfaceRequest()

    private val _captureEvents = Channel<CaptureEvent>()
    val captureEvents: ReceiveChannel<CaptureEvent> = _captureEvents

    private var runningCameraJob: Job? = null

    private var recordingJob: Job? = null

    private val externalCaptureMode: ExternalCaptureMode = savedStateHandle.getExternalCaptureMode()
    private val externalUris: List<Uri> = savedStateHandle.getCaptureUris()
    private lateinit var externalUriProgress: IntProgress

    private val debugSettings: DebugSettings = savedStateHandle.getDebugSettings()

    private var cameraPropertiesJSON = ""

    val screenFlash = ScreenFlash(cameraSystem, viewModelScope)

    private val snackBarCount = atomic(0)
    private val videoCaptureStartedCount = atomic(0)

    // Eagerly initialize the CameraSystem and encapsulate in a Deferred that can be
    // used to ensure we don't start the camera before initialization is complete.
    private var initializationDeferred: Deferred<Unit> = viewModelScope.async {
        cameraSystem.initialize(
            cameraAppSettings = settingsRepository.defaultCameraAppSettings.first()
                .applyExternalCaptureMode(externalCaptureMode)
                .copy(debugSettings = debugSettings)
        ) { cameraPropertiesJSON = it }
    }

    /**
     * updates the capture mode based on the preview mode
     */
    private fun CameraAppSettings.applyExternalCaptureMode(
        externalCaptureMode: ExternalCaptureMode
    ): CameraAppSettings {
        val captureMode = externalCaptureMode.toCaptureMode()
        return if (captureMode == this.captureMode) {
            this
        } else {
            this.copy(captureMode = captureMode)
        }
    }

    init {
        viewModelScope.launch {
            launch {
                var oldCameraAppSettings: CameraAppSettings? = null
                settingsRepository.defaultCameraAppSettings
                    .collect { new ->
                        oldCameraAppSettings?.apply {
                            applyDiffs(new)
                        }
                        oldCameraAppSettings = new
                    }
            }

            launch {
                cameraSystem.getCurrentCameraState()
                    .map { it.lowLightBoostState }
                    .distinctUntilChanged()
                    .collect { state ->
                        if (state is LowLightBoostState.Error) {
                            val cookieInt = snackBarCount.incrementAndGet()
                            Log.d(TAG, "LowLightBoostState changed to Error #$cookieInt")
                            addSnackBarData(
                                SnackbarData(
                                    cookie = "LowLightBoost-$cookieInt",
                                    stringResource = R.string.low_light_boost_error_toast_message,
                                    withDismissAction = true,
                                    testTag = LOW_LIGHT_BOOST_FAILURE_TAG
                                )
                            )
                        }
                    }
            }

            combine(
                cameraSystem.getCurrentSettings().filterNotNull(),
                constraintsRepository.systemConstraints.filterNotNull(),
                cameraSystem.getCurrentCameraState(),
                trackedPreviewUiState
            ) { cameraAppSettings, systemConstraints, cameraState, trackedUiState ->

                var flashModeUiState: FlashModeUiState

                val captureModeUiState = CaptureModeUiState.from(
                    systemConstraints,
                    cameraAppSettings,
                    externalCaptureMode
                )
                val flipLensUiState = FlipLensUiState.from(
                    cameraAppSettings,
                    systemConstraints
                )
                val aspectRatioUiState = AspectRatioUiState.from(cameraAppSettings)
                val hdrUiState = HdrUiState.from(
                    cameraAppSettings,
                    systemConstraints,
                    externalCaptureMode
                )
                _captureUiState.update { old ->
                    when (old) {
                        is CaptureUiState.NotReady -> {
                            flashModeUiState = FlashModeUiState.from(
                                cameraAppSettings,
                                systemConstraints
                            )
                            // This is the first PreviewUiState.Ready. Create the initial
                            // PreviewUiState.Ready from defaults and initialize it below.
                            CaptureUiState.Ready()
                        }

                        is CaptureUiState.Ready -> {
                            flashModeUiState = old.flashModeUiState.updateFrom(
                                cameraAppSettings = cameraAppSettings,
                                systemConstraints = systemConstraints,
                                cameraState = cameraState
                            )
                            // We have a previous `PreviewUiState.Ready`, return it here and
                            // update it below.
                            old
                        }
                    }.copy(
                        // Update or initialize PreviewUiState.Ready
                        externalCaptureMode = externalCaptureMode,
                        videoRecordingState = cameraState.videoRecordingState,
                        flipLensUiState = flipLensUiState,
                        aspectRatioUiState = aspectRatioUiState,
                        previewDisplayUiState = PreviewDisplayUiState(0, aspectRatioUiState),
                        quickSettingsUiState = getQuickSettingsUiState(
                            captureModeUiState,
                            flashModeUiState,
                            flipLensUiState,
                            cameraAppSettings,
                            systemConstraints,
                            aspectRatioUiState,
                            hdrUiState,
                            trackedUiState.isQuickSettingsOpen,
                            trackedUiState.focusedQuickSetting
                        ),
                        sessionFirstFrameTimestamp = cameraState.sessionFirstFrameTimestamp,
                        debugUiState = getDebugUiState(
                            systemConstraints,
                            cameraAppSettings,
                            cameraState,
                            trackedUiState.isDebugOverlayOpen,
                            trackedUiState.debugHidingComponents
                        ),
                        stabilizationUiState = StabilizationUiState.from(
                            cameraAppSettings,
                            cameraState
                        ),
                        flashModeUiState = flashModeUiState,
                        videoQuality = cameraState.videoQualityInfo.quality,
                        audioUiState = AudioUiState.from(
                            cameraAppSettings,
                            cameraState
                        ),
                        elapsedTimeUiState = ElapsedTimeUiState.from(cameraState),
                        captureButtonUiState = CaptureButtonUiState.from(
                            cameraAppSettings,
                            cameraState,
                            trackedUiState.isRecordingLocked
                        ),
                        zoomUiState = ZoomUiState.from(
                            systemConstraints,
                            cameraAppSettings.cameraLensFacing,
                            cameraState
                        ),
                        zoomControlUiState = ZoomControlUiState.from(
                            trackedUiState.zoomAnimationTarget,
                            systemConstraints,
                            cameraAppSettings,
                            cameraState
                        ),
                        captureModeToggleUiState = CaptureModeToggleUiState.from(
                            systemConstraints,
                            cameraAppSettings,
                            cameraState,
                            externalCaptureMode
                        ),
                        hdrUiState = hdrUiState
                    )
                }
            }.collect {}
        }
    }

    private fun getQuickSettingsUiState(
        captureModeUiState: CaptureModeUiState,
        flashModeUiState: FlashModeUiState,
        flipLensUiState: FlipLensUiState,
        cameraAppSettings: CameraAppSettings,
        systemConstraints: CameraSystemConstraints,
        aspectRatioUiState: AspectRatioUiState,
        hdrUiState: HdrUiState,
        quickSettingsIsOpen: Boolean,
        focusedQuickSetting: FocusedQuickSetting
    ): QuickSettingsUiState {
        val streamConfigUiState = StreamConfigUiState.from(cameraAppSettings)
        return QuickSettingsUiState.Available(
            aspectRatioUiState = aspectRatioUiState,
            captureModeUiState = captureModeUiState,
            concurrentCameraUiState = ConcurrentCameraUiState.from(
                cameraAppSettings,
                systemConstraints,
                externalCaptureMode,
                captureModeUiState,
                streamConfigUiState
            ),
            flashModeUiState = flashModeUiState,
            flipLensUiState = flipLensUiState,
            hdrUiState = hdrUiState,
            streamConfigUiState = streamConfigUiState,
            quickSettingsIsOpen = quickSettingsIsOpen,
            focusedQuickSetting = focusedQuickSetting
        )
    }

    fun toggleDebugHidingComponents() {
        trackedPreviewUiState.update { old ->
            old.copy(debugHidingComponents = !old.debugHidingComponents)
        }
    }

    private fun getDebugUiState(
        systemConstraints: CameraSystemConstraints,
        cameraAppSettings: CameraAppSettings,
        cameraState: CameraState,
        isDebugOverlayOpen: Boolean,
        debugHidingComponents: Boolean
    ): DebugUiState = if (debugSettings.isDebugModeEnabled) {
        if (isDebugOverlayOpen) {
            DebugUiState.Enabled.Open.from(
                systemConstraints,
                cameraAppSettings,
                cameraState,
                debugHidingComponents,
                cameraPropertiesJSON
            )
        } else {
            DebugUiState.Enabled.Closed.from(
                cameraState,
                cameraAppSettings.cameraLensFacing,
                debugHidingComponents
            )
        }
    } else {
        DebugUiState.Disabled
    }

    fun imageWellToRepository() {
        viewModelScope.launch {
            val mediaDescriptor = (
                    (_captureUiState.value as? CaptureUiState.Ready)
                        ?.imageWellUiState as ImageWellUiState.LastCapture
                    )
                .mediaDescriptor

            mediaRepository.setCurrentMedia(mediaDescriptor)
        }
    }

    fun setMediaRepository(mediaDescriptor: MediaDescriptor) {
        viewModelScope.launch {
            mediaRepository.setCurrentMedia(mediaDescriptor)
        }
    }

    fun updateLastCapturedMedia() {
        viewModelScope.launch {
            val lastCapturedMediaDescriptor = mediaRepository.getLastCapturedMedia()
            _captureUiState.update { old ->
                (old as? CaptureUiState.Ready)?.copy(
                    imageWellUiState =
                        ImageWellUiState.from(lastCapturedMediaDescriptor)
                ) ?: old
            }
        }
    }

    private fun ExternalCaptureMode.toCaptureMode() = when (this) {
        ExternalCaptureMode.ImageCapture -> CaptureMode.IMAGE_ONLY
        ExternalCaptureMode.MultipleImageCapture -> CaptureMode.IMAGE_ONLY
        ExternalCaptureMode.VideoCapture -> CaptureMode.VIDEO_ONLY
        ExternalCaptureMode.Standard -> CaptureMode.STANDARD
    }

    /**
     * Applies an individual camera app setting with the given [settingExtractor] and
     * [settingApplicator] if the new setting differs from the old setting.
     */
    private suspend inline fun <R> CameraAppSettings.applyDiff(
        new: CameraAppSettings,
        settingExtractor: CameraAppSettings.() -> R,
        crossinline settingApplicator: suspend (R) -> Unit
    ) {
        val oldSetting = settingExtractor.invoke(this)
        val newSetting = settingExtractor.invoke(new)
        if (oldSetting != newSetting) {
            settingApplicator(newSetting)
        }
    }

    /**
     * Checks whether each actionable individual setting has changed and applies them to
     * [CameraSystem].
     */
    private suspend fun CameraAppSettings.applyDiffs(new: CameraAppSettings) {
        applyDiff(new, CameraAppSettings::cameraLensFacing, cameraSystem::setLensFacing)
        applyDiff(new, CameraAppSettings::flashMode, cameraSystem::setFlashMode)
        applyDiff(new, CameraAppSettings::streamConfig, cameraSystem::setStreamConfig)
        applyDiff(new, CameraAppSettings::aspectRatio, cameraSystem::setAspectRatio)
        applyDiff(new, CameraAppSettings::stabilizationMode, cameraSystem::setStabilizationMode)
        applyDiff(new, CameraAppSettings::targetFrameRate, cameraSystem::setTargetFrameRate)
        applyDiff(
            new,
            CameraAppSettings::maxVideoDurationMillis,
            cameraSystem::setMaxVideoDuration
        )
        applyDiff(new, CameraAppSettings::videoQuality, cameraSystem::setVideoQuality)
        applyDiff(new, CameraAppSettings::audioEnabled, cameraSystem::setAudioEnabled)
        applyDiff(
            new,
            CameraAppSettings::lowLightBoostPriority,
            cameraSystem::setLowLightBoostPriority
        )
    }

    fun startCamera() {
        Log.d(TAG, "startCamera")
        stopCamera()
        runningCameraJob = viewModelScope.launch {
            if (Trace.isEnabled()) {
                launch(start = CoroutineStart.UNDISPATCHED) {
                    val startTraceTimestamp: Long = SystemClock.elapsedRealtimeNanos()
                    traceFirstFramePreview(cookie = 1) {
                        _captureUiState.transformWhile {
                            var continueCollecting = true
                            (it as? CaptureUiState.Ready)?.let { uiState ->
                                if (uiState.sessionFirstFrameTimestamp > startTraceTimestamp) {
                                    emit(Unit)
                                    continueCollecting = false
                                }
                            }
                            continueCollecting
                        }.collect {}
                    }
                }
            }
            // Ensure CameraSystem is initialized before starting camera
            initializationDeferred.await()
            // TODO(yasith): Handle Exceptions from binding use cases
            cameraSystem.runCamera()
        }
    }

    fun stopCamera() {
        Log.d(TAG, "stopCamera")
        runningCameraJob?.apply {
            if (isActive) {
                cancel()
            }
        }
    }

    fun setFlash(flashMode: FlashMode) {
        viewModelScope.launch {
            // apply to cameraSystem
            cameraSystem.setFlashMode(flashMode)
        }
    }

    fun setAspectRatio(aspectRatio: AspectRatio) {
        viewModelScope.launch {
            cameraSystem.setAspectRatio(aspectRatio)
        }
    }

    fun setStreamConfig(streamConfig: StreamConfig) {
        viewModelScope.launch {
            cameraSystem.setStreamConfig(streamConfig)
        }
    }

    /** Sets the camera to a designated lens facing */
    fun setLensFacing(newLensFacing: LensFacing) {
        viewModelScope.launch {
            // apply to cameraSystem
            cameraSystem.setLensFacing(newLensFacing)
        }
    }

    fun setAudioEnabled(shouldEnableAudio: Boolean) {
        viewModelScope.launch {
            cameraSystem.setAudioEnabled(shouldEnableAudio)
        }

        Log.d(
            TAG,
            "Toggle Audio: $shouldEnableAudio"
        )
    }

    fun setPaused(shouldBePaused: Boolean) {
        viewModelScope.launch {
            if (shouldBePaused) {
                cameraSystem.pauseVideoRecording()
            } else {
                cameraSystem.resumeVideoRecording()
            }
        }
    }

    private fun addSnackBarData(snackBarData: SnackbarData) {
        viewModelScope.launch {
            _captureUiState.update { old ->
                if (old !is CaptureUiState.Ready) return@update old
                val newQueue = LinkedList(old.snackBarUiState.snackBarQueue)
                newQueue.add(snackBarData)
                Log.d(TAG, "SnackBar added. Queue size: ${newQueue.size}")
                old.copy(
                    snackBarUiState = SnackBarUiState.from(newQueue)
                )
            }
        }
    }

    private fun enqueueExternalImageCaptureUnsupportedSnackBar() {
        addSnackBarData(
            SnackbarData(
                cookie = "Image-ExternalVideoCaptureMode",
                stringResource = R.string.toast_image_capture_external_unsupported,
                withDismissAction = true,
                testTag = IMAGE_CAPTURE_EXTERNAL_UNSUPPORTED_TAG
            )
        )
    }

    private fun nextSaveLocation(saveMode: SaveMode): Pair<SaveLocation, IntProgress?> {
        val defaultSaveLocation =
            if (saveMode is SaveMode.CacheAndReview) {
                SaveLocation.Cache(saveMode.cacheDir)
            } else {
                SaveLocation.Default
            }

        return when (externalCaptureMode) {
            ExternalCaptureMode.ImageCapture,
            ExternalCaptureMode.MultipleImageCapture,
            ExternalCaptureMode.VideoCapture -> {
                if (externalUris.isNotEmpty()) {
                    if (!this::externalUriProgress.isInitialized) {
                        externalUriProgress = IntProgress(1, 1..externalUris.size)
                    }
                    val progress = externalUriProgress
                    if (progress.currentValue < progress.range.endInclusive) externalUriProgress++
                    Pair(
                        SaveLocation.Explicit(externalUris[progress.currentValue - 1]),
                        progress
                    )
                } else {
                    Pair(defaultSaveLocation, null)
                }
            }

            ExternalCaptureMode.Standard ->
                Pair(defaultSaveLocation, null)
        }
<<<<<<< HEAD
=======

        ExternalCaptureMode.Standard ->
            Pair(SaveLocation.Default, null)
>>>>>>> 6ba412b9
    }

    fun captureImage(contentResolver: ContentResolver) {
        if (captureUiState.value is CaptureUiState.Ready &&
            (captureUiState.value as CaptureUiState.Ready).externalCaptureMode ==
            ExternalCaptureMode.VideoCapture
        ) {
            enqueueExternalImageCaptureUnsupportedSnackBar()
            return
        }

        if (captureUiState.value is CaptureUiState.Ready &&
            (captureUiState.value as CaptureUiState.Ready).externalCaptureMode ==
            ExternalCaptureMode.VideoCapture
        ) {
            addSnackBarData(
                SnackbarData(
                    cookie = "Image-ExternalVideoCaptureMode",
                    stringResource = R.string.toast_image_capture_external_unsupported,
                    withDismissAction = true,
                    testTag = IMAGE_CAPTURE_EXTERNAL_UNSUPPORTED_TAG
                )
            )
            return
        }
        Log.d(TAG, "captureImage")
        viewModelScope.launch {
            val saveMode = cameraSystem.getCurrentSettings().value?.saveMode ?: SaveMode.Immediate
            val (saveLocation, progress) = nextSaveLocation(saveMode)
            captureImageInternal(
                saveLocation = saveLocation,
                doTakePicture = {
                    cameraSystem.takePicture(contentResolver, saveLocation) {
                        _captureUiState.update { old ->
                            (old as? CaptureUiState.Ready)?.copy(
                                previewDisplayUiState = PreviewDisplayUiState(
                                    lastBlinkTimeStamp = System.currentTimeMillis(),
                                    aspectRatioUiState = old.aspectRatioUiState
                                )
                            ) ?: old
                        }
                    }.savedUri
                },
                onSuccess = { savedUri ->
                    if (saveLocation !is SaveLocation.Cache) {
                        updateLastCapturedMedia()
                    }
                    val event = if (progress != null) {
                        ImageCaptureEvent.SequentialImageSaved(savedUri, progress)
                    } else {
                        if (saveMode is SaveMode.CacheAndReview) {
                            ImageCaptureEvent.SingleImageCached(savedUri)
                        } else {
                            ImageCaptureEvent.SingleImageSaved(savedUri)
                        }
                    }
                    if (saveLocation !is SaveLocation.Cache) {
                        updateLastCapturedMedia()
                    } else {
                        savedUri?.let {
                            setMediaRepository(MediaDescriptor.Content.Image(it, null, true))
                        }
                    }
                    _captureEvents.trySend(event)
                },
                onFailure = { exception ->
                    val event = if (progress != null) {
                        ImageCaptureEvent.SequentialImageCaptureError(exception, progress)
                    } else {
                        ImageCaptureEvent.SingleImageCaptureError(exception)
                    }

                    _captureEvents.trySend(event)
                }
            )
        }
    }

    private suspend fun <T> captureImageInternal(
        saveLocation: SaveLocation,
        doTakePicture: suspend () -> T,
        onSuccess: (T) -> Unit = {},
        onFailure: (exception: Exception) -> Unit = {}
    ) {
        val cookieInt = snackBarCount.incrementAndGet()
        val cookie = "Image-$cookieInt"
        val snackBarData = try {
            traceAsync(IMAGE_CAPTURE_TRACE, cookieInt) {
                doTakePicture()
            }.also { result ->
                onSuccess(result)
            }
            Log.d(TAG, "cameraSystem.takePicture success")
            //don't display snackbar for successful capture
            if (saveLocation is SaveLocation.Cache)
                null
            else
                SnackbarData(
                    cookie = cookie,
                    stringResource = R.string.toast_image_capture_success,
                    withDismissAction = true,
                    testTag = IMAGE_CAPTURE_SUCCESS_TAG
                )
        } catch (exception: Exception) {
            onFailure(exception)
            Log.d(TAG, "cameraSystem.takePicture error", exception)
            SnackbarData(
                cookie = cookie,
                stringResource = R.string.toast_capture_failure,
                withDismissAction = true,
                testTag = IMAGE_CAPTURE_FAILURE_TAG
            )
        }
        snackBarData?.let { addSnackBarData(it) }
    }

    fun enqueueDisabledHdrToggleSnackBar(disabledReason: DisableRationale) {
        val cookieInt = snackBarCount.incrementAndGet()
        val cookie = "DisabledHdrToggle-$cookieInt"
        addSnackBarData(
            SnackbarData(
                cookie = cookie,
                stringResource = disabledReason.reasonTextResId,
                withDismissAction = true,
                testTag = disabledReason.testTag
            )
        )
    }

    fun startVideoRecording() {
        if (captureUiState.value is CaptureUiState.Ready &&
            (captureUiState.value as CaptureUiState.Ready).externalCaptureMode ==
            ExternalCaptureMode.ImageCapture
        ) {
            Log.d(TAG, "externalVideoRecording")
            addSnackBarData(
                SnackbarData(
                    cookie = "Video-ExternalImageCaptureMode",
                    stringResource = R.string.toast_video_capture_external_unsupported,
                    withDismissAction = true,
                    testTag = VIDEO_CAPTURE_EXTERNAL_UNSUPPORTED_TAG
                )
            )
            return
        }
        Log.d(TAG, "startVideoRecording")
        recordingJob = viewModelScope.launch {
            val cookie = "Video-${videoCaptureStartedCount.incrementAndGet()}"
            val saveMode = cameraSystem.getCurrentSettings().value?.saveMode ?: SaveMode.Immediate

            val (saveLocation, _) = nextSaveLocation(saveMode)
            try {
                cameraSystem.startVideoRecording(saveLocation) {
                    var snackbarToShow: SnackbarData?
                    when (it) {
                        is OnVideoRecordEvent.OnVideoRecorded -> {
                            Log.d(TAG, "cameraSystem.startRecording OnVideoRecorded")
                            val event = if (saveLocation is SaveLocation.Cache) {
                                VideoCaptureEvent.VideoCached(it.savedUri)
                            } else {
                                VideoCaptureEvent.VideoSaved(it.savedUri)
                            }

                            if (saveLocation !is SaveLocation.Cache) {
                                updateLastCapturedMedia()
                            } else {
                                setMediaRepository(
                                    MediaDescriptor.Content.Video(it.savedUri, null, true)
                                )
                            }

                            _captureEvents.trySend(event)
                            //don't display snackbar for successful capture
                            snackbarToShow = if (saveLocation is SaveLocation.Cache)
                                null
                            else
                                SnackbarData(
                                    cookie = cookie,
                                    stringResource = R.string.toast_video_capture_success,
                                    withDismissAction = true,
                                    testTag = VIDEO_CAPTURE_SUCCESS_TAG
                                )
                        }

                        is OnVideoRecordEvent.OnVideoRecordError -> {
                            Log.d(TAG, "cameraSystem.startRecording OnVideoRecordError")
                            _captureEvents.trySend(VideoCaptureEvent.VideoCaptureError(it.error))
                            snackbarToShow = SnackbarData(
                                cookie = cookie,
                                stringResource = R.string.toast_video_capture_failure,
                                withDismissAction = true,
                                testTag = VIDEO_CAPTURE_FAILURE_TAG
                            )
                        }
                    }

                    snackbarToShow?.let { data -> addSnackBarData(data) }
                }
                Log.d(TAG, "cameraSystem.startRecording success")
            } catch (exception: IllegalStateException) {
                Log.d(TAG, "cameraSystem.startVideoRecording error", exception)
            }
        }
    }

    fun stopVideoRecording() {
        Log.d(TAG, "stopVideoRecording")
        viewModelScope.launch {
            cameraSystem.stopVideoRecording()
            recordingJob?.cancel()
        }
    }

    /**
    "Locks" the video recording such that the user no longer needs to keep their finger pressed on the capture button
     */
    fun setLockedRecording(isLocked: Boolean) {
        trackedPreviewUiState.update { old ->
            old.copy(isRecordingLocked = isLocked)
        }
    }

    fun setZoomAnimationState(targetValue: Float?) {
        trackedPreviewUiState.update { old ->
            old.copy(zoomAnimationTarget = targetValue)
        }
    }

    fun changeZoomRatio(newZoomState: CameraZoomRatio) {
        cameraSystem.changeZoomRatio(newZoomState = newZoomState)
    }

    fun setTestPattern(newTestPattern: TestPattern) {
        cameraSystem.setTestPattern(newTestPattern = newTestPattern)
    }

    fun setDynamicRange(dynamicRange: DynamicRange) {
        if (externalCaptureMode != ExternalCaptureMode.ImageCapture &&
            externalCaptureMode != ExternalCaptureMode.MultipleImageCapture
        ) {
            viewModelScope.launch {
                cameraSystem.setDynamicRange(dynamicRange)
            }
        }
    }

    fun setConcurrentCameraMode(concurrentCameraMode: ConcurrentCameraMode) {
        viewModelScope.launch {
            cameraSystem.setConcurrentCameraMode(concurrentCameraMode)
        }
    }

    fun setImageFormat(imageFormat: ImageOutputFormat) {
        if (externalCaptureMode != ExternalCaptureMode.VideoCapture) {
            viewModelScope.launch {
                cameraSystem.setImageFormat(imageFormat)
            }
        }
    }

    fun setCaptureMode(captureMode: CaptureMode) {
        viewModelScope.launch {
            cameraSystem.setCaptureMode(captureMode)
        }
    }

    fun toggleQuickSettings() {
        trackedPreviewUiState.update { old ->
            old.copy(isQuickSettingsOpen = !old.isQuickSettingsOpen)
        }
    }

    fun setFocusedSetting(focusedQuickSetting: FocusedQuickSetting) {
        trackedPreviewUiState.update { old ->
            old.copy(focusedQuickSetting = focusedQuickSetting)
        }
    }

    fun toggleDebugOverlay() {
        trackedPreviewUiState.update { old ->
            old.copy(isDebugOverlayOpen = !old.isDebugOverlayOpen)
        }
    }

    fun tapToFocus(x: Float, y: Float) {
        Log.d(TAG, "tapToFocus")
        viewModelScope.launch {
            cameraSystem.tapToFocus(x, y)
        }
    }

    fun onSnackBarResult(cookie: String) {
        viewModelScope.launch {
            _captureUiState.update { old ->
                (old as? CaptureUiState.Ready)?.let { readyState ->
                    val newQueue = LinkedList(readyState.snackBarUiState.snackBarQueue)
                    val snackBarData = newQueue.remove()
                    if (snackBarData != null && snackBarData.cookie == cookie) {
                        // If the latest snackBar had a result, then clear snackBarToShow
                        Log.d(TAG, "SnackBar removed. Queue size: ${newQueue.size}")
                        readyState.copy(
                            snackBarUiState = SnackBarUiState.from(newQueue)
                        )
                    } else {
                        readyState
                    }
                } ?: old
            }
        }
    }

    fun setClearUiScreenBrightness(brightness: Float) {
        screenFlash.setClearUiScreenBrightness(brightness)
    }

    fun setDisplayRotation(deviceRotation: DeviceRotation) {
        viewModelScope.launch {
            cameraSystem.setDeviceRotation(deviceRotation)
        }
    }

    /**
     * Data class to track UI-specific states within the PreviewViewModel.
     *
     * This state is managed by the ViewModel and can be thought of as UI configuration
     * or interaction states that might otherwise have been handled by Compose's
     * `remember` if not hoisted to the ViewModel for broader logic integration
     * or persistence. It is then transformed into the `PreviewUiState` that the UI
     * directly observes.
     */
    data class TrackedPreviewUiState(
        val isQuickSettingsOpen: Boolean = false,
        val focusedQuickSetting: FocusedQuickSetting = FocusedQuickSetting.NONE,
        val isDebugOverlayOpen: Boolean = false,
        val isRecordingLocked: Boolean = false,
        val zoomAnimationTarget: Float? = null,
        val debugHidingComponents: Boolean = false
    )
}<|MERGE_RESOLUTION|>--- conflicted
+++ resolved
@@ -608,12 +608,6 @@
             ExternalCaptureMode.Standard ->
                 Pair(defaultSaveLocation, null)
         }
-<<<<<<< HEAD
-=======
-
-        ExternalCaptureMode.Standard ->
-            Pair(SaveLocation.Default, null)
->>>>>>> 6ba412b9
     }
 
     fun captureImage(contentResolver: ContentResolver) {
