/*
 * Copyright (C) 2023 The Android Open Source Project
 *
 * Licensed under the Apache License, Version 2.0 (the "License");
 * you may not use this file except in compliance with the License.
 * You may obtain a copy of the License at
 *
 *      http://www.apache.org/licenses/LICENSE-2.0
 *
 * Unless required by applicable law or agreed to in writing, software
 * distributed under the License is distributed on an "AS IS" BASIS,
 * WITHOUT WARRANTIES OR CONDITIONS OF ANY KIND, either express or implied.
 * See the License for the specific language governing permissions and
 * limitations under the License.
 */
package com.google.jetpackcamera.feature.preview

import android.util.Log
import android.view.Display
import androidx.camera.core.ImageCaptureException
import androidx.camera.core.Preview.SurfaceProvider
import androidx.lifecycle.ViewModel
import androidx.lifecycle.viewModelScope
import androidx.tracing.traceAsync
import com.google.jetpackcamera.domain.camera.CameraUseCase
import com.google.jetpackcamera.feature.preview.ui.ToastMessage
import com.google.jetpackcamera.settings.SettingsRepository
import com.google.jetpackcamera.settings.model.AspectRatio
import com.google.jetpackcamera.settings.model.CaptureMode
import com.google.jetpackcamera.settings.model.DEFAULT_CAMERA_APP_SETTINGS
import com.google.jetpackcamera.settings.model.FlashMode
import dagger.hilt.android.lifecycle.HiltViewModel
import javax.inject.Inject
import kotlinx.coroutines.Job
import kotlinx.coroutines.flow.MutableStateFlow
import kotlinx.coroutines.flow.StateFlow
import kotlinx.coroutines.launch

private const val TAG = "PreviewViewModel"
private const val IMAGE_CAPTURE_TRACE = "JCA Image Capture"

// toast test descriptions
const val IMAGE_CAPTURE_SUCCESS_TOAST_DESC = "ImageCaptureSuccessToast"
const val IMAGE_CAPTURE_FAIL_TOAST_DESC = "ImageCaptureFailureToast"

/**
 * [ViewModel] for [PreviewScreen].
 */
@HiltViewModel
class PreviewViewModel @Inject constructor(
    private val cameraUseCase: CameraUseCase,
    private val settingsRepository: SettingsRepository
    // only reads from settingsRepository. do not push changes to repository from here
) : ViewModel() {

    private val _previewUiState: MutableStateFlow<PreviewUiState> =
        MutableStateFlow(PreviewUiState(currentCameraSettings = DEFAULT_CAMERA_APP_SETTINGS))

    val previewUiState: StateFlow<PreviewUiState> = _previewUiState
    private var runningCameraJob: Job? = null

    private var recordingJob: Job? = null

    init {
        viewModelScope.launch {
            settingsRepository.cameraAppSettings.collect {
                    // TODO: only update settings that were actually changed
                    // currently resets all "quick" settings to stored settings
                    settings ->
                _previewUiState
                    .emit(previewUiState.value.copy(currentCameraSettings = settings))
            }
        }
        initializeCamera()
    }

    private fun initializeCamera() {
        // TODO(yasith): Handle CameraUnavailableException
        Log.d(TAG, "initializeCamera")
        viewModelScope.launch {
            cameraUseCase.initialize(previewUiState.value.currentCameraSettings)
            _previewUiState.emit(
                previewUiState.value.copy(
                    cameraState = CameraState.READY
                )
            )
        }
    }

    fun runCamera(surfaceProvider: SurfaceProvider) {
        Log.d(TAG, "runCamera")
        stopCamera()
        runningCameraJob = viewModelScope.launch {
            // TODO(yasith): Handle Exceptions from binding use cases
            cameraUseCase.runCamera(
                surfaceProvider,
                previewUiState.value.currentCameraSettings
            )
        }
    }

    fun stopCamera() {
        Log.d(TAG, "stopCamera")
        runningCameraJob?.apply {
            if (isActive) {
                cancel()
            }
        }
    }

    fun setFlash(flashMode: FlashMode) {
        viewModelScope.launch {
            _previewUiState.emit(
                previewUiState.value.copy(
                    currentCameraSettings =
                    previewUiState.value.currentCameraSettings.copy(
                        flashMode = flashMode
                    )
                )
            )
            // apply to cameraUseCase
            cameraUseCase.setFlashMode(previewUiState.value.currentCameraSettings.flashMode)
        }
    }

    fun setAspectRatio(aspectRatio: AspectRatio) {
        stopCamera()
        runningCameraJob = viewModelScope.launch {
            _previewUiState.emit(
                previewUiState.value.copy(
                    currentCameraSettings =
                    previewUiState.value.currentCameraSettings.copy(
                        aspectRatio = aspectRatio
                    )
                )
            )
            cameraUseCase.setAspectRatio(
                aspectRatio,
                previewUiState.value
                    .currentCameraSettings.isFrontCameraFacing
            )
        }
    }

    // flips the camera opposite to its current direction
    fun flipCamera() {
        flipCamera(
            !previewUiState.value
                .currentCameraSettings.isFrontCameraFacing
        )
    }

    fun toggleCaptureMode() {
        val newCaptureMode = when (previewUiState.value.currentCameraSettings.captureMode) {
            CaptureMode.MULTI_STREAM -> CaptureMode.SINGLE_STREAM
            CaptureMode.SINGLE_STREAM -> CaptureMode.MULTI_STREAM
        }

        stopCamera()
        runningCameraJob = viewModelScope.launch {
            _previewUiState.emit(
                previewUiState.value.copy(
                    currentCameraSettings =
                    previewUiState.value.currentCameraSettings.copy(
                        captureMode = newCaptureMode
                    )
                )
            )
            // apply to cameraUseCase
            cameraUseCase.setCaptureMode(newCaptureMode)
        }
    }

    // sets the camera to a designated direction
    fun flipCamera(isFacingFront: Boolean) {
        // only flip if 2 directions are available
        if (previewUiState.value.currentCameraSettings.isBackCameraAvailable &&
            previewUiState.value.currentCameraSettings.isFrontCameraAvailable
        ) {
            stopCamera()
            runningCameraJob = viewModelScope.launch {
                _previewUiState.emit(
                    previewUiState.value.copy(
                        currentCameraSettings =
                        previewUiState.value.currentCameraSettings.copy(
                            isFrontCameraFacing = isFacingFront
                        )
                    )
                )
                // apply to cameraUseCase
                cameraUseCase
                    .flipCamera(previewUiState.value.currentCameraSettings.isFrontCameraFacing)
            }
        }
    }

    fun captureImage() {
        Log.d(TAG, "captureImage")
        viewModelScope.launch {
<<<<<<< HEAD
            traceAsync(IMAGE_CAPTURE_TRACE, 0) {
                try {
                    cameraUseCase.takePicture()
                    Log.d(TAG, "cameraUseCase.takePicture success")
                } catch (exception: ImageCaptureException) {
                    Log.d(TAG, "cameraUseCase.takePicture error")
                    Log.d(TAG, exception.toString())
                }
=======
            try {
                cameraUseCase.takePicture()
                // todo: remove toast after postcapture screen implemented
                _previewUiState.emit(
                    previewUiState.value.copy(
                        toastMessageToShow = ToastMessage(
                            message = R.string.toast_image_capture_success.toString(),
                            testDesc = IMAGE_CAPTURE_SUCCESS_TOAST_DESC
                        )
                    )
                )
                Log.d(TAG, "cameraUseCase.takePicture success")
            } catch (exception: ImageCaptureException) {
                // todo: remove toast after postcapture screen implemented
                _previewUiState.emit(
                    previewUiState.value.copy(
                        toastMessageToShow = ToastMessage(
                            message = R.string.toast_capture_failure.toString(),
                            testDesc = IMAGE_CAPTURE_FAIL_TOAST_DESC
                        )
                    )
                )
                Log.d(TAG, "cameraUseCase.takePicture error")
                Log.d(TAG, exception.toString())
>>>>>>> e1683cf1
            }
        }
    }

    fun startVideoRecording() {
        Log.d(TAG, "startVideoRecording")
        recordingJob = viewModelScope.launch {
            try {
                cameraUseCase.startVideoRecording()
                _previewUiState.emit(
                    previewUiState.value.copy(
                        videoRecordingState = VideoRecordingState.ACTIVE
                    )
                )
                Log.d(TAG, "cameraUseCase.startRecording success")
            } catch (exception: IllegalStateException) {
                Log.d(TAG, "cameraUseCase.startVideoRecording error")
                Log.d(TAG, exception.toString())
            }
        }
    }

    fun stopVideoRecording() {
        Log.d(TAG, "stopVideoRecording")
        viewModelScope.launch {
            _previewUiState.emit(
                previewUiState.value.copy(
                    videoRecordingState = VideoRecordingState.INACTIVE
                )
            )
        }
        cameraUseCase.stopVideoRecording()
        recordingJob?.cancel()
    }

    fun setZoomScale(scale: Float): Float {
        return cameraUseCase.setZoomScale(scale = scale)
    }

    // modify ui values
    fun toggleQuickSettings() {
        toggleQuickSettings(!previewUiState.value.quickSettingsIsOpen)
    }

    private fun toggleQuickSettings(isOpen: Boolean) {
        viewModelScope.launch {
            _previewUiState.emit(
                previewUiState.value.copy(
                    quickSettingsIsOpen = isOpen
                )
            )
        }
    }

    fun tapToFocus(display: Display, surfaceWidth: Int, surfaceHeight: Int, x: Float, y: Float) {
        cameraUseCase.tapToFocus(
            display = display,
            surfaceWidth = surfaceWidth,
            surfaceHeight = surfaceHeight,
            x = x,
            y = y
        )
    }

    fun onToastShown() {
        viewModelScope.launch {
            _previewUiState.emit(
                previewUiState.value.copy(
                    toastMessageToShow = null
                )
            )
        }
    }
}<|MERGE_RESOLUTION|>--- conflicted
+++ resolved
@@ -64,8 +64,8 @@
     init {
         viewModelScope.launch {
             settingsRepository.cameraAppSettings.collect {
-                    // TODO: only update settings that were actually changed
-                    // currently resets all "quick" settings to stored settings
+                // TODO: only update settings that were actually changed
+                // currently resets all "quick" settings to stored settings
                     settings ->
                 _previewUiState
                     .emit(previewUiState.value.copy(currentCameraSettings = settings))
@@ -197,41 +197,33 @@
     fun captureImage() {
         Log.d(TAG, "captureImage")
         viewModelScope.launch {
-<<<<<<< HEAD
             traceAsync(IMAGE_CAPTURE_TRACE, 0) {
+
                 try {
                     cameraUseCase.takePicture()
+                    // todo: remove toast after postcapture screen implemented
+                    _previewUiState.emit(
+                        previewUiState.value.copy(
+                            toastMessageToShow = ToastMessage(
+                                message = R.string.toast_image_capture_success.toString(),
+                                testDesc = IMAGE_CAPTURE_SUCCESS_TOAST_DESC
+                            )
+                        )
+                    )
                     Log.d(TAG, "cameraUseCase.takePicture success")
                 } catch (exception: ImageCaptureException) {
+                    // todo: remove toast after postcapture screen implemented
+                    _previewUiState.emit(
+                        previewUiState.value.copy(
+                            toastMessageToShow = ToastMessage(
+                                message = R.string.toast_capture_failure.toString(),
+                                testDesc = IMAGE_CAPTURE_FAIL_TOAST_DESC
+                            )
+                        )
+                    )
                     Log.d(TAG, "cameraUseCase.takePicture error")
                     Log.d(TAG, exception.toString())
                 }
-=======
-            try {
-                cameraUseCase.takePicture()
-                // todo: remove toast after postcapture screen implemented
-                _previewUiState.emit(
-                    previewUiState.value.copy(
-                        toastMessageToShow = ToastMessage(
-                            message = R.string.toast_image_capture_success.toString(),
-                            testDesc = IMAGE_CAPTURE_SUCCESS_TOAST_DESC
-                        )
-                    )
-                )
-                Log.d(TAG, "cameraUseCase.takePicture success")
-            } catch (exception: ImageCaptureException) {
-                // todo: remove toast after postcapture screen implemented
-                _previewUiState.emit(
-                    previewUiState.value.copy(
-                        toastMessageToShow = ToastMessage(
-                            message = R.string.toast_capture_failure.toString(),
-                            testDesc = IMAGE_CAPTURE_FAIL_TOAST_DESC
-                        )
-                    )
-                )
-                Log.d(TAG, "cameraUseCase.takePicture error")
-                Log.d(TAG, exception.toString())
->>>>>>> e1683cf1
             }
         }
     }
