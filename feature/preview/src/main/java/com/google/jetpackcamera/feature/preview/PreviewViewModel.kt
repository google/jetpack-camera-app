/*
 * Copyright (C) 2023 The Android Open Source Project
 *
 * Licensed under the Apache License, Version 2.0 (the "License");
 * you may not use this file except in compliance with the License.
 * You may obtain a copy of the License at
 *
 *      http://www.apache.org/licenses/LICENSE-2.0
 *
 * Unless required by applicable law or agreed to in writing, software
 * distributed under the License is distributed on an "AS IS" BASIS,
 * WITHOUT WARRANTIES OR CONDITIONS OF ANY KIND, either express or implied.
 * See the License for the specific language governing permissions and
 * limitations under the License.
 */
package com.google.jetpackcamera.feature.preview

import android.content.ContentResolver
import android.net.Uri
import android.os.SystemClock
import android.util.Log
import androidx.camera.core.SurfaceRequest
import androidx.lifecycle.ViewModel
import androidx.lifecycle.viewModelScope
import androidx.tracing.Trace
import androidx.tracing.traceAsync
import com.google.jetpackcamera.core.camera.CameraState
import com.google.jetpackcamera.core.camera.CameraSystem
import com.google.jetpackcamera.core.common.traceFirstFramePreview
import com.google.jetpackcamera.data.media.MediaRepository
import com.google.jetpackcamera.model.AspectRatio
import com.google.jetpackcamera.model.CameraZoomRatio
import com.google.jetpackcamera.model.CaptureMode
import com.google.jetpackcamera.model.ConcurrentCameraMode
import com.google.jetpackcamera.model.DebugSettings
import com.google.jetpackcamera.model.DeviceRotation
import com.google.jetpackcamera.model.DynamicRange
import com.google.jetpackcamera.model.ExternalCaptureMode
import com.google.jetpackcamera.model.FlashMode
import com.google.jetpackcamera.model.ImageOutputFormat
import com.google.jetpackcamera.model.LensFacing
import com.google.jetpackcamera.model.SaveLocation
import com.google.jetpackcamera.model.StreamConfig
import com.google.jetpackcamera.model.TestPattern
import com.google.jetpackcamera.settings.ConstraintsRepository
import com.google.jetpackcamera.settings.SettingsRepository
import com.google.jetpackcamera.settings.model.CameraAppSettings
import com.google.jetpackcamera.settings.model.CameraSystemConstraints
import com.google.jetpackcamera.ui.components.capture.IMAGE_CAPTURE_EXTERNAL_UNSUPPORTED_TAG
import com.google.jetpackcamera.ui.components.capture.IMAGE_CAPTURE_FAILURE_TAG
import com.google.jetpackcamera.ui.components.capture.IMAGE_CAPTURE_SUCCESS_TAG
import com.google.jetpackcamera.ui.components.capture.ImageCaptureEvent
import com.google.jetpackcamera.ui.components.capture.R
import com.google.jetpackcamera.ui.components.capture.ScreenFlash
import com.google.jetpackcamera.ui.components.capture.VIDEO_CAPTURE_EXTERNAL_UNSUPPORTED_TAG
import com.google.jetpackcamera.ui.components.capture.VIDEO_CAPTURE_FAILURE_TAG
import com.google.jetpackcamera.ui.components.capture.VIDEO_CAPTURE_SUCCESS_TAG
import com.google.jetpackcamera.ui.components.capture.VideoCaptureEvent
import com.google.jetpackcamera.ui.uistate.DisableRationale
import com.google.jetpackcamera.ui.uistate.capture.AspectRatioUiState
import com.google.jetpackcamera.ui.uistate.capture.AudioUiState
import com.google.jetpackcamera.ui.uistate.capture.CaptureButtonUiState
import com.google.jetpackcamera.ui.uistate.capture.CaptureModeToggleUiState
import com.google.jetpackcamera.ui.uistate.capture.CaptureModeUiState
import com.google.jetpackcamera.ui.uistate.capture.ConcurrentCameraUiState
import com.google.jetpackcamera.ui.uistate.capture.DebugUiState
import com.google.jetpackcamera.ui.uistate.capture.ElapsedTimeUiState
import com.google.jetpackcamera.ui.uistate.capture.FlashModeUiState
import com.google.jetpackcamera.ui.uistate.capture.FlipLensUiState
import com.google.jetpackcamera.ui.uistate.capture.HdrUiState
import com.google.jetpackcamera.ui.uistate.capture.ImageWellUiState
import com.google.jetpackcamera.ui.uistate.capture.SnackBarUiState
import com.google.jetpackcamera.ui.uistate.capture.SnackbarData
import com.google.jetpackcamera.ui.uistate.capture.StabilizationUiState
import com.google.jetpackcamera.ui.uistate.capture.StreamConfigUiState
import com.google.jetpackcamera.ui.uistate.capture.ZoomControlUiState
import com.google.jetpackcamera.ui.uistate.capture.ZoomUiState
import com.google.jetpackcamera.ui.uistate.capture.compound.CaptureUiState
import com.google.jetpackcamera.ui.uistate.capture.compound.PreviewDisplayUiState
import com.google.jetpackcamera.ui.uistate.capture.compound.QuickSettingsUiState
import com.google.jetpackcamera.ui.uistateadapter.capture.from
import com.google.jetpackcamera.ui.uistateadapter.capture.updateFrom
import dagger.assisted.Assisted
import dagger.assisted.AssistedFactory
import dagger.assisted.AssistedInject
import dagger.hilt.android.lifecycle.HiltViewModel
import java.util.LinkedList
import kotlinx.atomicfu.atomic
import kotlinx.coroutines.CoroutineStart
import kotlinx.coroutines.Deferred
import kotlinx.coroutines.Job
import kotlinx.coroutines.async
import kotlinx.coroutines.flow.MutableStateFlow
import kotlinx.coroutines.flow.StateFlow
import kotlinx.coroutines.flow.asStateFlow
import kotlinx.coroutines.flow.combine
import kotlinx.coroutines.flow.filterNotNull
import kotlinx.coroutines.flow.first
import kotlinx.coroutines.flow.transformWhile
import kotlinx.coroutines.flow.update
import kotlinx.coroutines.launch

private const val TAG = "PreviewViewModel"
private const val IMAGE_CAPTURE_TRACE = "JCA Image Capture"

/**
 * [ViewModel] for [PreviewScreen].
 */
@HiltViewModel(assistedFactory = PreviewViewModel.Factory::class)
class PreviewViewModel @AssistedInject constructor(
    @Assisted val externalCaptureMode: ExternalCaptureMode,
    @Assisted val debugSettings: DebugSettings,
    private val cameraSystem: CameraSystem,
    private val settingsRepository: SettingsRepository,
    private val constraintsRepository: ConstraintsRepository,
    private val mediaRepository: MediaRepository
) : ViewModel() {
    private val _captureUiState: MutableStateFlow<CaptureUiState> =
        MutableStateFlow(CaptureUiState.NotReady)
    private val trackedPreviewUiState: MutableStateFlow<TrackedPreviewUiState> =
        MutableStateFlow(TrackedPreviewUiState())

    val captureUiState: StateFlow<CaptureUiState> =
        _captureUiState.asStateFlow()

    val surfaceRequest: StateFlow<SurfaceRequest?> = cameraSystem.getSurfaceRequest()

    private var runningCameraJob: Job? = null

    private var recordingJob: Job? = null

    private var externalUriIndex: Int = 0

    private var cameraPropertiesJSON = ""

    val screenFlash = ScreenFlash(cameraSystem, viewModelScope)

    private val snackBarCount = atomic(0)
    private val videoCaptureStartedCount = atomic(0)

    // Eagerly initialize the CameraSystem and encapsulate in a Deferred that can be
    // used to ensure we don't start the camera before initialization is complete.
    private var initializationDeferred: Deferred<Unit> = viewModelScope.async {
        cameraSystem.initialize(
            cameraAppSettings = settingsRepository.defaultCameraAppSettings.first()
                .applyExternalCaptureMode(externalCaptureMode)
                .copy(debugSettings = debugSettings)
        ) { cameraPropertiesJSON = it }
    }

    /**
     * updates the capture mode based on the preview mode
     */
    private fun CameraAppSettings.applyExternalCaptureMode(
        externalCaptureMode: ExternalCaptureMode
    ): CameraAppSettings {
        val captureMode = externalCaptureMode.toCaptureMode()
        return if (captureMode == this.captureMode) {
            this
        } else {
            this.copy(captureMode = captureMode)
        }
    }

    init {
        viewModelScope.launch {
            launch {
                var oldCameraAppSettings: CameraAppSettings? = null
                settingsRepository.defaultCameraAppSettings
                    .collect { new ->
                        oldCameraAppSettings?.apply {
                            applyDiffs(new)
                        }
                        oldCameraAppSettings = new
                    }
            }
            combine(
                cameraSystem.getCurrentSettings().filterNotNull(),
                constraintsRepository.systemConstraints.filterNotNull(),
                cameraSystem.getCurrentCameraState(),
                trackedPreviewUiState
            ) { cameraAppSettings, systemConstraints, cameraState, trackedUiState ->

                var flashModeUiState: FlashModeUiState
                val captureModeUiState = CaptureModeUiState.from(
                    systemConstraints,
                    cameraAppSettings,
                    externalCaptureMode
                )
                val flipLensUiState = FlipLensUiState.from(
                    cameraAppSettings,
                    systemConstraints
                )
                val aspectRatioUiState = AspectRatioUiState.from(cameraAppSettings)
                _captureUiState.update { old ->
                    when (old) {
                        is CaptureUiState.NotReady -> {
                            flashModeUiState = FlashModeUiState.from(
                                cameraAppSettings,
                                systemConstraints
                            )
                            // This is the first PreviewUiState.Ready. Create the initial
                            // PreviewUiState.Ready from defaults and initialize it below.
                            CaptureUiState.Ready()
                        }

                        is CaptureUiState.Ready -> {
                            flashModeUiState = old.flashModeUiState.updateFrom(
                                cameraAppSettings = cameraAppSettings,
                                systemConstraints = systemConstraints,
                                cameraState = cameraState
                            )
                            // We have a previous `PreviewUiState.Ready`, return it here and
                            // update it below.
                            old
                        }
                    }.copy(
                        // Update or initialize PreviewUiState.Ready
                        externalCaptureMode = externalCaptureMode,
                        videoRecordingState = cameraState.videoRecordingState,
                        flipLensUiState = flipLensUiState,
                        aspectRatioUiState = aspectRatioUiState,
                        previewDisplayUiState = PreviewDisplayUiState(0, aspectRatioUiState),
                        quickSettingsUiState = getQuickSettingsUiState(
                            captureModeUiState,
                            flashModeUiState,
                            flipLensUiState,
                            cameraAppSettings,
                            systemConstraints,
                            aspectRatioUiState,
                            trackedUiState.isQuickSettingsOpen
                        ),
                        sessionFirstFrameTimestamp = cameraState.sessionFirstFrameTimestamp,
                        debugUiState = getDebugUiState(
                            systemConstraints,
                            cameraAppSettings,
                            cameraState,
                            trackedUiState.isDebugOverlayOpen
                        ),
                        stabilizationUiState = StabilizationUiState.from(
                            cameraAppSettings,
                            cameraState
                        ),
                        flashModeUiState = flashModeUiState,
                        videoQuality = cameraState.videoQualityInfo.quality,
                        audioUiState = AudioUiState.from(
                            cameraAppSettings,
                            cameraState
                        ),
                        elapsedTimeUiState = ElapsedTimeUiState.from(cameraState),
                        captureButtonUiState = CaptureButtonUiState.from(
                            cameraAppSettings,
                            cameraState,
                            trackedUiState.isRecordingLocked
                        ),
                        zoomUiState = ZoomUiState.from(
                            systemConstraints,
                            cameraAppSettings.cameraLensFacing,
                            cameraState
                        ),
                        zoomControlUiState = ZoomControlUiState.from(
                            trackedUiState.zoomAnimationTarget,
                            systemConstraints,
                            cameraAppSettings,
                            cameraState
                        ),
                        captureModeToggleUiState = CaptureModeToggleUiState.from(
                            systemConstraints,
                            cameraAppSettings,
                            cameraState,
                            externalCaptureMode
                        )
                    )
                }
            }.collect {}
        }
    }

    private fun getQuickSettingsUiState(
        captureModeUiState: CaptureModeUiState,
        flashModeUiState: FlashModeUiState,
        flipLensUiState: FlipLensUiState,
        cameraAppSettings: CameraAppSettings,
        systemConstraints: CameraSystemConstraints,
        aspectRatioUiState: AspectRatioUiState,
        quickSettingsIsOpen: Boolean
    ): QuickSettingsUiState {
        val streamConfigUiState = StreamConfigUiState.from(cameraAppSettings)
        return QuickSettingsUiState.Available(
            aspectRatioUiState = aspectRatioUiState,
            captureModeUiState = captureModeUiState,
            concurrentCameraUiState = ConcurrentCameraUiState.from(
                cameraAppSettings,
                systemConstraints,
                externalCaptureMode,
                captureModeUiState,
                streamConfigUiState
            ),
            flashModeUiState = flashModeUiState,
            flipLensUiState = flipLensUiState,
            hdrUiState = HdrUiState.from(
                cameraAppSettings,
                systemConstraints,
                externalCaptureMode
            ),
            streamConfigUiState = streamConfigUiState,
            quickSettingsIsOpen = quickSettingsIsOpen
        )
    }

    private fun getDebugUiState(
        systemConstraints: CameraSystemConstraints,
        cameraAppSettings: CameraAppSettings,
        cameraState: CameraState,
        isDebugOverlayOpen: Boolean
    ): DebugUiState = if (debugSettings.isDebugModeEnabled) {
        if (isDebugOverlayOpen) {
            DebugUiState.Open.from(
                systemConstraints,
                cameraAppSettings,
                cameraState,
                cameraPropertiesJSON
            )
        } else {
            DebugUiState.Closed.from(cameraState)
        }
    } else {
        DebugUiState.Disabled
    }

    fun updateLastCapturedMedia() {
        viewModelScope.launch {
            val lastCapturedMediaDescriptor = mediaRepository.getLastCapturedMedia()
            _captureUiState.update { old ->
                (old as? CaptureUiState.Ready)?.copy(
                    imageWellUiState =
                    ImageWellUiState.from(lastCapturedMediaDescriptor)
                ) ?: old
            }
        }
    }

    private fun ExternalCaptureMode.toCaptureMode() = when (this) {
        is ExternalCaptureMode.ExternalImageCaptureMode -> CaptureMode.IMAGE_ONLY
        is ExternalCaptureMode.ExternalMultipleImageCaptureMode -> CaptureMode.IMAGE_ONLY
        is ExternalCaptureMode.ExternalVideoCaptureMode -> CaptureMode.VIDEO_ONLY
        is ExternalCaptureMode.StandardMode -> CaptureMode.STANDARD
    }

    /**
     * Applies an individual camera app setting with the given [settingExtractor] and
     * [settingApplicator] if the new setting differs from the old setting.
     */
    private suspend inline fun <R> CameraAppSettings.applyDiff(
        new: CameraAppSettings,
        settingExtractor: CameraAppSettings.() -> R,
        crossinline settingApplicator: suspend (R) -> Unit
    ) {
        val oldSetting = settingExtractor.invoke(this)
        val newSetting = settingExtractor.invoke(new)
        if (oldSetting != newSetting) {
            settingApplicator(newSetting)
        }
    }

    /**
     * Checks whether each actionable individual setting has changed and applies them to
     * [CameraSystem].
     */
    private suspend fun CameraAppSettings.applyDiffs(new: CameraAppSettings) {
        applyDiff(new, CameraAppSettings::cameraLensFacing, cameraSystem::setLensFacing)
        applyDiff(new, CameraAppSettings::flashMode, cameraSystem::setFlashMode)
        applyDiff(new, CameraAppSettings::streamConfig, cameraSystem::setStreamConfig)
        applyDiff(new, CameraAppSettings::aspectRatio, cameraSystem::setAspectRatio)
        applyDiff(new, CameraAppSettings::stabilizationMode, cameraSystem::setStabilizationMode)
        applyDiff(new, CameraAppSettings::targetFrameRate, cameraSystem::setTargetFrameRate)
        applyDiff(
            new,
            CameraAppSettings::maxVideoDurationMillis,
            cameraSystem::setMaxVideoDuration
        )
        applyDiff(new, CameraAppSettings::videoQuality, cameraSystem::setVideoQuality)
        applyDiff(new, CameraAppSettings::audioEnabled, cameraSystem::setAudioEnabled)
    }

    fun startCamera() {
        Log.d(TAG, "startCamera")
        stopCamera()
        runningCameraJob = viewModelScope.launch {
            if (Trace.isEnabled()) {
                launch(start = CoroutineStart.UNDISPATCHED) {
                    val startTraceTimestamp: Long = SystemClock.elapsedRealtimeNanos()
                    traceFirstFramePreview(cookie = 1) {
                        _captureUiState.transformWhile {
                            var continueCollecting = true
                            (it as? CaptureUiState.Ready)?.let { uiState ->
                                if (uiState.sessionFirstFrameTimestamp > startTraceTimestamp) {
                                    emit(Unit)
                                    continueCollecting = false
                                }
                            }
                            continueCollecting
                        }.collect {}
                    }
                }
            }
            // Ensure CameraSystem is initialized before starting camera
            initializationDeferred.await()
            // TODO(yasith): Handle Exceptions from binding use cases
            cameraSystem.runCamera()
        }
    }

    fun stopCamera() {
        Log.d(TAG, "stopCamera")
        runningCameraJob?.apply {
            if (isActive) {
                cancel()
            }
        }
    }

    fun setFlash(flashMode: FlashMode) {
        viewModelScope.launch {
            // apply to cameraSystem
            cameraSystem.setFlashMode(flashMode)
        }
    }

    fun setAspectRatio(aspectRatio: AspectRatio) {
        viewModelScope.launch {
            cameraSystem.setAspectRatio(aspectRatio)
        }
    }

    fun setStreamConfig(streamConfig: StreamConfig) {
        viewModelScope.launch {
            cameraSystem.setStreamConfig(streamConfig)
        }
    }

    /** Sets the camera to a designated lens facing */
    fun setLensFacing(newLensFacing: LensFacing) {
        viewModelScope.launch {
            // apply to cameraSystem
            cameraSystem.setLensFacing(newLensFacing)
        }
    }

    fun setAudioEnabled(shouldEnableAudio: Boolean) {
        viewModelScope.launch {
            cameraSystem.setAudioEnabled(shouldEnableAudio)
        }

        Log.d(
            TAG,
            "Toggle Audio: $shouldEnableAudio"
        )
    }

    fun setPaused(shouldBePaused: Boolean) {
        viewModelScope.launch {
            if (shouldBePaused) {
                cameraSystem.pauseVideoRecording()
            } else {
                cameraSystem.resumeVideoRecording()
            }
        }
    }

    private fun addSnackBarData(snackBarData: SnackbarData) {
        viewModelScope.launch {
            _captureUiState.update { old ->
                if (old !is CaptureUiState.Ready) return@update old
                val newQueue = LinkedList(old.snackBarUiState.snackBarQueue)
                newQueue.add(snackBarData)
                Log.d(TAG, "SnackBar added. Queue size: ${newQueue.size}")
                old.copy(
                    snackBarUiState = SnackBarUiState.from(newQueue)
                )
            }
        }
    }

    private fun enqueueExternalImageCaptureUnsupportedSnackBar() {
        addSnackBarData(
            SnackbarData(
                cookie = "Image-ExternalVideoCaptureMode",
                stringResource = R.string.toast_image_capture_external_unsupported,
                withDismissAction = true,
                testTag = IMAGE_CAPTURE_EXTERNAL_UNSUPPORTED_TAG
            )
        )
    }

    fun captureImageWithUri(
        contentResolver: ContentResolver,
        imageCaptureUri: Uri?,
        ignoreUri: Boolean = false,
        onImageCapture: (ImageCaptureEvent, Int) -> Unit
    ) {
        if (captureUiState.value is CaptureUiState.Ready &&
            (captureUiState.value as CaptureUiState.Ready).externalCaptureMode is
                ExternalCaptureMode.ExternalVideoCaptureMode
        ) {
            enqueueExternalImageCaptureUnsupportedSnackBar()
            return
        }

        if (captureUiState.value is CaptureUiState.Ready &&
            (captureUiState.value as CaptureUiState.Ready).externalCaptureMode is
                ExternalCaptureMode.ExternalVideoCaptureMode
        ) {
            addSnackBarData(
                SnackbarData(
                    cookie = "Image-ExternalVideoCaptureMode",
                    stringResource = R.string.toast_image_capture_external_unsupported,
                    withDismissAction = true,
                    testTag = IMAGE_CAPTURE_EXTERNAL_UNSUPPORTED_TAG
                )
            )
            return
        }
        Log.d(TAG, "captureImageWithUri")
        viewModelScope.launch {
            val (uriIndex: Int, finalImageUri: Uri?) =
                (
                    (captureUiState.value as? CaptureUiState.Ready)?.externalCaptureMode as?
                        ExternalCaptureMode.ExternalMultipleImageCaptureMode
                    )?.let {
                    val uri = if (ignoreUri || it.imageCaptureUris.isNullOrEmpty()) {
                        null
                    } else {
                        it.imageCaptureUris!![externalUriIndex]
                    }
                    Pair(externalUriIndex, uri)
                } ?: Pair(-1, imageCaptureUri)
            val saveLocation = if (finalImageUri == null) {
                SaveLocation.Default
            } else {
                SaveLocation.Explicit(finalImageUri)
            }
            captureImageInternal(
                doTakePicture = {
<<<<<<< HEAD
                    cameraSystem.takePicture({
=======
                    cameraUseCase.takePicture(contentResolver, saveLocation) {
>>>>>>> 02ed38d9
                        _captureUiState.update { old ->
                            (old as? CaptureUiState.Ready)?.copy(
                                previewDisplayUiState = PreviewDisplayUiState(
                                    lastBlinkTimeStamp = System.currentTimeMillis(),
                                    aspectRatioUiState = old.aspectRatioUiState
                                )
                            ) ?: old
                        }
                    }.savedUri
                },
                onSuccess = { savedUri ->
                    updateLastCapturedMedia()
                    onImageCapture(ImageCaptureEvent.ImageSaved(savedUri), uriIndex)
                },
                onFailure = { exception ->
                    onImageCapture(ImageCaptureEvent.ImageCaptureError(exception), uriIndex)
                }
            )
            incrementExternalMultipleImageCaptureModeUriIndexIfNeeded()
        }
    }

    private fun incrementExternalMultipleImageCaptureModeUriIndexIfNeeded() {
        (
            (captureUiState.value as? CaptureUiState.Ready)
                ?.externalCaptureMode as? ExternalCaptureMode.ExternalMultipleImageCaptureMode
            )?.let {
            if (!it.imageCaptureUris.isNullOrEmpty()) {
                externalUriIndex++
                Log.d(TAG, "Uri index for multiple image capture at $externalUriIndex")
            }
        }
    }

    private suspend fun <T> captureImageInternal(
        doTakePicture: suspend () -> T,
        onSuccess: (T) -> Unit = {},
        onFailure: (exception: Exception) -> Unit = {}
    ) {
        val cookieInt = snackBarCount.incrementAndGet()
        val cookie = "Image-$cookieInt"
        try {
            traceAsync(IMAGE_CAPTURE_TRACE, cookieInt) {
                doTakePicture()
            }.also { result ->
                onSuccess(result)
            }
            Log.d(TAG, "cameraSystem.takePicture success")
            SnackbarData(
                cookie = cookie,
                stringResource = R.string.toast_image_capture_success,
                withDismissAction = true,
                testTag = IMAGE_CAPTURE_SUCCESS_TAG
            )
        } catch (exception: Exception) {
            onFailure(exception)
            Log.d(TAG, "cameraSystem.takePicture error", exception)
            SnackbarData(
                cookie = cookie,
                stringResource = R.string.toast_capture_failure,
                withDismissAction = true,
                testTag = IMAGE_CAPTURE_FAILURE_TAG
            )
        }.also { snackBarData ->
            addSnackBarData(snackBarData)
        }
    }

    fun enqueueDisabledHdrToggleSnackBar(disabledReason: DisableRationale) {
        val cookieInt = snackBarCount.incrementAndGet()
        val cookie = "DisabledHdrToggle-$cookieInt"
        addSnackBarData(
            SnackbarData(
                cookie = cookie,
                stringResource = disabledReason.reasonTextResId,
                withDismissAction = true,
                testTag = disabledReason.testTag
            )
        )
    }

    fun startVideoRecording(
        videoCaptureUri: Uri?,
        shouldUseUri: Boolean,
        onVideoCapture: (VideoCaptureEvent) -> Unit
    ) {
        if (captureUiState.value is CaptureUiState.Ready &&
            (captureUiState.value as CaptureUiState.Ready).externalCaptureMode is
                ExternalCaptureMode.ExternalImageCaptureMode
        ) {
            Log.d(TAG, "externalVideoRecording")
            addSnackBarData(
                SnackbarData(
                    cookie = "Video-ExternalImageCaptureMode",
                    stringResource = R.string.toast_video_capture_external_unsupported,
                    withDismissAction = true,
                    testTag = VIDEO_CAPTURE_EXTERNAL_UNSUPPORTED_TAG
                )
            )
            return
        }
        Log.d(TAG, "startVideoRecording")
        recordingJob = viewModelScope.launch {
            val cookie = "Video-${videoCaptureStartedCount.incrementAndGet()}"
            try {
<<<<<<< HEAD
                cameraSystem.startVideoRecording(videoCaptureUri, shouldUseUri) {
=======
                if (shouldUseUri && videoCaptureUri == null) {
                    onVideoCapture(
                        VideoCaptureEvent.VideoCaptureError(
                            IllegalArgumentException(
                                "Video capture URI cannot be null for external capture."
                            )
                        )
                    )
                    return@launch
                }
                val saveLocation = if (videoCaptureUri == null || !shouldUseUri) {
                    SaveLocation.Default
                } else {
                    SaveLocation.Explicit(videoCaptureUri)
                }
                cameraUseCase.startVideoRecording(saveLocation) {
>>>>>>> 02ed38d9
                    var snackbarToShow: SnackbarData?
                    when (it) {
                        is CameraSystem.OnVideoRecordEvent.OnVideoRecorded -> {
                            Log.d(TAG, "cameraSystem.startRecording OnVideoRecorded")
                            onVideoCapture(VideoCaptureEvent.VideoSaved(it.savedUri))
                            snackbarToShow = SnackbarData(
                                cookie = cookie,
                                stringResource = R.string.toast_video_capture_success,
                                withDismissAction = true,
                                testTag = VIDEO_CAPTURE_SUCCESS_TAG
                            )
                            updateLastCapturedMedia()
                        }

                        is CameraSystem.OnVideoRecordEvent.OnVideoRecordError -> {
                            Log.d(TAG, "cameraSystem.startRecording OnVideoRecordError")
                            onVideoCapture(VideoCaptureEvent.VideoCaptureError(it.error))
                            snackbarToShow = SnackbarData(
                                cookie = cookie,
                                stringResource = R.string.toast_video_capture_failure,
                                withDismissAction = true,
                                testTag = VIDEO_CAPTURE_FAILURE_TAG
                            )
                        }
                    }

                    addSnackBarData(snackbarToShow)
                }
                Log.d(TAG, "cameraSystem.startRecording success")
            } catch (exception: IllegalStateException) {
                Log.d(TAG, "cameraSystem.startVideoRecording error", exception)
            }
        }
    }

    fun stopVideoRecording() {
        Log.d(TAG, "stopVideoRecording")
        viewModelScope.launch {
            cameraSystem.stopVideoRecording()
            recordingJob?.cancel()
        }
    }

    /**
     "Locks" the video recording such that the user no longer needs to keep their finger pressed on the capture button
     */
    fun setLockedRecording(isLocked: Boolean) {
        trackedPreviewUiState.update { old ->
            old.copy(isRecordingLocked = isLocked)
        }
    }

    fun setZoomAnimationState(targetValue: Float?) {
        trackedPreviewUiState.update { old ->
            old.copy(zoomAnimationTarget = targetValue)
        }
    }

    fun changeZoomRatio(newZoomState: CameraZoomRatio) {
        cameraSystem.changeZoomRatio(newZoomState = newZoomState)
    }

    fun setTestPattern(newTestPattern: TestPattern) {
        cameraSystem.setTestPattern(newTestPattern = newTestPattern)
    }

    fun setDynamicRange(dynamicRange: DynamicRange) {
        if (externalCaptureMode !is ExternalCaptureMode.ExternalImageCaptureMode &&
            externalCaptureMode !is ExternalCaptureMode.ExternalMultipleImageCaptureMode
        ) {
            viewModelScope.launch {
                cameraSystem.setDynamicRange(dynamicRange)
            }
        }
    }

    fun setConcurrentCameraMode(concurrentCameraMode: ConcurrentCameraMode) {
        viewModelScope.launch {
            cameraSystem.setConcurrentCameraMode(concurrentCameraMode)
        }
    }

    fun setImageFormat(imageFormat: ImageOutputFormat) {
        if (externalCaptureMode !is ExternalCaptureMode.ExternalVideoCaptureMode) {
            viewModelScope.launch {
                cameraSystem.setImageFormat(imageFormat)
            }
        }
    }

    fun setCaptureMode(captureMode: CaptureMode) {
        viewModelScope.launch {
            cameraSystem.setCaptureMode(captureMode)
        }
    }

    fun toggleQuickSettings() {
        trackedPreviewUiState.update { old ->
            old.copy(isQuickSettingsOpen = !old.isQuickSettingsOpen)
        }
    }

    fun toggleDebugOverlay() {
        trackedPreviewUiState.update { old ->
            old.copy(isDebugOverlayOpen = !old.isDebugOverlayOpen)
        }
    }

    fun tapToFocus(x: Float, y: Float) {
        Log.d(TAG, "tapToFocus")
        viewModelScope.launch {
            cameraSystem.tapToFocus(x, y)
        }
    }

    fun onSnackBarResult(cookie: String) {
        viewModelScope.launch {
            _captureUiState.update { old ->
                (old as? CaptureUiState.Ready)?.let { readyState ->
                    val newQueue = LinkedList(readyState.snackBarUiState.snackBarQueue)
                    val snackBarData = newQueue.remove()
                    if (snackBarData != null && snackBarData.cookie == cookie) {
                        // If the latest snackBar had a result, then clear snackBarToShow
                        Log.d(TAG, "SnackBar removed. Queue size: ${newQueue.size}")
                        readyState.copy(
                            snackBarUiState = SnackBarUiState.from(newQueue)
                        )
                    } else {
                        readyState
                    }
                } ?: old
            }
        }
    }
    fun setClearUiScreenBrightness(brightness: Float) {
        screenFlash.setClearUiScreenBrightness(brightness)
    }

    fun setDisplayRotation(deviceRotation: DeviceRotation) {
        viewModelScope.launch {
            cameraSystem.setDeviceRotation(deviceRotation)
        }
    }

    @AssistedFactory
    interface Factory {
        fun create(
            externalCaptureMode: ExternalCaptureMode,
            debugSettings: DebugSettings
        ): PreviewViewModel
    }

    /**
     * Data class to track UI-specific states within the PreviewViewModel.
     *
     * This state is managed by the ViewModel and can be thought of as UI configuration
     * or interaction states that might otherwise have been handled by Compose's
     * `remember` if not hoisted to the ViewModel for broader logic integration
     * or persistence. It is then transformed into the `PreviewUiState` that the UI
     * directly observes.
     */
    data class TrackedPreviewUiState(
        val isQuickSettingsOpen: Boolean = false,
        val isDebugOverlayOpen: Boolean = false,
        val isRecordingLocked: Boolean = false,
        val zoomAnimationTarget: Float? = null
    )
}<|MERGE_RESOLUTION|>--- conflicted
+++ resolved
@@ -26,6 +26,7 @@
 import androidx.tracing.traceAsync
 import com.google.jetpackcamera.core.camera.CameraState
 import com.google.jetpackcamera.core.camera.CameraSystem
+import com.google.jetpackcamera.core.camera.OnVideoRecordEvent
 import com.google.jetpackcamera.core.common.traceFirstFramePreview
 import com.google.jetpackcamera.data.media.MediaRepository
 import com.google.jetpackcamera.model.AspectRatio
@@ -542,11 +543,7 @@
             }
             captureImageInternal(
                 doTakePicture = {
-<<<<<<< HEAD
-                    cameraSystem.takePicture({
-=======
-                    cameraUseCase.takePicture(contentResolver, saveLocation) {
->>>>>>> 02ed38d9
+                    cameraSystem.takePicture(contentResolver, saveLocation) {
                         _captureUiState.update { old ->
                             (old as? CaptureUiState.Ready)?.copy(
                                 previewDisplayUiState = PreviewDisplayUiState(
@@ -652,9 +649,6 @@
         recordingJob = viewModelScope.launch {
             val cookie = "Video-${videoCaptureStartedCount.incrementAndGet()}"
             try {
-<<<<<<< HEAD
-                cameraSystem.startVideoRecording(videoCaptureUri, shouldUseUri) {
-=======
                 if (shouldUseUri && videoCaptureUri == null) {
                     onVideoCapture(
                         VideoCaptureEvent.VideoCaptureError(
@@ -670,11 +664,10 @@
                 } else {
                     SaveLocation.Explicit(videoCaptureUri)
                 }
-                cameraUseCase.startVideoRecording(saveLocation) {
->>>>>>> 02ed38d9
+                cameraSystem.startVideoRecording(saveLocation) {
                     var snackbarToShow: SnackbarData?
                     when (it) {
-                        is CameraSystem.OnVideoRecordEvent.OnVideoRecorded -> {
+                        is OnVideoRecordEvent.OnVideoRecorded -> {
                             Log.d(TAG, "cameraSystem.startRecording OnVideoRecorded")
                             onVideoCapture(VideoCaptureEvent.VideoSaved(it.savedUri))
                             snackbarToShow = SnackbarData(
@@ -686,7 +679,7 @@
                             updateLastCapturedMedia()
                         }
 
-                        is CameraSystem.OnVideoRecordEvent.OnVideoRecordError -> {
+                        is OnVideoRecordEvent.OnVideoRecordError -> {
                             Log.d(TAG, "cameraSystem.startRecording OnVideoRecordError")
                             onVideoCapture(VideoCaptureEvent.VideoCaptureError(it.error))
                             snackbarToShow = SnackbarData(
