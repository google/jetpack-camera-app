--- conflicted
+++ resolved
@@ -103,14 +103,10 @@
     // Eagerly initialize the CameraUseCase and encapsulate in a Deferred that can be
     // used to ensure we don't start the camera before initialization is complete.
     private var initializationDeferred: Deferred<Unit> = viewModelScope.async {
-<<<<<<< HEAD
-        cameraUseCase.initialize(previewMode is PreviewMode.ExternalImageCaptureMode,)
-=======
         cameraUseCase.initialize(
             cameraAppSettings = settingsRepository.defaultCameraAppSettings.first(),
             disableVideoCapture = previewMode is PreviewMode.ExternalImageCaptureMode
         )
->>>>>>> fb39aabf
     }
 
     init {
