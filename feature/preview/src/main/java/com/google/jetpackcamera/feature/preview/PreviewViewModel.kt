/*
 * Copyright (C) 2023 The Android Open Source Project
 *
 * Licensed under the Apache License, Version 2.0 (the "License");
 * you may not use this file except in compliance with the License.
 * You may obtain a copy of the License at
 *
 *      http://www.apache.org/licenses/LICENSE-2.0
 *
 * Unless required by applicable law or agreed to in writing, software
 * distributed under the License is distributed on an "AS IS" BASIS,
 * WITHOUT WARRANTIES OR CONDITIONS OF ANY KIND, either express or implied.
 * See the License for the specific language governing permissions and
 * limitations under the License.
 */
package com.google.jetpackcamera.feature.preview

import android.content.ContentResolver
import android.net.Uri
import android.os.SystemClock
import android.util.Log
import androidx.camera.core.SurfaceRequest
import androidx.lifecycle.ViewModel
import androidx.lifecycle.viewModelScope
import androidx.tracing.Trace
import androidx.tracing.traceAsync
import com.google.jetpackcamera.core.camera.CameraState
import com.google.jetpackcamera.core.camera.CameraUseCase
import com.google.jetpackcamera.core.common.traceFirstFramePreview
import com.google.jetpackcamera.data.media.MediaRepository
import com.google.jetpackcamera.model.AspectRatio
import com.google.jetpackcamera.model.CameraZoomRatio
import com.google.jetpackcamera.model.CaptureMode
import com.google.jetpackcamera.model.ConcurrentCameraMode
import com.google.jetpackcamera.model.DebugSettings
import com.google.jetpackcamera.model.DeviceRotation
import com.google.jetpackcamera.model.DynamicRange
import com.google.jetpackcamera.model.ExternalCaptureMode
import com.google.jetpackcamera.model.FlashMode
import com.google.jetpackcamera.model.ImageOutputFormat
import com.google.jetpackcamera.model.LensFacing
import com.google.jetpackcamera.model.StreamConfig
import com.google.jetpackcamera.model.TestPattern
import com.google.jetpackcamera.settings.ConstraintsRepository
import com.google.jetpackcamera.settings.SettingsRepository
import com.google.jetpackcamera.settings.model.CameraAppSettings
import com.google.jetpackcamera.settings.model.SystemConstraints
import com.google.jetpackcamera.ui.components.capture.IMAGE_CAPTURE_EXTERNAL_UNSUPPORTED_TAG
import com.google.jetpackcamera.ui.components.capture.IMAGE_CAPTURE_FAILURE_TAG
import com.google.jetpackcamera.ui.components.capture.IMAGE_CAPTURE_SUCCESS_TAG
import com.google.jetpackcamera.ui.components.capture.ImageCaptureEvent
import com.google.jetpackcamera.ui.components.capture.R
import com.google.jetpackcamera.ui.components.capture.ScreenFlash
import com.google.jetpackcamera.ui.components.capture.VIDEO_CAPTURE_EXTERNAL_UNSUPPORTED_TAG
import com.google.jetpackcamera.ui.components.capture.VIDEO_CAPTURE_FAILURE_TAG
import com.google.jetpackcamera.ui.components.capture.VIDEO_CAPTURE_SUCCESS_TAG
import com.google.jetpackcamera.ui.components.capture.VideoCaptureEvent
import com.google.jetpackcamera.ui.uistate.DisableRationale
import com.google.jetpackcamera.ui.uistate.capture.AspectRatioUiState
import com.google.jetpackcamera.ui.uistate.capture.AudioUiState
import com.google.jetpackcamera.ui.uistate.capture.CaptureButtonUiState
import com.google.jetpackcamera.ui.uistate.capture.CaptureModeToggleUiState
import com.google.jetpackcamera.ui.uistate.capture.CaptureModeUiState
import com.google.jetpackcamera.ui.uistate.capture.ConcurrentCameraUiState
import com.google.jetpackcamera.ui.uistate.capture.DebugUiState
import com.google.jetpackcamera.ui.uistate.capture.ElapsedTimeUiState
import com.google.jetpackcamera.ui.uistate.capture.FlashModeUiState
import com.google.jetpackcamera.ui.uistate.capture.FlipLensUiState
import com.google.jetpackcamera.ui.uistate.capture.HdrUiState
import com.google.jetpackcamera.ui.uistate.capture.ImageWellUiState
import com.google.jetpackcamera.ui.uistate.capture.SnackBarUiState
import com.google.jetpackcamera.ui.uistate.capture.SnackbarData
import com.google.jetpackcamera.ui.uistate.capture.StabilizationUiState
import com.google.jetpackcamera.ui.uistate.capture.StreamConfigUiState
import com.google.jetpackcamera.ui.uistate.capture.ZoomControlUiState
import com.google.jetpackcamera.ui.uistate.capture.ZoomUiState
import com.google.jetpackcamera.ui.uistate.capture.compound.CaptureUiState
import com.google.jetpackcamera.ui.uistate.capture.compound.PreviewDisplayUiState
import com.google.jetpackcamera.ui.uistate.capture.compound.QuickSettingsUiState
import com.google.jetpackcamera.ui.uistateadapter.capture.from
import com.google.jetpackcamera.ui.uistateadapter.capture.updateFrom
import dagger.assisted.Assisted
import dagger.assisted.AssistedFactory
import dagger.assisted.AssistedInject
import dagger.hilt.android.lifecycle.HiltViewModel
import java.util.LinkedList
import kotlinx.atomicfu.atomic
import kotlinx.coroutines.CoroutineStart
import kotlinx.coroutines.Deferred
import kotlinx.coroutines.Job
import kotlinx.coroutines.async
import kotlinx.coroutines.flow.MutableStateFlow
import kotlinx.coroutines.flow.StateFlow
import kotlinx.coroutines.flow.asStateFlow
import kotlinx.coroutines.flow.combine
import kotlinx.coroutines.flow.filterNotNull
import kotlinx.coroutines.flow.first
import kotlinx.coroutines.flow.transformWhile
import kotlinx.coroutines.flow.update
import kotlinx.coroutines.launch

private const val TAG = "PreviewViewModel"
private const val IMAGE_CAPTURE_TRACE = "JCA Image Capture"

/**
 * [ViewModel] for [PreviewScreen].
 */
@HiltViewModel(assistedFactory = PreviewViewModel.Factory::class)
class PreviewViewModel @AssistedInject constructor(
    @Assisted val externalCaptureMode: ExternalCaptureMode,
    @Assisted val debugSettings: DebugSettings,
    private val cameraUseCase: CameraUseCase,
    private val settingsRepository: SettingsRepository,
    private val constraintsRepository: ConstraintsRepository,
    private val mediaRepository: MediaRepository
) : ViewModel() {
    private val _captureUiState: MutableStateFlow<CaptureUiState> =
        MutableStateFlow(CaptureUiState.NotReady)
<<<<<<< HEAD
    private val lockedRecordingState: MutableStateFlow<Boolean> = MutableStateFlow(false)
    private val isAnimatingZoomState: MutableStateFlow<Float?> = MutableStateFlow(null)
=======
    private val trackedPreviewUiState: MutableStateFlow<TrackedPreviewUiState> =
        MutableStateFlow(TrackedPreviewUiState())
>>>>>>> 19c013a9

    val captureUiState: StateFlow<CaptureUiState> =
        _captureUiState.asStateFlow()

    val surfaceRequest: StateFlow<SurfaceRequest?> = cameraUseCase.getSurfaceRequest()

    private var runningCameraJob: Job? = null

    private var recordingJob: Job? = null

    private var externalUriIndex: Int = 0

    private var cameraPropertiesJSON = ""

    val screenFlash = ScreenFlash(cameraUseCase, viewModelScope)

    private val snackBarCount = atomic(0)
    private val videoCaptureStartedCount = atomic(0)

    // Eagerly initialize the CameraUseCase and encapsulate in a Deferred that can be
    // used to ensure we don't start the camera before initialization is complete.
    private var initializationDeferred: Deferred<Unit> = viewModelScope.async {
        cameraUseCase.initialize(
            cameraAppSettings = settingsRepository.defaultCameraAppSettings.first()
                .applyExternalCaptureMode(externalCaptureMode)
                .copy(debugSettings = debugSettings)
        ) { cameraPropertiesJSON = it }
    }

    /**
     * updates the capture mode based on the preview mode
     */
    private fun CameraAppSettings.applyExternalCaptureMode(
        externalCaptureMode: ExternalCaptureMode
    ): CameraAppSettings {
        val captureMode = externalCaptureMode.toCaptureMode()
        return if (captureMode == this.captureMode) {
            this
        } else {
            this.copy(captureMode = captureMode)
        }
    }

    init {
        viewModelScope.launch {
            launch {
                var oldCameraAppSettings: CameraAppSettings? = null
                settingsRepository.defaultCameraAppSettings
                    .collect { new ->
                        oldCameraAppSettings?.apply {
                            applyDiffs(new)
                        }
                        oldCameraAppSettings = new
                    }
            }
            combine(
                cameraUseCase.getCurrentSettings().filterNotNull(),
                constraintsRepository.systemConstraints.filterNotNull(),
                cameraUseCase.getCurrentCameraState(),
<<<<<<< HEAD
                lockedRecordingState.filterNotNull().distinctUntilChanged(),
                isAnimatingZoomState
            ) { cameraAppSettings, systemConstraints, cameraState, lockedState, animateZoomState ->
=======
                trackedPreviewUiState
            ) { cameraAppSettings, systemConstraints, cameraState, trackedUiState ->
>>>>>>> 19c013a9

                var flashModeUiState: FlashModeUiState
                val captureModeUiState = CaptureModeUiState.from(
                    systemConstraints,
                    cameraAppSettings,
                    externalCaptureMode
                )
                val flipLensUiState = FlipLensUiState.from(
                    cameraAppSettings,
                    systemConstraints
                )
                val aspectRatioUiState = AspectRatioUiState.from(cameraAppSettings)
                _captureUiState.update { old ->
                    when (old) {
                        is CaptureUiState.NotReady -> {
                            flashModeUiState = FlashModeUiState.from(
                                cameraAppSettings,
                                systemConstraints
                            )
                            // This is the first PreviewUiState.Ready. Create the initial
                            // PreviewUiState.Ready from defaults and initialize it below.
                            CaptureUiState.Ready()
                        }

                        is CaptureUiState.Ready -> {
                            flashModeUiState = old.flashModeUiState.updateFrom(
                                cameraAppSettings = cameraAppSettings,
                                systemConstraints = systemConstraints,
                                cameraState = cameraState
                            )
                            // We have a previous `PreviewUiState.Ready`, return it here and
                            // update it below.
                            old
                        }
                    }.copy(
                        // Update or initialize PreviewUiState.Ready
                        externalCaptureMode = externalCaptureMode,
                        videoRecordingState = cameraState.videoRecordingState,
                        flipLensUiState = flipLensUiState,
                        aspectRatioUiState = aspectRatioUiState,
                        previewDisplayUiState = PreviewDisplayUiState(0, aspectRatioUiState),
                        quickSettingsUiState = getQuickSettingsUiState(
                            captureModeUiState,
                            flashModeUiState,
                            flipLensUiState,
                            cameraAppSettings,
                            systemConstraints,
                            aspectRatioUiState,
                            trackedUiState.isQuickSettingsOpen
                        ),
                        sessionFirstFrameTimestamp = cameraState.sessionFirstFrameTimestamp,
                        debugUiState = getDebugUiState(
                            systemConstraints,
                            cameraAppSettings,
                            cameraState,
                            trackedUiState.isDebugOverlayOpen
                        ),
                        stabilizationUiState = StabilizationUiState.from(
                            cameraAppSettings,
                            cameraState
                        ),
                        flashModeUiState = flashModeUiState,
                        videoQuality = cameraState.videoQualityInfo.quality,
                        audioUiState = AudioUiState.from(
                            cameraAppSettings,
                            cameraState
                        ),
                        elapsedTimeUiState = ElapsedTimeUiState.from(cameraState),
                        captureButtonUiState = CaptureButtonUiState.from(
                            cameraAppSettings,
                            cameraState,
                            trackedUiState.isRecordingLocked
                        ),
                        zoomUiState = ZoomUiState.from(
                            systemConstraints,
                            cameraAppSettings.cameraLensFacing,
                            cameraState
                        ),
                        zoomControlUiState = ZoomControlUiState.from(
<<<<<<< HEAD
                            animateZoomState,
=======
                            trackedUiState.zoomAnimationTarget,
>>>>>>> 19c013a9
                            systemConstraints,
                            cameraAppSettings,
                            cameraState
                        ),
                        captureModeToggleUiState = CaptureModeToggleUiState.from(
                            systemConstraints,
                            cameraAppSettings,
                            cameraState,
                            externalCaptureMode
                        )
                    )
                }
            }.collect {}
        }
    }

    private fun getQuickSettingsUiState(
        captureModeUiState: CaptureModeUiState,
        flashModeUiState: FlashModeUiState,
        flipLensUiState: FlipLensUiState,
        cameraAppSettings: CameraAppSettings,
        systemConstraints: SystemConstraints,
        aspectRatioUiState: AspectRatioUiState,
        quickSettingsIsOpen: Boolean
    ): QuickSettingsUiState {
        val streamConfigUiState = StreamConfigUiState.from(cameraAppSettings)
        return QuickSettingsUiState.Available(
            aspectRatioUiState = aspectRatioUiState,
            captureModeUiState = captureModeUiState,
            concurrentCameraUiState = ConcurrentCameraUiState.from(
                cameraAppSettings,
                systemConstraints,
                externalCaptureMode,
                captureModeUiState,
                streamConfigUiState
            ),
            flashModeUiState = flashModeUiState,
            flipLensUiState = flipLensUiState,
            hdrUiState = HdrUiState.from(
                cameraAppSettings,
                systemConstraints,
                externalCaptureMode
            ),
            streamConfigUiState = streamConfigUiState,
            quickSettingsIsOpen = quickSettingsIsOpen
        )
    }

    private fun getDebugUiState(
        systemConstraints: SystemConstraints,
        cameraAppSettings: CameraAppSettings,
        cameraState: CameraState,
        isDebugOverlayOpen: Boolean
    ): DebugUiState = if (debugSettings.isDebugModeEnabled) {
        if (isDebugOverlayOpen) {
            DebugUiState.Open.from(
                systemConstraints,
                cameraAppSettings,
                cameraState,
                cameraPropertiesJSON
            )
        } else {
            DebugUiState.Closed.from(cameraState)
        }
    } else {
        DebugUiState.Disabled
    }

    fun updateLastCapturedMedia() {
        viewModelScope.launch {
            val lastCapturedMediaDescriptor = mediaRepository.getLastCapturedMedia()
            _captureUiState.update { old ->
                (old as? CaptureUiState.Ready)?.copy(
                    imageWellUiState =
                    ImageWellUiState.from(lastCapturedMediaDescriptor)
                ) ?: old
            }
        }
    }

    private fun ExternalCaptureMode.toCaptureMode() = when (this) {
        is ExternalCaptureMode.ExternalImageCaptureMode -> CaptureMode.IMAGE_ONLY
        is ExternalCaptureMode.ExternalMultipleImageCaptureMode -> CaptureMode.IMAGE_ONLY
        is ExternalCaptureMode.ExternalVideoCaptureMode -> CaptureMode.VIDEO_ONLY
        is ExternalCaptureMode.StandardMode -> CaptureMode.STANDARD
    }

    /**
     * Applies an individual camera app setting with the given [settingExtractor] and
     * [settingApplicator] if the new setting differs from the old setting.
     */
    private suspend inline fun <R> CameraAppSettings.applyDiff(
        new: CameraAppSettings,
        settingExtractor: CameraAppSettings.() -> R,
        crossinline settingApplicator: suspend (R) -> Unit
    ) {
        val oldSetting = settingExtractor.invoke(this)
        val newSetting = settingExtractor.invoke(new)
        if (oldSetting != newSetting) {
            settingApplicator(newSetting)
        }
    }

    /**
     * Checks whether each actionable individual setting has changed and applies them to
     * [CameraUseCase].
     */
    private suspend fun CameraAppSettings.applyDiffs(new: CameraAppSettings) {
        applyDiff(new, CameraAppSettings::cameraLensFacing, cameraUseCase::setLensFacing)
        applyDiff(new, CameraAppSettings::flashMode, cameraUseCase::setFlashMode)
        applyDiff(new, CameraAppSettings::streamConfig, cameraUseCase::setStreamConfig)
        applyDiff(new, CameraAppSettings::aspectRatio, cameraUseCase::setAspectRatio)
        applyDiff(new, CameraAppSettings::stabilizationMode, cameraUseCase::setStabilizationMode)
        applyDiff(new, CameraAppSettings::targetFrameRate, cameraUseCase::setTargetFrameRate)
        applyDiff(
            new,
            CameraAppSettings::maxVideoDurationMillis,
            cameraUseCase::setMaxVideoDuration
        )
        applyDiff(new, CameraAppSettings::videoQuality, cameraUseCase::setVideoQuality)
        applyDiff(new, CameraAppSettings::audioEnabled, cameraUseCase::setAudioEnabled)
    }

    fun startCamera() {
        Log.d(TAG, "startCamera")
        stopCamera()
        runningCameraJob = viewModelScope.launch {
            if (Trace.isEnabled()) {
                launch(start = CoroutineStart.UNDISPATCHED) {
                    val startTraceTimestamp: Long = SystemClock.elapsedRealtimeNanos()
                    traceFirstFramePreview(cookie = 1) {
                        _captureUiState.transformWhile {
                            var continueCollecting = true
                            (it as? CaptureUiState.Ready)?.let { uiState ->
                                if (uiState.sessionFirstFrameTimestamp > startTraceTimestamp) {
                                    emit(Unit)
                                    continueCollecting = false
                                }
                            }
                            continueCollecting
                        }.collect {}
                    }
                }
            }
            // Ensure CameraUseCase is initialized before starting camera
            initializationDeferred.await()
            // TODO(yasith): Handle Exceptions from binding use cases
            cameraUseCase.runCamera()
        }
    }

    fun stopCamera() {
        Log.d(TAG, "stopCamera")
        runningCameraJob?.apply {
            if (isActive) {
                cancel()
            }
        }
    }

    fun setFlash(flashMode: FlashMode) {
        viewModelScope.launch {
            // apply to cameraUseCase
            cameraUseCase.setFlashMode(flashMode)
        }
    }

    fun setAspectRatio(aspectRatio: AspectRatio) {
        viewModelScope.launch {
            cameraUseCase.setAspectRatio(aspectRatio)
        }
    }

    fun setStreamConfig(streamConfig: StreamConfig) {
        viewModelScope.launch {
            cameraUseCase.setStreamConfig(streamConfig)
        }
    }

    /** Sets the camera to a designated lens facing */
    fun setLensFacing(newLensFacing: LensFacing) {
        viewModelScope.launch {
            // apply to cameraUseCase
            cameraUseCase.setLensFacing(newLensFacing)
        }
    }

    fun setAudioEnabled(shouldEnableAudio: Boolean) {
        viewModelScope.launch {
            cameraUseCase.setAudioEnabled(shouldEnableAudio)
        }

        Log.d(
            TAG,
            "Toggle Audio: $shouldEnableAudio"
        )
    }

    fun setPaused(shouldBePaused: Boolean) {
        viewModelScope.launch {
            if (shouldBePaused) {
                cameraUseCase.pauseVideoRecording()
            } else {
                cameraUseCase.resumeVideoRecording()
            }
        }
    }

    private fun addSnackBarData(snackBarData: SnackbarData) {
        viewModelScope.launch {
            _captureUiState.update { old ->
                if (old !is CaptureUiState.Ready) return@update old
                val newQueue = LinkedList(old.snackBarUiState.snackBarQueue)
                newQueue.add(snackBarData)
                Log.d(TAG, "SnackBar added. Queue size: ${newQueue.size}")
                old.copy(
                    snackBarUiState = SnackBarUiState.from(newQueue)
                )
            }
        }
    }

    private fun enqueueExternalImageCaptureUnsupportedSnackBar() {
        addSnackBarData(
            SnackbarData(
                cookie = "Image-ExternalVideoCaptureMode",
                stringResource = R.string.toast_image_capture_external_unsupported,
                withDismissAction = true,
                testTag = IMAGE_CAPTURE_EXTERNAL_UNSUPPORTED_TAG
            )
        )
    }

    fun captureImageWithUri(
        contentResolver: ContentResolver,
        imageCaptureUri: Uri?,
        ignoreUri: Boolean = false,
        onImageCapture: (ImageCaptureEvent, Int) -> Unit
    ) {
        if (captureUiState.value is CaptureUiState.Ready &&
            (captureUiState.value as CaptureUiState.Ready).externalCaptureMode is
                ExternalCaptureMode.ExternalVideoCaptureMode
        ) {
            enqueueExternalImageCaptureUnsupportedSnackBar()
            return
        }

        if (captureUiState.value is CaptureUiState.Ready &&
            (captureUiState.value as CaptureUiState.Ready).externalCaptureMode is
                ExternalCaptureMode.ExternalVideoCaptureMode
        ) {
            addSnackBarData(
                SnackbarData(
                    cookie = "Image-ExternalVideoCaptureMode",
                    stringResource = R.string.toast_image_capture_external_unsupported,
                    withDismissAction = true,
                    testTag = IMAGE_CAPTURE_EXTERNAL_UNSUPPORTED_TAG
                )
            )
            return
        }
        Log.d(TAG, "captureImageWithUri")
        viewModelScope.launch {
            val (uriIndex: Int, finalImageUri: Uri?) =
                (
                    (captureUiState.value as? CaptureUiState.Ready)?.externalCaptureMode as?
                        ExternalCaptureMode.ExternalMultipleImageCaptureMode
                    )?.let {
                    val uri = if (ignoreUri || it.imageCaptureUris.isNullOrEmpty()) {
                        null
                    } else {
                        it.imageCaptureUris!![externalUriIndex]
                    }
                    Pair(externalUriIndex, uri)
                } ?: Pair(-1, imageCaptureUri)
            captureImageInternal(
                doTakePicture = {
                    cameraUseCase.takePicture({
                        _captureUiState.update { old ->
                            (old as? CaptureUiState.Ready)?.copy(
                                previewDisplayUiState = PreviewDisplayUiState(
                                    lastBlinkTimeStamp = System.currentTimeMillis(),
                                    aspectRatioUiState = old.aspectRatioUiState
                                )
                            ) ?: old
                        }
                    }, contentResolver, finalImageUri, ignoreUri).savedUri
                },
                onSuccess = { savedUri ->
                    updateLastCapturedMedia()
                    onImageCapture(ImageCaptureEvent.ImageSaved(savedUri), uriIndex)
                },
                onFailure = { exception ->
                    onImageCapture(ImageCaptureEvent.ImageCaptureError(exception), uriIndex)
                }
            )
            incrementExternalMultipleImageCaptureModeUriIndexIfNeeded()
        }
    }

    private fun incrementExternalMultipleImageCaptureModeUriIndexIfNeeded() {
        (
            (captureUiState.value as? CaptureUiState.Ready)
                ?.externalCaptureMode as? ExternalCaptureMode.ExternalMultipleImageCaptureMode
            )?.let {
            if (!it.imageCaptureUris.isNullOrEmpty()) {
                externalUriIndex++
                Log.d(TAG, "Uri index for multiple image capture at $externalUriIndex")
            }
        }
    }

    private suspend fun <T> captureImageInternal(
        doTakePicture: suspend () -> T,
        onSuccess: (T) -> Unit = {},
        onFailure: (exception: Exception) -> Unit = {}
    ) {
        val cookieInt = snackBarCount.incrementAndGet()
        val cookie = "Image-$cookieInt"
        try {
            traceAsync(IMAGE_CAPTURE_TRACE, cookieInt) {
                doTakePicture()
            }.also { result ->
                onSuccess(result)
            }
            Log.d(TAG, "cameraUseCase.takePicture success")
            SnackbarData(
                cookie = cookie,
                stringResource = R.string.toast_image_capture_success,
                withDismissAction = true,
                testTag = IMAGE_CAPTURE_SUCCESS_TAG
            )
        } catch (exception: Exception) {
            onFailure(exception)
            Log.d(TAG, "cameraUseCase.takePicture error", exception)
            SnackbarData(
                cookie = cookie,
                stringResource = R.string.toast_capture_failure,
                withDismissAction = true,
                testTag = IMAGE_CAPTURE_FAILURE_TAG
            )
        }.also { snackBarData ->
            addSnackBarData(snackBarData)
        }
    }

    fun enqueueDisabledHdrToggleSnackBar(disabledReason: DisableRationale) {
        val cookieInt = snackBarCount.incrementAndGet()
        val cookie = "DisabledHdrToggle-$cookieInt"
        addSnackBarData(
            SnackbarData(
                cookie = cookie,
                stringResource = disabledReason.reasonTextResId,
                withDismissAction = true,
                testTag = disabledReason.testTag
            )
        )
    }

    fun startVideoRecording(
        videoCaptureUri: Uri?,
        shouldUseUri: Boolean,
        onVideoCapture: (VideoCaptureEvent) -> Unit
    ) {
        if (captureUiState.value is CaptureUiState.Ready &&
            (captureUiState.value as CaptureUiState.Ready).externalCaptureMode is
                ExternalCaptureMode.ExternalImageCaptureMode
        ) {
            Log.d(TAG, "externalVideoRecording")
            addSnackBarData(
                SnackbarData(
                    cookie = "Video-ExternalImageCaptureMode",
                    stringResource = R.string.toast_video_capture_external_unsupported,
                    withDismissAction = true,
                    testTag = VIDEO_CAPTURE_EXTERNAL_UNSUPPORTED_TAG
                )
            )
            return
        }
        Log.d(TAG, "startVideoRecording")
        recordingJob = viewModelScope.launch {
            val cookie = "Video-${videoCaptureStartedCount.incrementAndGet()}"
            try {
                cameraUseCase.startVideoRecording(videoCaptureUri, shouldUseUri) {
                    var snackbarToShow: SnackbarData?
                    when (it) {
                        is CameraUseCase.OnVideoRecordEvent.OnVideoRecorded -> {
                            Log.d(TAG, "cameraUseCase.startRecording OnVideoRecorded")
                            onVideoCapture(VideoCaptureEvent.VideoSaved(it.savedUri))
                            snackbarToShow = SnackbarData(
                                cookie = cookie,
                                stringResource = R.string.toast_video_capture_success,
                                withDismissAction = true,
                                testTag = VIDEO_CAPTURE_SUCCESS_TAG
                            )
                            updateLastCapturedMedia()
                        }

                        is CameraUseCase.OnVideoRecordEvent.OnVideoRecordError -> {
                            Log.d(TAG, "cameraUseCase.startRecording OnVideoRecordError")
                            onVideoCapture(VideoCaptureEvent.VideoCaptureError(it.error))
                            snackbarToShow = SnackbarData(
                                cookie = cookie,
                                stringResource = R.string.toast_video_capture_failure,
                                withDismissAction = true,
                                testTag = VIDEO_CAPTURE_FAILURE_TAG
                            )
                        }
                    }

                    addSnackBarData(snackbarToShow)
                }
                Log.d(TAG, "cameraUseCase.startRecording success")
            } catch (exception: IllegalStateException) {
                Log.d(TAG, "cameraUseCase.startVideoRecording error", exception)
            }
        }
    }

    fun stopVideoRecording() {
        Log.d(TAG, "stopVideoRecording")
        viewModelScope.launch {
            cameraUseCase.stopVideoRecording()
            recordingJob?.cancel()
        }
    }

    /**
     "Locks" the video recording such that the user no longer needs to keep their finger pressed on the capture button
     */
    fun setLockedRecording(isLocked: Boolean) {
        trackedPreviewUiState.update { old ->
            old.copy(isRecordingLocked = isLocked)
        }
    }

    fun setZoomAnimationState(targetValue: Float?) {
        trackedPreviewUiState.update { old ->
            old.copy(zoomAnimationTarget = targetValue)
        }
    }

    fun setZoomAnimationState(targetValue: Float?) {
        viewModelScope.launch {
            isAnimatingZoomState.update { targetValue }
        }
    }

    fun changeZoomRatio(newZoomState: CameraZoomRatio) {
        cameraUseCase.changeZoomRatio(newZoomState = newZoomState)
    }

    fun setTestPattern(newTestPattern: TestPattern) {
        cameraUseCase.setTestPattern(newTestPattern = newTestPattern)
    }

    fun setDynamicRange(dynamicRange: DynamicRange) {
        if (externalCaptureMode !is ExternalCaptureMode.ExternalImageCaptureMode &&
            externalCaptureMode !is ExternalCaptureMode.ExternalMultipleImageCaptureMode
        ) {
            viewModelScope.launch {
                cameraUseCase.setDynamicRange(dynamicRange)
            }
        }
    }

    fun setConcurrentCameraMode(concurrentCameraMode: ConcurrentCameraMode) {
        viewModelScope.launch {
            cameraUseCase.setConcurrentCameraMode(concurrentCameraMode)
        }
    }

    fun setImageFormat(imageFormat: ImageOutputFormat) {
        if (externalCaptureMode !is ExternalCaptureMode.ExternalVideoCaptureMode) {
            viewModelScope.launch {
                cameraUseCase.setImageFormat(imageFormat)
            }
        }
    }

    fun setCaptureMode(captureMode: CaptureMode) {
        viewModelScope.launch {
            cameraUseCase.setCaptureMode(captureMode)
        }
    }

    fun toggleQuickSettings() {
        trackedPreviewUiState.update { old ->
            old.copy(isQuickSettingsOpen = !old.isQuickSettingsOpen)
        }
    }

    fun toggleDebugOverlay() {
        trackedPreviewUiState.update { old ->
            old.copy(isDebugOverlayOpen = !old.isDebugOverlayOpen)
        }
    }

    fun tapToFocus(x: Float, y: Float) {
        Log.d(TAG, "tapToFocus")
        viewModelScope.launch {
            cameraUseCase.tapToFocus(x, y)
        }
    }

    fun onSnackBarResult(cookie: String) {
        viewModelScope.launch {
            _captureUiState.update { old ->
                (old as? CaptureUiState.Ready)?.let { readyState ->
                    val newQueue = LinkedList(readyState.snackBarUiState.snackBarQueue)
                    val snackBarData = newQueue.remove()
                    if (snackBarData != null && snackBarData.cookie == cookie) {
                        // If the latest snackBar had a result, then clear snackBarToShow
                        Log.d(TAG, "SnackBar removed. Queue size: ${newQueue.size}")
                        readyState.copy(
                            snackBarUiState = SnackBarUiState.from(newQueue)
                        )
                    } else {
                        readyState
                    }
                } ?: old
            }
        }
    }
    fun setClearUiScreenBrightness(brightness: Float) {
        screenFlash.setClearUiScreenBrightness(brightness)
    }

    fun setDisplayRotation(deviceRotation: DeviceRotation) {
        viewModelScope.launch {
            cameraUseCase.setDeviceRotation(deviceRotation)
        }
    }

    @AssistedFactory
    interface Factory {
        fun create(
            externalCaptureMode: ExternalCaptureMode,
            debugSettings: DebugSettings
        ): PreviewViewModel
    }

    /**
     * Data class to track UI-specific states within the PreviewViewModel.
     *
     * This state is managed by the ViewModel and can be thought of as UI configuration
     * or interaction states that might otherwise have been handled by Compose's
     * `remember` if not hoisted to the ViewModel for broader logic integration
     * or persistence. It is then transformed into the `PreviewUiState` that the UI
     * directly observes.
     */
    data class TrackedPreviewUiState(
        val isQuickSettingsOpen: Boolean = false,
        val isDebugOverlayOpen: Boolean = false,
        val isRecordingLocked: Boolean = false,
        val zoomAnimationTarget: Float? = null
    )
}<|MERGE_RESOLUTION|>--- conflicted
+++ resolved
@@ -116,13 +116,8 @@
 ) : ViewModel() {
     private val _captureUiState: MutableStateFlow<CaptureUiState> =
         MutableStateFlow(CaptureUiState.NotReady)
-<<<<<<< HEAD
-    private val lockedRecordingState: MutableStateFlow<Boolean> = MutableStateFlow(false)
-    private val isAnimatingZoomState: MutableStateFlow<Float?> = MutableStateFlow(null)
-=======
     private val trackedPreviewUiState: MutableStateFlow<TrackedPreviewUiState> =
         MutableStateFlow(TrackedPreviewUiState())
->>>>>>> 19c013a9
 
     val captureUiState: StateFlow<CaptureUiState> =
         _captureUiState.asStateFlow()
@@ -182,14 +177,8 @@
                 cameraUseCase.getCurrentSettings().filterNotNull(),
                 constraintsRepository.systemConstraints.filterNotNull(),
                 cameraUseCase.getCurrentCameraState(),
-<<<<<<< HEAD
-                lockedRecordingState.filterNotNull().distinctUntilChanged(),
-                isAnimatingZoomState
-            ) { cameraAppSettings, systemConstraints, cameraState, lockedState, animateZoomState ->
-=======
                 trackedPreviewUiState
             ) { cameraAppSettings, systemConstraints, cameraState, trackedUiState ->
->>>>>>> 19c013a9
 
                 var flashModeUiState: FlashModeUiState
                 val captureModeUiState = CaptureModeUiState.from(
@@ -269,11 +258,7 @@
                             cameraState
                         ),
                         zoomControlUiState = ZoomControlUiState.from(
-<<<<<<< HEAD
-                            animateZoomState,
-=======
                             trackedUiState.zoomAnimationTarget,
->>>>>>> 19c013a9
                             systemConstraints,
                             cameraAppSettings,
                             cameraState
@@ -329,14 +314,14 @@
         isDebugOverlayOpen: Boolean
     ): DebugUiState = if (debugSettings.isDebugModeEnabled) {
         if (isDebugOverlayOpen) {
-            DebugUiState.Open.from(
+            DebugUiState.Enabled.Open.from(
                 systemConstraints,
                 cameraAppSettings,
                 cameraState,
                 cameraPropertiesJSON
             )
         } else {
-            DebugUiState.Closed.from(cameraState)
+            DebugUiState.Enabled.Closed.from(cameraState)
         }
     } else {
         DebugUiState.Disabled
@@ -709,16 +694,9 @@
             old.copy(isRecordingLocked = isLocked)
         }
     }
-
     fun setZoomAnimationState(targetValue: Float?) {
         trackedPreviewUiState.update { old ->
             old.copy(zoomAnimationTarget = targetValue)
-        }
-    }
-
-    fun setZoomAnimationState(targetValue: Float?) {
-        viewModelScope.launch {
-            isAnimatingZoomState.update { targetValue }
         }
     }
 
