--- conflicted
+++ resolved
@@ -24,12 +24,8 @@
 import androidx.lifecycle.viewModelScope
 import androidx.tracing.Trace
 import androidx.tracing.traceAsync
-<<<<<<< HEAD
+import com.google.jetpackcamera.core.camera.CameraUseCase
 import com.google.jetpackcamera.core.common.traceFirstFramePreview
-import com.google.jetpackcamera.domain.camera.CameraUseCase
-=======
-import com.google.jetpackcamera.core.camera.CameraUseCase
->>>>>>> 1f8a135b
 import com.google.jetpackcamera.feature.preview.ui.IMAGE_CAPTURE_FAILURE_TAG
 import com.google.jetpackcamera.feature.preview.ui.IMAGE_CAPTURE_SUCCESS_TAG
 import com.google.jetpackcamera.feature.preview.ui.SnackbarData
@@ -50,7 +46,6 @@
 import dagger.assisted.AssistedFactory
 import dagger.assisted.AssistedInject
 import dagger.hilt.android.lifecycle.HiltViewModel
-import kotlin.time.Duration.Companion.seconds
 import kotlinx.atomicfu.atomic
 import kotlinx.coroutines.CoroutineStart
 import kotlinx.coroutines.Deferred
@@ -65,6 +60,7 @@
 import kotlinx.coroutines.flow.transformWhile
 import kotlinx.coroutines.flow.update
 import kotlinx.coroutines.launch
+import kotlin.time.Duration.Companion.seconds
 
 private const val TAG = "PreviewViewModel"
 private const val IMAGE_CAPTURE_TRACE = "JCA Image Capture"
@@ -114,36 +110,25 @@
                             old.copy(
                                 currentCameraSettings = cameraAppSettings,
                                 systemConstraints = systemConstraints,
-<<<<<<< HEAD
                                 zoomScale = cameraState.zoomScale,
                                 sessionFirstFrameTimestamp = cameraState.sessionFirstFrameTimestamp,
-                                previewMode = previewMode
-=======
-                                zoomScale = zoomScale,
+                                captureModeToggleUiState = getCaptureToggleUiState(
+                                    systemConstraints,
+                                    cameraAppSettings
+                                )
+                            )
+
+                        is PreviewUiState.NotReady ->
+                            PreviewUiState.Ready(
+                                currentCameraSettings = cameraAppSettings,
+                                systemConstraints = systemConstraints,
+                                zoomScale = cameraState.zoomScale,
+                                sessionFirstFrameTimestamp = cameraState.sessionFirstFrameTimestamp,
                                 previewMode = previewMode,
                                 captureModeToggleUiState = getCaptureToggleUiState(
                                     systemConstraints,
                                     cameraAppSettings
                                 )
->>>>>>> 1f8a135b
-                            )
-
-                        is PreviewUiState.NotReady ->
-                            PreviewUiState.Ready(
-                                currentCameraSettings = cameraAppSettings,
-                                systemConstraints = systemConstraints,
-<<<<<<< HEAD
-                                zoomScale = cameraState.zoomScale,
-                                sessionFirstFrameTimestamp = cameraState.sessionFirstFrameTimestamp,
-                                previewMode = previewMode
-=======
-                                zoomScale = zoomScale,
-                                previewMode = previewMode,
-                                captureModeToggleUiState = getCaptureToggleUiState(
-                                    systemConstraints,
-                                    cameraAppSettings
-                                )
->>>>>>> 1f8a135b
                             )
                     }
                 }
