/*
 * Copyright (C) 2023 The Android Open Source Project
 *
 * Licensed under the Apache License, Version 2.0 (the "License");
 * you may not use this file except in compliance with the License.
 * You may obtain a copy of the License at
 *
 *      http://www.apache.org/licenses/LICENSE-2.0
 *
 * Unless required by applicable law or agreed to in writing, software
 * distributed under the License is distributed on an "AS IS" BASIS,
 * WITHOUT WARRANTIES OR CONDITIONS OF ANY KIND, either express or implied.
 * See the License for the specific language governing permissions and
 * limitations under the License.
 */
package com.google.jetpackcamera.feature.preview

import android.content.ContentResolver
import android.net.Uri
import android.util.Log
import android.view.Display
import androidx.camera.core.Preview.SurfaceProvider
import androidx.lifecycle.ViewModel
import androidx.lifecycle.viewModelScope
import androidx.tracing.traceAsync
import com.google.jetpackcamera.domain.camera.CameraUseCase
import com.google.jetpackcamera.feature.preview.ui.ToastMessage
import com.google.jetpackcamera.settings.SettingsRepository
import com.google.jetpackcamera.settings.model.AspectRatio
import com.google.jetpackcamera.settings.model.CaptureMode
import com.google.jetpackcamera.settings.model.DEFAULT_CAMERA_APP_SETTINGS
import com.google.jetpackcamera.settings.model.FlashMode
import dagger.hilt.android.lifecycle.HiltViewModel
import java.lang.Exception
import javax.inject.Inject
import kotlin.time.Duration.Companion.seconds
import kotlinx.coroutines.Job
import kotlinx.coroutines.delay
import kotlinx.coroutines.flow.MutableStateFlow
import kotlinx.coroutines.flow.StateFlow
import kotlinx.coroutines.launch

private const val TAG = "PreviewViewModel"
private const val IMAGE_CAPTURE_TRACE = "JCA Image Capture"

// toast test descriptions
const val IMAGE_CAPTURE_SUCCESS_TOAST_TAG = "ImageCaptureSuccessToast"
const val IMAGE_CAPTURE_FAIL_TOAST_TAG = "ImageCaptureFailureToast"

/**
 * [ViewModel] for [PreviewScreen].
 */
@HiltViewModel
class PreviewViewModel @Inject constructor(
    private val cameraUseCase: CameraUseCase,
    private val settingsRepository: SettingsRepository
    // only reads from settingsRepository. do not push changes to repository from here
) : ViewModel() {
    private val _previewUiState: MutableStateFlow<PreviewUiState> =
        MutableStateFlow(PreviewUiState(currentCameraSettings = DEFAULT_CAMERA_APP_SETTINGS))

    val previewUiState: StateFlow<PreviewUiState> = _previewUiState
    private var runningCameraJob: Job? = null

    private var recordingJob: Job? = null

    val screenFlash = ScreenFlash(cameraUseCase, viewModelScope)

    init {
        viewModelScope.launch {
            settingsRepository.cameraAppSettings.collect {
                    // TODO: only update settings that were actually changed
                    // currently resets all "quick" settings to stored settings
                    settings ->
                _previewUiState
                    .emit(previewUiState.value.copy(currentCameraSettings = settings))
            }
        }
        initializeCamera()
    }

    private fun initializeCamera() {
        // TODO(yasith): Handle CameraUnavailableException
        Log.d(TAG, "initializeCamera")
        viewModelScope.launch {
            cameraUseCase.initialize(previewUiState.value.currentCameraSettings)
            _previewUiState.emit(
                previewUiState.value.copy(
                    cameraState = CameraState.READY
                )
            )
        }
    }

    fun runCamera(surfaceProvider: SurfaceProvider) {
        Log.d(TAG, "runCamera")
        stopCamera()
        runningCameraJob = viewModelScope.launch {
            // TODO(yasith): Handle Exceptions from binding use cases
            cameraUseCase.runCamera(
                surfaceProvider,
                previewUiState.value.currentCameraSettings
            )
        }
    }

    fun stopCamera() {
        Log.d(TAG, "stopCamera")
        runningCameraJob?.apply {
            if (isActive) {
                cancel()
            }
        }
    }

    fun setFlash(flashMode: FlashMode) {
        viewModelScope.launch {
            _previewUiState.emit(
                previewUiState.value.copy(
                    currentCameraSettings =
                    previewUiState.value.currentCameraSettings.copy(
                        flashMode = flashMode
                    )
                )
            )
            // apply to cameraUseCase
            cameraUseCase.setFlashMode(
                previewUiState.value.currentCameraSettings.flashMode,
                previewUiState.value.currentCameraSettings.isFrontCameraFacing
            )
        }
    }

    fun setAspectRatio(aspectRatio: AspectRatio) {
        stopCamera()
        runningCameraJob = viewModelScope.launch {
            _previewUiState.emit(
                previewUiState.value.copy(
                    currentCameraSettings =
                    previewUiState.value.currentCameraSettings.copy(
                        aspectRatio = aspectRatio
                    )
                )
            )
            cameraUseCase.setAspectRatio(
                aspectRatio,
                previewUiState.value
                    .currentCameraSettings.isFrontCameraFacing
            )
        }
    }

    // flips the camera opposite to its current direction
    fun flipCamera() {
        flipCamera(
            !previewUiState.value
                .currentCameraSettings.isFrontCameraFacing
        )
    }

    fun toggleCaptureMode() {
        val newCaptureMode = when (previewUiState.value.currentCameraSettings.captureMode) {
            CaptureMode.MULTI_STREAM -> CaptureMode.SINGLE_STREAM
            CaptureMode.SINGLE_STREAM -> CaptureMode.MULTI_STREAM
        }

        stopCamera()
        runningCameraJob = viewModelScope.launch {
            _previewUiState.emit(
                previewUiState.value.copy(
                    currentCameraSettings =
                    previewUiState.value.currentCameraSettings.copy(
                        captureMode = newCaptureMode
                    )
                )
            )
            // apply to cameraUseCase
            cameraUseCase.setCaptureMode(newCaptureMode)
        }
    }

    // sets the camera to a designated direction
    fun flipCamera(isFacingFront: Boolean) {
        // only flip if 2 directions are available
        if (previewUiState.value.currentCameraSettings.isBackCameraAvailable &&
            previewUiState.value.currentCameraSettings.isFrontCameraAvailable
        ) {
            stopCamera()
            runningCameraJob = viewModelScope.launch {
                _previewUiState.emit(
                    previewUiState.value.copy(
                        currentCameraSettings =
                        previewUiState.value.currentCameraSettings.copy(
                            isFrontCameraFacing = isFacingFront
                        )
                    )
                )
                // apply to cameraUseCase
                cameraUseCase.flipCamera(
                    previewUiState.value.currentCameraSettings.isFrontCameraFacing,
                    previewUiState.value.currentCameraSettings.flashMode
                )
<<<<<<< HEAD
            }
        }
    }

    fun captureImage() {
        Log.d(TAG, "captureImage")
        viewModelScope.launch {
            traceAsync(IMAGE_CAPTURE_TRACE, 0) {
                try {
                    cameraUseCase.takePicture()
                    // todo: remove toast after postcapture screen implemented
                    _previewUiState.emit(
                        previewUiState.value.copy(
                            toastMessageToShow = ToastMessage(
                                stringResource = R.string.toast_image_capture_success,
                                testTag = IMAGE_CAPTURE_SUCCESS_TOAST_TAG
                            )
                        )
                    )
                    Log.d(TAG, "cameraUseCase.takePicture success")
                } catch (exception: Exception) {
                    // todo: remove toast after postcapture screen implemented
                    _previewUiState.emit(
                        previewUiState.value.copy(
                            toastMessageToShow = ToastMessage(
                                stringResource = R.string.toast_capture_failure,
                                testTag = IMAGE_CAPTURE_FAIL_TOAST_TAG
                            )
                        )
                    )
                    Log.d(TAG, "cameraUseCase.takePicture error")
                    Log.d(TAG, exception.toString())
                }
=======
>>>>>>> 7c285405
            }
        }
    }

    fun captureImage(
        contentResolver: ContentResolver,
        imageCaptureUri: Uri?,
        onImageCapture: (ImageCaptureEvent) -> Unit
    ) {
        Log.d(TAG, "captureImageWithUri")
        viewModelScope.launch {
            traceAsync(IMAGE_CAPTURE_TRACE, 0) {
                try {
<<<<<<< HEAD
                    cameraUseCase.takePicture(contentResolver, imageCaptureUri)
=======
                    cameraUseCase.takePicture(contentResolver, imageCaptureUri, onImageCapture)
>>>>>>> 7c285405
                    // todo: remove toast after postcapture screen implemented
                    _previewUiState.emit(
                        previewUiState.value.copy(
                            toastMessageToShow = ToastMessage(
                                stringResource = R.string.toast_image_capture_success,
                                testTag = IMAGE_CAPTURE_SUCCESS_TOAST_TAG
                            )
                        )
                    )
<<<<<<< HEAD
                    onImageCapture(ImageCaptureEvent.ImageSaved)
                    Log.d(TAG, "cameraUseCase.takePicture success")
                } catch (exception: Exception) {
=======
                    Log.d(TAG, "cameraUseCase.takePicture success")
                } catch (exception: ImageCaptureException) {
>>>>>>> 7c285405
                    // todo: remove toast after postcapture screen implemented
                    _previewUiState.emit(
                        previewUiState.value.copy(
                            toastMessageToShow = ToastMessage(
                                stringResource = R.string.toast_capture_failure,
                                testTag = IMAGE_CAPTURE_FAIL_TOAST_TAG
                            )
                        )
                    )
                    Log.d(TAG, "cameraUseCase.takePicture error")
                    Log.d(TAG, exception.toString())
<<<<<<< HEAD
                    onImageCapture(ImageCaptureEvent.ImageCaptureError(exception))
=======
>>>>>>> 7c285405
                }
            }
        }
    }

    fun startVideoRecording() {
        Log.d(TAG, "startVideoRecording")
        recordingJob = viewModelScope.launch {
            try {
                cameraUseCase.startVideoRecording()
                _previewUiState.emit(
                    previewUiState.value.copy(
                        videoRecordingState = VideoRecordingState.ACTIVE
                    )
                )
                Log.d(TAG, "cameraUseCase.startRecording success")
            } catch (exception: IllegalStateException) {
                Log.d(TAG, "cameraUseCase.startVideoRecording error")
                Log.d(TAG, exception.toString())
            }
        }
    }

    fun stopVideoRecording() {
        Log.d(TAG, "stopVideoRecording")
        viewModelScope.launch {
            _previewUiState.emit(
                previewUiState.value.copy(
                    videoRecordingState = VideoRecordingState.INACTIVE
                )
            )
        }
        cameraUseCase.stopVideoRecording()
        recordingJob?.cancel()
    }

    fun setZoomScale(scale: Float): Float {
        return cameraUseCase.setZoomScale(scale = scale)
    }

    // modify ui values
    fun toggleQuickSettings() {
        toggleQuickSettings(!previewUiState.value.quickSettingsIsOpen)
    }

    private fun toggleQuickSettings(isOpen: Boolean) {
        viewModelScope.launch {
            _previewUiState.emit(
                previewUiState.value.copy(
                    quickSettingsIsOpen = isOpen
                )
            )
        }
    }

    fun tapToFocus(display: Display, surfaceWidth: Int, surfaceHeight: Int, x: Float, y: Float) {
        cameraUseCase.tapToFocus(
            display = display,
            surfaceWidth = surfaceWidth,
            surfaceHeight = surfaceHeight,
            x = x,
            y = y
        )
    }

    fun onToastShown() {
        viewModelScope.launch {
            // keeps the composable up on screen longer to be detected by UiAutomator
            delay(2.seconds)
            _previewUiState.emit(
                previewUiState.value.copy(
                    toastMessageToShow = null
                )
            )
        }
    }

    sealed interface ImageCaptureEvent {
        object ImageSaved : ImageCaptureEvent

        data class ImageCaptureError(
            val exception: Exception
        ) : ImageCaptureEvent
    }
}<|MERGE_RESOLUTION|>--- conflicted
+++ resolved
@@ -200,7 +200,6 @@
                     previewUiState.value.currentCameraSettings.isFrontCameraFacing,
                     previewUiState.value.currentCameraSettings.flashMode
                 )
-<<<<<<< HEAD
             }
         }
     }
@@ -210,7 +209,7 @@
         viewModelScope.launch {
             traceAsync(IMAGE_CAPTURE_TRACE, 0) {
                 try {
-                    cameraUseCase.takePicture()
+                    cameraUseCase.takePicture(contentResolver, imageCaptureUri, onImageCapture)
                     // todo: remove toast after postcapture screen implemented
                     _previewUiState.emit(
                         previewUiState.value.copy(
@@ -234,8 +233,6 @@
                     Log.d(TAG, "cameraUseCase.takePicture error")
                     Log.d(TAG, exception.toString())
                 }
-=======
->>>>>>> 7c285405
             }
         }
     }
@@ -249,11 +246,7 @@
         viewModelScope.launch {
             traceAsync(IMAGE_CAPTURE_TRACE, 0) {
                 try {
-<<<<<<< HEAD
                     cameraUseCase.takePicture(contentResolver, imageCaptureUri)
-=======
-                    cameraUseCase.takePicture(contentResolver, imageCaptureUri, onImageCapture)
->>>>>>> 7c285405
                     // todo: remove toast after postcapture screen implemented
                     _previewUiState.emit(
                         previewUiState.value.copy(
@@ -263,14 +256,9 @@
                             )
                         )
                     )
-<<<<<<< HEAD
                     onImageCapture(ImageCaptureEvent.ImageSaved)
                     Log.d(TAG, "cameraUseCase.takePicture success")
                 } catch (exception: Exception) {
-=======
-                    Log.d(TAG, "cameraUseCase.takePicture success")
-                } catch (exception: ImageCaptureException) {
->>>>>>> 7c285405
                     // todo: remove toast after postcapture screen implemented
                     _previewUiState.emit(
                         previewUiState.value.copy(
@@ -282,10 +270,7 @@
                     )
                     Log.d(TAG, "cameraUseCase.takePicture error")
                     Log.d(TAG, exception.toString())
-<<<<<<< HEAD
                     onImageCapture(ImageCaptureEvent.ImageCaptureError(exception))
-=======
->>>>>>> 7c285405
                 }
             }
         }
