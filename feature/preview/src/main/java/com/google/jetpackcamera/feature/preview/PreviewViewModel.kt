/*
 * Copyright (C) 2023 The Android Open Source Project
 *
 * Licensed under the Apache License, Version 2.0 (the "License");
 * you may not use this file except in compliance with the License.
 * You may obtain a copy of the License at
 *
 *      http://www.apache.org/licenses/LICENSE-2.0
 *
 * Unless required by applicable law or agreed to in writing, software
 * distributed under the License is distributed on an "AS IS" BASIS,
 * WITHOUT WARRANTIES OR CONDITIONS OF ANY KIND, either express or implied.
 * See the License for the specific language governing permissions and
 * limitations under the License.
 */

package com.google.jetpackcamera.feature.preview

import android.util.Log
import android.view.Display
import androidx.camera.core.ImageCaptureException
import androidx.camera.core.Preview.SurfaceProvider
import androidx.lifecycle.ViewModel
import androidx.lifecycle.viewModelScope
import com.google.jetpackcamera.domain.camera.CameraUseCase
import com.google.jetpackcamera.settings.SettingsRepository
import com.google.jetpackcamera.settings.model.DEFAULT_CAMERA_APP_SETTINGS
import com.google.jetpackcamera.settings.model.FlashModeStatus
import dagger.hilt.android.lifecycle.HiltViewModel
import kotlinx.coroutines.Job
import kotlinx.coroutines.flow.MutableStateFlow
import kotlinx.coroutines.flow.StateFlow
import kotlinx.coroutines.launch
import javax.inject.Inject
import com.google.jetpackcamera.settings.model.AspectRatio
import com.google.jetpackcamera.settings.model.CaptureMode


private const val TAG = "PreviewViewModel"

/**
 * [ViewModel] for [PreviewScreen].
 */
@HiltViewModel
class PreviewViewModel @Inject constructor(
    private val cameraUseCase: CameraUseCase,
    private val settingsRepository: SettingsRepository // only reads from settingsRepository. do not push changes to repository from here
) : ViewModel() {

    private val _previewUiState: MutableStateFlow<PreviewUiState> =
        MutableStateFlow(PreviewUiState(currentCameraSettings = DEFAULT_CAMERA_APP_SETTINGS))

    val previewUiState: StateFlow<PreviewUiState> = _previewUiState
    var runningCameraJob: Job? = null

    private var recordingJob: Job? = null

    init {
        viewModelScope.launch {
            settingsRepository.cameraAppSettings.collect {
                //TODO: only update settings that were actually changed
                // currently resets all "quick" settings to stored settings
                    settings ->
                _previewUiState
                    .emit(previewUiState.value.copy(currentCameraSettings = settings))
            }
        }
        initializeCamera()
    }

    private fun initializeCamera() {
        // TODO(yasith): Handle CameraUnavailableException
        Log.d(TAG, "initializeCamera")
        viewModelScope.launch {
            cameraUseCase.initialize(previewUiState.value.currentCameraSettings)
            _previewUiState.emit(
                previewUiState.value.copy(
                    cameraState = CameraState.READY
                )
            )
        }
    }

    fun runCamera(surfaceProvider: SurfaceProvider) {
        Log.d(TAG, "runCamera")
        stopCamera()
        runningCameraJob = viewModelScope.launch {
            // TODO(yasith): Handle Exceptions from binding use cases
            cameraUseCase.runCamera(
                surfaceProvider,
                previewUiState.value.currentCameraSettings
            )
        }
    }

    fun stopCamera() {
        Log.d(TAG, "stopCamera")
        runningCameraJob?.apply {
            if (isActive) {
                cancel()
            }
        }
    }

    fun setFlash(flashModeStatus: FlashModeStatus) {
        //update viewmodel value
        viewModelScope.launch {
            _previewUiState.emit(
                previewUiState.value.copy(
                    currentCameraSettings =
                    previewUiState.value.currentCameraSettings.copy(
                        flashMode = flashModeStatus
                    )
                )
            )
            // apply to cameraUseCase
            cameraUseCase.setFlashMode(previewUiState.value.currentCameraSettings.flashMode)
        }
    }

    fun setAspectRatio(aspectRatio: AspectRatio) {
        viewModelScope.launch {
            _previewUiState.emit(
                previewUiState.value.copy(
                    currentCameraSettings =
                    previewUiState.value.currentCameraSettings.copy(
                        aspectRatio = aspectRatio
                    )
                )
            )
<<<<<<< HEAD
            cameraUseCase.setAspectRatio(
                aspectRatio, previewUiState.value
                    .currentCameraSettings.default_front_camera
            )
=======
            cameraUseCase.setAspectRatio(aspectRatio, previewUiState.value
                .currentCameraSettings.isFrontCameraFacing)
>>>>>>> 57529737
        }
    }

    // flips the camera opposite to its current direction
    fun flipCamera() {
        flipCamera(
            !previewUiState.value
                .currentCameraSettings.isFrontCameraFacing
        )
    }

    fun toggleCaptureMode() {
        val newCaptureMode = when (previewUiState.value.currentCameraSettings.captureMode) {
            CaptureMode.MULTI_STREAM -> CaptureMode.SINGLE_STREAM
            CaptureMode.SINGLE_STREAM -> CaptureMode.MULTI_STREAM
        }

        viewModelScope.launch {
            _previewUiState.emit(
                previewUiState.value.copy(
                    currentCameraSettings =
                    previewUiState.value.currentCameraSettings.copy(
                       captureMode = newCaptureMode
                    )
                )
            )
            // apply to cameraUseCase
            cameraUseCase.setCaptureMode(newCaptureMode)
        }
    }

    // sets the camera to a designated direction
    fun flipCamera(isFacingFront: Boolean) {
        // only flip if 2 directions are available
        if (previewUiState.value.currentCameraSettings.isBackCameraAvailable
            && previewUiState.value.currentCameraSettings.isFrontCameraAvailable
        ) {

            //update viewmodel value
            viewModelScope.launch {
                _previewUiState.emit(
                    previewUiState.value.copy(
                        currentCameraSettings =
                        previewUiState.value.currentCameraSettings.copy(
                            isFrontCameraFacing = isFacingFront
                        )
                    )
                )
                // apply to cameraUseCase
                cameraUseCase.flipCamera(previewUiState.value.currentCameraSettings.isFrontCameraFacing)
            }
        }
    }

    fun captureImage() {
        Log.d(TAG, "captureImage")
        viewModelScope.launch {
            try {
                cameraUseCase.takePicture()
                Log.d(TAG, "cameraUseCase.takePicture success")
            } catch (exception: ImageCaptureException) {
                Log.d(TAG, "cameraUseCase.takePicture error")
                Log.d(TAG, exception.toString())
            }
        }
    }

    fun startVideoRecording() {
        Log.d(TAG, "startVideoRecording")
        recordingJob = viewModelScope.launch {

            try {
                cameraUseCase.startVideoRecording()
                _previewUiState.emit(
                    previewUiState.value.copy(
                        videoRecordingState = VideoRecordingState.ACTIVE
                    )
                )
                Log.d(TAG, "cameraUseCase.startRecording success")
            } catch (exception: IllegalStateException) {
                Log.d(TAG, "cameraUseCase.startVideoRecording error")
                Log.d(TAG, exception.toString())
            }
        }
    }

    fun stopVideoRecording() {
        Log.d(TAG, "stopVideoRecording")
        viewModelScope.launch {
            _previewUiState.emit(
                previewUiState.value.copy(
                    videoRecordingState = VideoRecordingState.INACTIVE
                )
            )
        }
        cameraUseCase.stopVideoRecording()
        recordingJob?.cancel()
    }

    fun setZoomScale(scale: Float): Float {
        return cameraUseCase.setZoomScale(scale = scale)
    }

    // modify ui values
    fun toggleQuickSettings() {
        toggleQuickSettings(!previewUiState.value.quickSettingsIsOpen)
    }

    fun toggleQuickSettings(isOpen: Boolean) {
        viewModelScope.launch {
            _previewUiState.emit(
                previewUiState.value.copy(
                    quickSettingsIsOpen = isOpen
                )
            )
        }
    }

    fun tapToFocus(display: Display, surfaceWidth: Int, surfaceHeight: Int, x: Float, y: Float) {
        cameraUseCase.tapToFocus(
            display = display,
            surfaceWidth = surfaceWidth,
            surfaceHeight = surfaceHeight,
            x = x,
            y = y
        )
    }
}<|MERGE_RESOLUTION|>--- conflicted
+++ resolved
@@ -24,6 +24,8 @@
 import androidx.lifecycle.viewModelScope
 import com.google.jetpackcamera.domain.camera.CameraUseCase
 import com.google.jetpackcamera.settings.SettingsRepository
+import com.google.jetpackcamera.settings.model.AspectRatio
+import com.google.jetpackcamera.settings.model.CaptureMode
 import com.google.jetpackcamera.settings.model.DEFAULT_CAMERA_APP_SETTINGS
 import com.google.jetpackcamera.settings.model.FlashModeStatus
 import dagger.hilt.android.lifecycle.HiltViewModel
@@ -32,8 +34,6 @@
 import kotlinx.coroutines.flow.StateFlow
 import kotlinx.coroutines.launch
 import javax.inject.Inject
-import com.google.jetpackcamera.settings.model.AspectRatio
-import com.google.jetpackcamera.settings.model.CaptureMode
 
 
 private const val TAG = "PreviewViewModel"
@@ -128,15 +128,10 @@
                     )
                 )
             )
-<<<<<<< HEAD
             cameraUseCase.setAspectRatio(
                 aspectRatio, previewUiState.value
-                    .currentCameraSettings.default_front_camera
-            )
-=======
-            cameraUseCase.setAspectRatio(aspectRatio, previewUiState.value
-                .currentCameraSettings.isFrontCameraFacing)
->>>>>>> 57529737
+                    .currentCameraSettings.isFrontCameraFacing
+            )
         }
     }
 
@@ -159,7 +154,7 @@
                 previewUiState.value.copy(
                     currentCameraSettings =
                     previewUiState.value.currentCameraSettings.copy(
-                       captureMode = newCaptureMode
+                        captureMode = newCaptureMode
                     )
                 )
             )
