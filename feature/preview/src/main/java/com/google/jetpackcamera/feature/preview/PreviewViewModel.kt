--- conflicted
+++ resolved
@@ -67,10 +67,7 @@
 import com.google.jetpackcamera.ui.uistate.capture.FlipLensUiState
 import com.google.jetpackcamera.ui.uistate.capture.HdrUiState
 import com.google.jetpackcamera.ui.uistate.capture.ImageWellUiState
-<<<<<<< HEAD
 import com.google.jetpackcamera.ui.uistate.capture.ScreenFlashUiState
-=======
->>>>>>> e91f7251
 import com.google.jetpackcamera.ui.uistate.capture.SnackBarUiState
 import com.google.jetpackcamera.ui.uistate.capture.SnackbarData
 import com.google.jetpackcamera.ui.uistate.capture.StabilizationUiState
@@ -117,20 +114,12 @@
     private val settingsRepository: SettingsRepository,
     private val constraintsRepository: ConstraintsRepository,
     private val mediaRepository: MediaRepository
-<<<<<<< HEAD
 ) : ViewModel(), CaptureViewModel {
-=======
-) : ViewModel() {
->>>>>>> e91f7251
     private val _captureUiState: MutableStateFlow<CaptureUiState> =
         MutableStateFlow(CaptureUiState.NotReady)
     private val lockedRecordingState: MutableStateFlow<Boolean> = MutableStateFlow(false)
 
-<<<<<<< HEAD
     private val captureUiState: StateFlow<CaptureUiState> =
-=======
-    val captureUiState: StateFlow<CaptureUiState> =
->>>>>>> e91f7251
         _captureUiState.asStateFlow()
 
     private val surfaceRequest: StateFlow<SurfaceRequest?> = cameraUseCase.getSurfaceRequest()
@@ -259,21 +248,13 @@
                             cameraState,
                             debugSettings.isDebugModeEnabled
                         ),
-<<<<<<< HEAD
-                        stabilizationUiState = StabilizationUiState.Companion.from(
-=======
                         stabilizationUiState = StabilizationUiState.from(
->>>>>>> e91f7251
                             cameraAppSettings,
                             cameraState
                         ),
                         flashModeUiState = flashModeUiState,
                         videoQuality = cameraState.videoQualityInfo.quality,
-<<<<<<< HEAD
-                        audioUiState = AudioUiState.Companion.from(
-=======
                         audioUiState = AudioUiState.from(
->>>>>>> e91f7251
                             cameraAppSettings,
                             cameraState
                         ),
@@ -283,11 +264,7 @@
                             cameraState,
                             lockedState
                         ),
-<<<<<<< HEAD
-                        zoomUiState = ZoomUiState.Companion.from(
-=======
                         zoomUiState = ZoomUiState.from(
->>>>>>> e91f7251
                             systemConstraints,
                             cameraAppSettings.cameraLensFacing,
                             cameraState
@@ -342,11 +319,7 @@
             _captureUiState.update { old ->
                 (old as? CaptureUiState.Ready)?.copy(
                     imageWellUiState =
-<<<<<<< HEAD
-                    ImageWellUiState.Companion.from(lastCapturedMediaDescriptor)
-=======
                     ImageWellUiState.from(lastCapturedMediaDescriptor)
->>>>>>> e91f7251
                 ) ?: old
             }
         }
@@ -395,11 +368,7 @@
         applyDiff(new, CameraAppSettings::audioEnabled, cameraUseCase::setAudioEnabled)
     }
 
-<<<<<<< HEAD
     override fun startCamera() {
-=======
-    fun startCamera() {
->>>>>>> e91f7251
         Log.d(TAG, "startCamera")
         stopCamera()
         runningCameraJob = viewModelScope.launch {
@@ -487,23 +456,12 @@
     private fun addSnackBarData(snackBarData: SnackbarData) {
         viewModelScope.launch {
             _captureUiState.update { old ->
-<<<<<<< HEAD
-                val newQueue = LinkedList(
-                    (old as? CaptureUiState.Ready)
-                        ?.snackBarUiState?.snackBarQueue!!
-                )
-                newQueue.add(snackBarData)
-                Log.d(TAG, "SnackBar added. Queue size: ${newQueue.size}")
-                old.copy(
-                    snackBarUiState = SnackBarUiState.Companion.from(newQueue)
-=======
                 if (old !is CaptureUiState.Ready) return@update old
                 val newQueue = LinkedList(old.snackBarUiState.snackBarQueue)
                 newQueue.add(snackBarData)
                 Log.d(TAG, "SnackBar added. Queue size: ${newQueue.size}")
                 old.copy(
                     snackBarUiState = SnackBarUiState.from(newQueue)
->>>>>>> e91f7251
                 )
             }
         }
@@ -729,11 +687,7 @@
         cameraUseCase.changeZoomRatio(newZoomState = newZoomState)
     }
 
-<<<<<<< HEAD
     override fun setDynamicRange(dynamicRange: DynamicRange) {
-=======
-    fun setDynamicRange(dynamicRange: DynamicRange) {
->>>>>>> e91f7251
         if (externalCaptureMode !is ExternalCaptureMode.ExternalImageCaptureMode &&
             externalCaptureMode !is ExternalCaptureMode.ExternalMultipleImageCaptureMode
         ) {
@@ -749,11 +703,7 @@
         }
     }
 
-<<<<<<< HEAD
     override fun setImageFormat(imageFormat: ImageOutputFormat) {
-=======
-    fun setImageFormat(imageFormat: ImageOutputFormat) {
->>>>>>> e91f7251
         if (externalCaptureMode !is ExternalCaptureMode.ExternalVideoCaptureMode) {
             viewModelScope.launch {
                 cameraUseCase.setImageFormat(imageFormat)
@@ -828,30 +778,17 @@
         }
     }
 
-<<<<<<< HEAD
     override fun onSnackBarResult(cookie: String) {
-        viewModelScope.launch {
-            _captureUiState.update { old ->
-                (old as? CaptureUiState.Ready)?.snackBarUiState?.snackBarQueue!!.let {
-                    val newQueue = LinkedList(it)
-=======
-    fun onSnackBarResult(cookie: String) {
         viewModelScope.launch {
             _captureUiState.update { old ->
                 (old as? CaptureUiState.Ready)?.let { readyState ->
                     val newQueue = LinkedList(readyState.snackBarUiState.snackBarQueue)
->>>>>>> e91f7251
                     val snackBarData = newQueue.remove()
                     if (snackBarData != null && snackBarData.cookie == cookie) {
                         // If the latest snackBar had a result, then clear snackBarToShow
                         Log.d(TAG, "SnackBar removed. Queue size: ${newQueue.size}")
-<<<<<<< HEAD
-                        old.copy(
-                            snackBarUiState = SnackBarUiState.Companion.from(newQueue)
-=======
                         readyState.copy(
                             snackBarUiState = SnackBarUiState.from(newQueue)
->>>>>>> e91f7251
                         )
                     } else {
                         readyState
