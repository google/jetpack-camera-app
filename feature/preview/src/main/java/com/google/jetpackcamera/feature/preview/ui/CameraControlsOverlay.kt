--- conflicted
+++ resolved
@@ -138,11 +138,8 @@
                 onCaptureImage = onCaptureImage,
                 onCaptureImageWithUri = onCaptureImageWithUri,
                 onToggleQuickSettings = onToggleQuickSettings,
-<<<<<<< HEAD
                 onToggleAudioMuted = onMuteAudio,
-=======
                 onChangeImageFormat = onChangeImageFormat,
->>>>>>> 4e4d8158
                 onStartVideoRecording = onStartVideoRecording,
                 onStopVideoRecording = onStopVideoRecording
             )
@@ -212,11 +209,8 @@
         (PreviewViewModel.ImageCaptureEvent) -> Unit
     ) -> Unit = { _, _, _, _ -> },
     onToggleQuickSettings: () -> Unit = {},
-<<<<<<< HEAD
     onToggleAudioMuted: () -> Unit = {},
-=======
     onChangeImageFormat: (ImageOutputFormat) -> Unit = {},
->>>>>>> 4e4d8158
     onStartVideoRecording: () -> Unit = {},
     onStopVideoRecording: () -> Unit = {}
 ) {
@@ -437,7 +431,7 @@
 @Preview(backgroundColor = 0xFF000000, showBackground = true)
 @Composable
 private fun Preview_ControlsBottom() {
-    
+
     CompositionLocalProvider(LocalContentColor provides Color.White) {
         ControlsBottom(
             previewUiState = PreviewUiState.Ready(
