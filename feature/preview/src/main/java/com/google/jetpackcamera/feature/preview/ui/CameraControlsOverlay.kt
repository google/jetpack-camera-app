--- conflicted
+++ resolved
@@ -312,22 +312,10 @@
     val multipleEventsCutter = remember { MultipleEventsCutter() }
     val context = LocalContext.current
 
-<<<<<<< HEAD
-    LaunchedEffect(previewUiState.recordingElapsedTimeNanos) {
-        if (videoRecordingState == VideoRecordingState.ACTIVE &&
-            maxVideoDurationMillis != -1L &&
-            previewUiState.recordingElapsedTimeNanos >= (maxVideoDurationMillis * 1_000_000)
-        ) {
-            // still called to trigger UI changes
-            // onStopVideoRecording()
-        }
-    }
-=======
     // TODO: b/361133784 - [JCA] Update VideoRecordingState when recording reaches time limit
     // recording actually stops a few ms before its reflected in recordingElapsedTimeNanos, so a
     // launchedEffect cannot depend on it to trigger the UI change
 
->>>>>>> c758ceed
     CaptureButton(
         modifier = modifier.testTag(CAPTURE_BUTTON),
         onClick = {
