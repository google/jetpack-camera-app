--- conflicted
+++ resolved
@@ -97,11 +97,8 @@
     onToggleWhenDisabled: (CaptureModeToggleUiState.DisabledReason) -> Unit = {},
     onToggleQuickSettings: () -> Unit = {},
     onMuteAudio: () -> Unit = {},
-<<<<<<< HEAD
     onSetPause: (Boolean) -> Unit = {},
     onCaptureImage: () -> Unit = {},
-=======
->>>>>>> 81c6d4e8
     onCaptureImageWithUri: (
         ContentResolver,
         Uri?,
