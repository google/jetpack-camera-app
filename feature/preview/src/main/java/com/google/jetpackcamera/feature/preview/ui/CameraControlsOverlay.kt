--- conflicted
+++ resolved
@@ -308,14 +308,9 @@
     onToggleAudio: () -> Unit = {},
     onSetPause: (Boolean) -> Unit = {},
     onSetCaptureMode: (CaptureMode) -> Unit = {},
-<<<<<<< HEAD
-    onDisabledCaptureMode: (DisabledReason) -> Unit = {},
+    onDisabledCaptureMode: (DisableRationale) -> Unit = {},
     onAnimateZoom: (Float) -> Unit = {},
     onIncrementZoom: (Float) -> Unit = {},
-=======
-    onDisabledCaptureMode: (DisableRationale) -> Unit = {},
-    onSetZoom: (CameraZoomRatio) -> Unit = {},
->>>>>>> d54b5de2
     onStartVideoRecording: (
         Uri?,
         Boolean,
@@ -373,11 +368,7 @@
         Column {
             if (!isQuickSettingsOpen &&
                 previewUiState.captureModeToggleUiState
-<<<<<<< HEAD
-                        is CaptureModeUiState.Enabled
-=======
                     is CaptureModeToggleUiState.Available
->>>>>>> d54b5de2
             ) {
                 // TODO(yasith): Align to end of ImageWell based on alignment lines
                 Box(
@@ -442,11 +433,7 @@
                 Box(
                     modifier = Modifier
                         .weight(1f)
-<<<<<<< HEAD
-                        .size(120.dp),
-=======
                         .height(120.dp),
->>>>>>> d54b5de2
                     contentAlignment = Alignment.Center
                 ) {
                     if (videoRecordingState is VideoRecordingState.Active) {
@@ -594,13 +581,8 @@
             CaptureMode.STANDARD -> TODO("toggle should not be visible for STANDARD mode")
         }
     val enabled =
-<<<<<<< HEAD
-        uiState.videoOnlyCaptureState == SingleSelectableState.Selectable &&
-                uiState.imageOnlyCaptureState == SingleSelectableState.Selectable
-=======
         uiState.isCaptureModeSelectable(CaptureMode.VIDEO_ONLY) &&
             uiState.isCaptureModeSelectable(CaptureMode.IMAGE_ONLY)
->>>>>>> d54b5de2
     ToggleButton(
         leftIcon = if (uiState.selectedCaptureMode ==
             CaptureMode.IMAGE_ONLY
