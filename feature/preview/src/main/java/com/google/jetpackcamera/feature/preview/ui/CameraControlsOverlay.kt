/*
 * Copyright (C) 2024 The Android Open Source Project
 *
 * Licensed under the Apache License, Version 2.0 (the "License");
 * you may not use this file except in compliance with the License.
 * You may obtain a copy of the License at
 *
 *      http://www.apache.org/licenses/LICENSE-2.0
 *
 * Unless required by applicable law or agreed to in writing, software
 * distributed under the License is distributed on an "AS IS" BASIS,
 * WITHOUT WARRANTIES OR CONDITIONS OF ANY KIND, either express or implied.
 * See the License for the specific language governing permissions and
 * limitations under the License.
 */
package com.google.jetpackcamera.feature.preview.ui

import android.content.ContentResolver
import android.net.Uri
import android.os.Environment
import androidx.compose.foundation.layout.Arrangement
import androidx.compose.foundation.layout.Box
import androidx.compose.foundation.layout.Column
import androidx.compose.foundation.layout.Row
import androidx.compose.foundation.layout.fillMaxSize
import androidx.compose.foundation.layout.fillMaxWidth
import androidx.compose.foundation.layout.padding
import androidx.compose.material3.LocalContentColor
import androidx.compose.runtime.Composable
import androidx.compose.runtime.CompositionLocalProvider
import androidx.compose.runtime.LaunchedEffect
import androidx.compose.runtime.getValue
import androidx.compose.runtime.mutableStateOf
import androidx.compose.runtime.remember
import androidx.compose.runtime.setValue
import androidx.compose.ui.Alignment
import androidx.compose.ui.Modifier
import androidx.compose.ui.graphics.Color
import androidx.compose.ui.platform.LocalContext
import androidx.compose.ui.platform.testTag
import androidx.compose.ui.tooling.preview.Preview
import androidx.compose.ui.unit.dp
import com.google.jetpackcamera.feature.preview.MultipleEventsCutter
import com.google.jetpackcamera.feature.preview.PreviewMode
import com.google.jetpackcamera.feature.preview.PreviewUiState
import com.google.jetpackcamera.feature.preview.PreviewViewModel
import com.google.jetpackcamera.feature.preview.VideoRecordingState
import com.google.jetpackcamera.feature.quicksettings.ui.QuickSettingsIndicators
import com.google.jetpackcamera.feature.quicksettings.ui.ToggleQuickSettingsButton
import com.google.jetpackcamera.settings.model.CameraAppSettings
import com.google.jetpackcamera.settings.model.FlashMode
import com.google.jetpackcamera.settings.model.Stabilization
import com.google.jetpackcamera.settings.model.SupportedStabilizationMode
import java.io.File
import kotlinx.coroutines.delay

class ZoomLevelDisplayState(showInitially: Boolean = false) {
    private var _showZoomLevel = mutableStateOf(showInitially)
    val showZoomLevel: Boolean get() = _showZoomLevel.value

    suspend fun showZoomLevel() {
        _showZoomLevel.value = true
        delay(3000)
        _showZoomLevel.value = false
    }
}

@Composable
fun CameraControlsOverlay(
    previewUiState: PreviewUiState,
    zoomLevelDisplayState: ZoomLevelDisplayState = remember { ZoomLevelDisplayState() },
    onNavigateToSettings: () -> Unit,
    previewMode: PreviewMode,
    onFlipCamera: () -> Unit = {},
    onChangeFlash: (FlashMode) -> Unit = {},
    onToggleQuickSettings: () -> Unit = {},
    onCaptureImage: () -> Unit = {},
    onCaptureImageWithUri: (
        ContentResolver,
        Uri?,
        (PreviewViewModel.ImageCaptureEvent) -> Unit
    ) -> Unit = { _, _, _ -> },
    onStartVideoRecording: () -> Unit = {},
    onStopVideoRecording: () -> Unit = {}
) {
    // Show the current zoom level for a short period of time, only when the level changes.
    var firstRun by remember { mutableStateOf(true) }
    LaunchedEffect(previewUiState.zoomScale) {
        if (firstRun) {
            firstRun = false
        } else {
            zoomLevelDisplayState.showZoomLevel()
        }
    }

    CompositionLocalProvider(LocalContentColor provides Color.White) {
        Box(Modifier.fillMaxSize()) {
            if (previewUiState.videoRecordingState == VideoRecordingState.INACTIVE) {
                ControlsTop(
                    modifier = Modifier
                        .fillMaxWidth()
                        .align(Alignment.TopCenter),
                    isQuickSettingsOpen = previewUiState.quickSettingsIsOpen,
                    currentCameraSettings = previewUiState.currentCameraSettings,
                    onNavigateToSettings = onNavigateToSettings,
                    onChangeFlash = onChangeFlash,
                    onToggleQuickSettings = onToggleQuickSettings
                )
            }

            ControlsBottom(
                modifier = Modifier
                    .fillMaxWidth()
                    .align(Alignment.BottomCenter),
                zoomLevel = previewUiState.zoomScale,
                showZoomLevel = zoomLevelDisplayState.showZoomLevel,
                isQuickSettingsOpen = previewUiState.quickSettingsIsOpen,
                currentCameraSettings = previewUiState.currentCameraSettings,
                videoRecordingState = previewUiState.videoRecordingState,
                previewMode = previewMode,
                onFlipCamera = onFlipCamera,
                onCaptureImage = onCaptureImage,
                onCaptureImageWithUri = onCaptureImageWithUri,
                onToggleQuickSettings = onToggleQuickSettings,
                onStartVideoRecording = onStartVideoRecording,
                onStopVideoRecording = onStopVideoRecording
            )
        }
    }
}

@Composable
private fun ControlsTop(
    isQuickSettingsOpen: Boolean,
    currentCameraSettings: CameraAppSettings,
    modifier: Modifier = Modifier,
    onNavigateToSettings: () -> Unit = {},
    onChangeFlash: (FlashMode) -> Unit = {},
    onToggleQuickSettings: () -> Unit = {}
) {
    Row(modifier, verticalAlignment = Alignment.CenterVertically) {
        Row(Modifier.weight(1f), verticalAlignment = Alignment.CenterVertically) {
            // button to open default settings page
            SettingsNavButton(
                Modifier.padding(12.dp).testTag(SETTINGS_BUTTON),
                onNavigateToSettings
            )
            if (!isQuickSettingsOpen) {
                QuickSettingsIndicators(
                    currentFlashMode = currentCameraSettings.flashMode,
                    onFlashModeClick = onChangeFlash
                )
            }
        }

        // quick settings button
        ToggleQuickSettingsButton(onToggleQuickSettings, isQuickSettingsOpen)

        Row(
            Modifier.weight(1f),
            verticalAlignment = Alignment.CenterVertically,
            horizontalArrangement = Arrangement.SpaceEvenly
        ) {
            StabilizationIcon(
                supportedStabilizationMode = currentCameraSettings.supportedStabilizationModes,
                videoStabilization = currentCameraSettings.videoCaptureStabilization,
                previewStabilization = currentCameraSettings.previewStabilization
            )
        }
    }
}

@Composable
private fun ControlsBottom(
    zoomLevel: Float,
    showZoomLevel: Boolean,
    isQuickSettingsOpen: Boolean,
    currentCameraSettings: CameraAppSettings,
    videoRecordingState: VideoRecordingState,
    previewMode: PreviewMode,
    modifier: Modifier = Modifier,
    onFlipCamera: () -> Unit = {},
    onCaptureImage: () -> Unit = {},
    onCaptureImageWithUri: (
        ContentResolver,
        Uri?,
        (PreviewViewModel.ImageCaptureEvent) -> Unit
    ) -> Unit = { _, _, _ -> },
    onToggleQuickSettings: () -> Unit = {},
    onStartVideoRecording: () -> Unit = {},
    onStopVideoRecording: () -> Unit = {}
) {
    Column(modifier = modifier, horizontalAlignment = Alignment.CenterHorizontally) {
        if (showZoomLevel) {
            ZoomScaleText(zoomLevel)
        }

        Row(
            Modifier.fillMaxWidth(),
            verticalAlignment = Alignment.CenterVertically
        ) {
            Row(Modifier.weight(1f), horizontalArrangement = Arrangement.SpaceEvenly) {
                if (!isQuickSettingsOpen && videoRecordingState == VideoRecordingState.INACTIVE) {
                    FlipCameraButton(
                        modifier = modifier.testTag(FLIP_CAMERA_BUTTON),
                        onClick = onFlipCamera,
                        // enable only when phone has front and rear camera
                        enabledCondition = currentCameraSettings.isBackCameraAvailable &&
                            currentCameraSettings.isFrontCameraAvailable
                    )
                }
            }
            CaptureButton(
                previewMode = previewMode,
                isQuickSettingsOpen = isQuickSettingsOpen,
                videoRecordingState = videoRecordingState,
                onCaptureImage = onCaptureImage,
                onCaptureImageWithUri = onCaptureImageWithUri,
                onToggleQuickSettings = onToggleQuickSettings,
                onStartVideoRecording = onStartVideoRecording,
                onStopVideoRecording = onStopVideoRecording
            )
            Row(Modifier.weight(1f)) {
                /*TODO("Place other components here") */
            }
        }
    }
}

@Composable
private fun CaptureButton(
    previewMode: PreviewMode,
    isQuickSettingsOpen: Boolean,
    videoRecordingState: VideoRecordingState,
    modifier: Modifier = Modifier,
    onCaptureImage: () -> Unit = {},
    onCaptureImageWithUri: (
        ContentResolver,
        Uri?,
        (PreviewViewModel.ImageCaptureEvent) -> Unit
    ) -> Unit = { _, _, _ -> },
    onToggleQuickSettings: () -> Unit = {},
    onStartVideoRecording: () -> Unit = {},
    onStopVideoRecording: () -> Unit = {}
) {
    val multipleEventsCutter = remember { MultipleEventsCutter() }
    val context = LocalContext.current
    CaptureButton(
        modifier = modifier.testTag(CAPTURE_BUTTON),
        onClick = {
            multipleEventsCutter.processEvent {
                when (previewMode) {
                    is PreviewMode.StandardMode -> {
<<<<<<< HEAD
                        onCaptureImageWithUri(context.contentResolver, null) {}
=======
                        val timeStamp = System.currentTimeMillis()
                        onCaptureImageWithUri(
                            context.contentResolver,
                            Uri.fromFile(
                                File(
                                    Environment.getExternalStoragePublicDirectory(
                                        Environment.DIRECTORY_PICTURES
                                    ),
                                    "$timeStamp.jpg"
                                )
                            )
                        ) {}
>>>>>>> ca2f6580
                    }

                    is PreviewMode.ExternalImageCaptureMode -> {
                        onCaptureImageWithUri(
                            context.contentResolver,
                            previewMode.imageCaptureUri,
                            previewMode.onImageCapture
                        )
                    }
                }
            }
            if (isQuickSettingsOpen) {
                onToggleQuickSettings()
            }
        },
        onLongPress = {
            onStartVideoRecording()
            if (isQuickSettingsOpen) {
                onToggleQuickSettings()
            }
        },
        onRelease = { onStopVideoRecording() },
        videoRecordingState = videoRecordingState
    )
}

@Preview(backgroundColor = 0xFF000000, showBackground = true)
@Composable
private fun Preview_ControlsTop_QuickSettingsOpen() {
    CompositionLocalProvider(LocalContentColor provides Color.White) {
        ControlsTop(
            isQuickSettingsOpen = true,
            currentCameraSettings = CameraAppSettings()
        )
    }
}

@Preview(backgroundColor = 0xFF000000, showBackground = true)
@Composable
private fun Preview_ControlsTop_QuickSettingsClosed() {
    CompositionLocalProvider(LocalContentColor provides Color.White) {
        ControlsTop(
            isQuickSettingsOpen = false,
            currentCameraSettings = CameraAppSettings()
        )
    }
}

@Preview(backgroundColor = 0xFF000000, showBackground = true)
@Composable
private fun Preview_ControlsTop_FlashModeOn() {
    CompositionLocalProvider(LocalContentColor provides Color.White) {
        ControlsTop(
            isQuickSettingsOpen = false,
            currentCameraSettings = CameraAppSettings(flashMode = FlashMode.ON)
        )
    }
}

@Preview(backgroundColor = 0xFF000000, showBackground = true)
@Composable
private fun Preview_ControlsTop_FlashModeAuto() {
    CompositionLocalProvider(LocalContentColor provides Color.White) {
        ControlsTop(
            isQuickSettingsOpen = false,
            currentCameraSettings = CameraAppSettings(flashMode = FlashMode.AUTO)
        )
    }
}

@Preview(backgroundColor = 0xFF000000, showBackground = true)
@Composable
private fun Preview_ControlsTop_WithStabilization() {
    CompositionLocalProvider(LocalContentColor provides Color.White) {
        ControlsTop(
            isQuickSettingsOpen = false,
            currentCameraSettings = CameraAppSettings(
                supportedStabilizationModes = listOf(SupportedStabilizationMode.HIGH_QUALITY),
                videoCaptureStabilization = Stabilization.ON,
                previewStabilization = Stabilization.ON
            )
        )
    }
}

@Preview(backgroundColor = 0xFF000000, showBackground = true)
@Composable
private fun Preview_ControlsBottom() {
    CompositionLocalProvider(LocalContentColor provides Color.White) {
        ControlsBottom(
            zoomLevel = 1.3f,
            showZoomLevel = true,
            isQuickSettingsOpen = false,
            currentCameraSettings = CameraAppSettings(),
            videoRecordingState = VideoRecordingState.INACTIVE,
            previewMode = PreviewMode.StandardMode
        )
    }
}

@Preview(backgroundColor = 0xFF000000, showBackground = true)
@Composable
private fun Preview_ControlsBottom_NoZoomLevel() {
    CompositionLocalProvider(LocalContentColor provides Color.White) {
        ControlsBottom(
            zoomLevel = 1.3f,
            showZoomLevel = false,
            isQuickSettingsOpen = false,
            currentCameraSettings = CameraAppSettings(),
            videoRecordingState = VideoRecordingState.INACTIVE,
            previewMode = PreviewMode.StandardMode
        )
    }
}

@Preview(backgroundColor = 0xFF000000, showBackground = true)
@Composable
private fun Preview_ControlsBottom_QuickSettingsOpen() {
    CompositionLocalProvider(LocalContentColor provides Color.White) {
        ControlsBottom(
            zoomLevel = 1.3f,
            showZoomLevel = true,
            isQuickSettingsOpen = true,
            currentCameraSettings = CameraAppSettings(),
            videoRecordingState = VideoRecordingState.INACTIVE,
            previewMode = PreviewMode.StandardMode
        )
    }
}

@Preview(backgroundColor = 0xFF000000, showBackground = true)
@Composable
private fun Preview_ControlsBottom_NoFlippableCamera() {
    CompositionLocalProvider(LocalContentColor provides Color.White) {
        ControlsBottom(
            zoomLevel = 1.3f,
            showZoomLevel = true,
            isQuickSettingsOpen = false,
            currentCameraSettings = CameraAppSettings(isBackCameraAvailable = false),
            videoRecordingState = VideoRecordingState.INACTIVE,
            previewMode = PreviewMode.StandardMode
        )
    }
}

@Preview(backgroundColor = 0xFF000000, showBackground = true)
@Composable
private fun Preview_ControlsBottom_Recording() {
    CompositionLocalProvider(LocalContentColor provides Color.White) {
        ControlsBottom(
            zoomLevel = 1.3f,
            showZoomLevel = true,
            isQuickSettingsOpen = false,
            currentCameraSettings = CameraAppSettings(),
            videoRecordingState = VideoRecordingState.ACTIVE,
            previewMode = PreviewMode.StandardMode
        )
    }
}<|MERGE_RESOLUTION|>--- conflicted
+++ resolved
@@ -17,7 +17,6 @@
 
 import android.content.ContentResolver
 import android.net.Uri
-import android.os.Environment
 import androidx.compose.foundation.layout.Arrangement
 import androidx.compose.foundation.layout.Box
 import androidx.compose.foundation.layout.Column
@@ -51,7 +50,6 @@
 import com.google.jetpackcamera.settings.model.FlashMode
 import com.google.jetpackcamera.settings.model.Stabilization
 import com.google.jetpackcamera.settings.model.SupportedStabilizationMode
-import java.io.File
 import kotlinx.coroutines.delay
 
 class ZoomLevelDisplayState(showInitially: Boolean = false) {
@@ -251,22 +249,7 @@
             multipleEventsCutter.processEvent {
                 when (previewMode) {
                     is PreviewMode.StandardMode -> {
-<<<<<<< HEAD
                         onCaptureImageWithUri(context.contentResolver, null) {}
-=======
-                        val timeStamp = System.currentTimeMillis()
-                        onCaptureImageWithUri(
-                            context.contentResolver,
-                            Uri.fromFile(
-                                File(
-                                    Environment.getExternalStoragePublicDirectory(
-                                        Environment.DIRECTORY_PICTURES
-                                    ),
-                                    "$timeStamp.jpg"
-                                )
-                            )
-                        ) {}
->>>>>>> ca2f6580
                     }
 
                     is PreviewMode.ExternalImageCaptureMode -> {
