/*
 * Copyright (C) 2024 The Android Open Source Project
 *
 * Licensed under the Apache License, Version 2.0 (the "License");
 * you may not use this file except in compliance with the License.
 * You may obtain a copy of the License at
 *
 *      http://www.apache.org/licenses/LICENSE-2.0
 *
 * Unless required by applicable law or agreed to in writing, software
 * distributed under the License is distributed on an "AS IS" BASIS,
 * WITHOUT WARRANTIES OR CONDITIONS OF ANY KIND, either express or implied.
 * See the License for the specific language governing permissions and
 * limitations under the License.
 */
package com.google.jetpackcamera.feature.preview.ui

import android.content.ContentResolver
import android.net.Uri
import androidx.compose.foundation.layout.Arrangement
import androidx.compose.foundation.layout.Box
import androidx.compose.foundation.layout.Column
import androidx.compose.foundation.layout.IntrinsicSize
import androidx.compose.foundation.layout.Row
import androidx.compose.foundation.layout.fillMaxSize
import androidx.compose.foundation.layout.fillMaxWidth
import androidx.compose.foundation.layout.height
import androidx.compose.foundation.layout.padding
import androidx.compose.material.icons.Icons
import androidx.compose.material.icons.filled.CameraAlt
import androidx.compose.material.icons.filled.Videocam
import androidx.compose.material.icons.outlined.CameraAlt
import androidx.compose.material.icons.outlined.Videocam
import androidx.compose.material3.LocalContentColor
import androidx.compose.runtime.Composable
import androidx.compose.runtime.CompositionLocalProvider
import androidx.compose.runtime.LaunchedEffect
import androidx.compose.runtime.getValue
import androidx.compose.runtime.mutableStateOf
import androidx.compose.runtime.remember
import androidx.compose.runtime.setValue
import androidx.compose.ui.Alignment
import androidx.compose.ui.Modifier
import androidx.compose.ui.graphics.Color
import androidx.compose.ui.graphics.vector.rememberVectorPainter
import androidx.compose.ui.platform.LocalContext
import androidx.compose.ui.platform.testTag
import androidx.compose.ui.tooling.preview.Preview
import androidx.compose.ui.unit.dp
import com.google.jetpackcamera.feature.preview.MultipleEventsCutter
import com.google.jetpackcamera.feature.preview.PreviewMode
import com.google.jetpackcamera.feature.preview.PreviewUiState
import com.google.jetpackcamera.feature.preview.PreviewViewModel
import com.google.jetpackcamera.feature.preview.VideoRecordingState
import com.google.jetpackcamera.feature.preview.quicksettings.ui.QuickSettingsIndicators
import com.google.jetpackcamera.feature.preview.quicksettings.ui.ToggleQuickSettingsButton
import com.google.jetpackcamera.settings.model.CameraAppSettings
import com.google.jetpackcamera.settings.model.DynamicRange
import com.google.jetpackcamera.settings.model.FlashMode
import com.google.jetpackcamera.settings.model.ImageOutputFormat
import com.google.jetpackcamera.settings.model.LensFacing
import com.google.jetpackcamera.settings.model.Stabilization
import com.google.jetpackcamera.settings.model.SystemConstraints
import com.google.jetpackcamera.settings.model.TYPICAL_SYSTEM_CONSTRAINTS
import com.google.jetpackcamera.settings.model.forCurrentLens
import kotlinx.coroutines.delay

class ZoomLevelDisplayState(showInitially: Boolean = false) {
    private var _showZoomLevel = mutableStateOf(showInitially)
    val showZoomLevel: Boolean get() = _showZoomLevel.value

    suspend fun showZoomLevel() {
        _showZoomLevel.value = true
        delay(3000)
        _showZoomLevel.value = false
    }
}

@Composable
fun CameraControlsOverlay(
    previewUiState: PreviewUiState.Ready,
    modifier: Modifier = Modifier,
    zoomLevelDisplayState: ZoomLevelDisplayState = remember { ZoomLevelDisplayState() },
    onNavigateToSettings: () -> Unit = {},
    onFlipCamera: () -> Unit = {},
    onChangeFlash: (FlashMode) -> Unit = {},
    onChangeImageFormat: (ImageOutputFormat) -> Unit = {},
    onToggleQuickSettings: () -> Unit = {},
    onCaptureImage: () -> Unit = {},
    onCaptureImageWithUri: (
        ContentResolver,
        Uri?,
        Boolean,
        (PreviewViewModel.ImageCaptureEvent) -> Unit
    ) -> Unit = { _, _, _, _ -> },
    onStartVideoRecording: () -> Unit = {},
    onStopVideoRecording: () -> Unit = {}
) {
    // Show the current zoom level for a short period of time, only when the level changes.
    var firstRun by remember { mutableStateOf(true) }
    LaunchedEffect(previewUiState.zoomScale) {
        if (firstRun) {
            firstRun = false
        } else {
            zoomLevelDisplayState.showZoomLevel()
        }
    }

    CompositionLocalProvider(LocalContentColor provides Color.White) {
        Box(modifier.fillMaxSize()) {
            if (previewUiState.videoRecordingState == VideoRecordingState.INACTIVE) {
                ControlsTop(
                    modifier = Modifier
                        .fillMaxWidth()
                        .align(Alignment.TopCenter),
                    isQuickSettingsOpen = previewUiState.quickSettingsIsOpen,
                    currentCameraSettings = previewUiState.currentCameraSettings,
                    onNavigateToSettings = onNavigateToSettings,
                    onChangeFlash = onChangeFlash,
                    onToggleQuickSettings = onToggleQuickSettings
                )
            }

            ControlsBottom(
                modifier = Modifier
                    .fillMaxWidth()
                    .align(Alignment.BottomCenter),
                previewUiState = previewUiState,
                audioAmplitude = previewUiState.audioAmplitude,
                zoomLevel = previewUiState.zoomScale,
                showZoomLevel = zoomLevelDisplayState.showZoomLevel,
                isQuickSettingsOpen = previewUiState.quickSettingsIsOpen,
                currentCameraSettings = previewUiState.currentCameraSettings,
                systemConstraints = previewUiState.systemConstraints,
                videoRecordingState = previewUiState.videoRecordingState,
                onFlipCamera = onFlipCamera,
                onCaptureImage = onCaptureImage,
                onCaptureImageWithUri = onCaptureImageWithUri,
                onToggleQuickSettings = onToggleQuickSettings,
                onChangeImageFormat = onChangeImageFormat,
                onStartVideoRecording = onStartVideoRecording,
                onStopVideoRecording = onStopVideoRecording
            )
        }
    }
}

@Composable
private fun ControlsTop(
    isQuickSettingsOpen: Boolean,
    currentCameraSettings: CameraAppSettings,
    modifier: Modifier = Modifier,
    onNavigateToSettings: () -> Unit = {},
    onChangeFlash: (FlashMode) -> Unit = {},
    onToggleQuickSettings: () -> Unit = {}
) {
    Row(modifier, verticalAlignment = Alignment.CenterVertically) {
        Row(Modifier.weight(1f), verticalAlignment = Alignment.CenterVertically) {
            // button to open default settings page
            SettingsNavButton(
                modifier = Modifier
                    .padding(12.dp)
                    .testTag(SETTINGS_BUTTON),
                onNavigateToSettings = onNavigateToSettings
            )
            if (!isQuickSettingsOpen) {
                QuickSettingsIndicators(
                    currentFlashMode = currentCameraSettings.flashMode,
                    onFlashModeClick = onChangeFlash
                )
            }
        }

        // quick settings button
        ToggleQuickSettingsButton(onToggleQuickSettings, isQuickSettingsOpen)

        Row(
            Modifier.weight(1f),
            verticalAlignment = Alignment.CenterVertically,
            horizontalArrangement = Arrangement.SpaceEvenly
        ) {
            StabilizationIcon(
                videoStabilization = currentCameraSettings.videoCaptureStabilization,
                previewStabilization = currentCameraSettings.previewStabilization
            )
        }
    }
}

@Composable
private fun ControlsBottom(
    modifier: Modifier = Modifier,
    audioAmplitude: Double,
    previewUiState: PreviewUiState.Ready,
    zoomLevel: Float,
    showZoomLevel: Boolean,
    isQuickSettingsOpen: Boolean,
    currentCameraSettings: CameraAppSettings,
    systemConstraints: SystemConstraints,
    videoRecordingState: VideoRecordingState,
    onFlipCamera: () -> Unit = {},
    onCaptureImage: () -> Unit = {},
    onCaptureImageWithUri: (
        ContentResolver,
        Uri?,
        Boolean,
        (PreviewViewModel.ImageCaptureEvent) -> Unit
    ) -> Unit = { _, _, _, _ -> },
    onToggleQuickSettings: () -> Unit = {},
    onChangeImageFormat: (ImageOutputFormat) -> Unit = {},
    onStartVideoRecording: () -> Unit = {},
    onStopVideoRecording: () -> Unit = {}
) {
    Column(modifier = modifier, horizontalAlignment = Alignment.CenterHorizontally) {
        if (showZoomLevel) {
            ZoomScaleText(zoomLevel)
        }

        Row(
            Modifier
                .fillMaxWidth()
                .height(IntrinsicSize.Max),
            verticalAlignment = Alignment.CenterVertically
        ) {
            Row(Modifier.weight(1f), horizontalArrangement = Arrangement.SpaceEvenly) {
                if (!isQuickSettingsOpen && videoRecordingState == VideoRecordingState.INACTIVE) {
                    FlipCameraButton(
                        modifier = Modifier.testTag(FLIP_CAMERA_BUTTON),
                        onClick = onFlipCamera,
                        // enable only when phone has front and rear camera
                        enabledCondition = systemConstraints.availableLenses.size > 1
                    )
                }
            }
            CaptureButton(
                previewUiState = previewUiState,
                isQuickSettingsOpen = isQuickSettingsOpen,
                videoRecordingState = videoRecordingState,
                onCaptureImage = onCaptureImage,
                onCaptureImageWithUri = onCaptureImageWithUri,
                onToggleQuickSettings = onToggleQuickSettings,
                onStartVideoRecording = onStartVideoRecording,
                onStopVideoRecording = onStopVideoRecording
            )
<<<<<<< HEAD
            Row(Modifier.weight(1f), horizontalArrangement = Arrangement.SpaceEvenly) {
                val isHdrEnabled = currentCameraSettings.dynamicRange != DynamicRange.SDR
                if (!isQuickSettingsOpen && isHdrEnabled) {
                    val cameraConstraints = systemConstraints.forCurrentLens(currentCameraSettings)
                    HdrCaptureModeToggleButton(
                        initialImageFormat = currentCameraSettings.imageFormat,
                        supportedImageFormats = cameraConstraints?.supportedImageFormatsMap?.get(
                            currentCameraSettings.captureMode
                        ),
                        onChangeImageFormat = onChangeImageFormat
=======
            Row(Modifier.weight(1f)) {
                if (videoRecordingState == VideoRecordingState.ACTIVE) {
                    AmplitudeVisualizer(
                        modifier = Modifier
                            .weight(1f)
                            .fillMaxSize(),
                        size = 75,
                        audioAmplitude = audioAmplitude
>>>>>>> 22241e74
                    )
                }
            }
        }
    }
}

@Composable
private fun CaptureButton(
    previewUiState: PreviewUiState.Ready,
    isQuickSettingsOpen: Boolean,
    videoRecordingState: VideoRecordingState,
    modifier: Modifier = Modifier,
    onCaptureImage: () -> Unit = {},
    onCaptureImageWithUri: (
        ContentResolver,
        Uri?,
        Boolean,
        (PreviewViewModel.ImageCaptureEvent) -> Unit
    ) -> Unit = { _, _, _, _ -> },
    onToggleQuickSettings: () -> Unit = {},
    onStartVideoRecording: () -> Unit = {},
    onStopVideoRecording: () -> Unit = {}
) {
    val multipleEventsCutter = remember { MultipleEventsCutter() }
    val context = LocalContext.current
    CaptureButton(
        modifier = modifier.testTag(CAPTURE_BUTTON),
        onClick = {
            multipleEventsCutter.processEvent {
                when (previewUiState.previewMode) {
                    is PreviewMode.StandardMode -> {
                        onCaptureImageWithUri(
                            context.contentResolver,
                            null,
                            true,
                            previewUiState.previewMode.onImageCapture
                        )
                    }

                    is PreviewMode.ExternalImageCaptureMode -> {
                        onCaptureImageWithUri(
                            context.contentResolver,
                            previewUiState.previewMode.imageCaptureUri,
                            false,
                            previewUiState.previewMode.onImageCapture
                        )
                    }
                }
            }
            if (isQuickSettingsOpen) {
                onToggleQuickSettings()
            }
        },
        onLongPress = {
            onStartVideoRecording()
            if (isQuickSettingsOpen) {
                onToggleQuickSettings()
            }
        },
        onRelease = { onStopVideoRecording() },
        videoRecordingState = videoRecordingState
    )
}

@Composable
private fun HdrCaptureModeToggleButton(
    initialImageFormat: ImageOutputFormat = ImageOutputFormat.JPEG,
    supportedImageFormats: Set<ImageOutputFormat>? = null,
    onChangeImageFormat: (ImageOutputFormat) -> Unit = {}
) {
    val supportUltraHdr = supportedImageFormats != null && supportedImageFormats.size > 1
    var imageFormat by remember {
        mutableStateOf(initialImageFormat)
    }

    // Captures hdr image (left) when output format is UltraHdr, else captures hdr video (right).
    val initialState = when (initialImageFormat) {
        ImageOutputFormat.JPEG_ULTRA_HDR -> ToggleState.Left
        ImageOutputFormat.JPEG -> ToggleState.Right
    }
    ToggleButton(
        leftIcon = if (imageFormat == ImageOutputFormat.JPEG_ULTRA_HDR) {
            rememberVectorPainter(image = Icons.Filled.CameraAlt)
        } else {
            rememberVectorPainter(image = Icons.Outlined.CameraAlt)
        },
        rightIcon = if (imageFormat != ImageOutputFormat.JPEG_ULTRA_HDR) {
            rememberVectorPainter(image = Icons.Filled.Videocam)
        } else {
            rememberVectorPainter(image = Icons.Outlined.Videocam)
        },
        initialState = initialState,
        onToggleStateChanged = {
            imageFormat = when (it) {
                ToggleState.Left -> ImageOutputFormat.JPEG_ULTRA_HDR
                ToggleState.Right -> ImageOutputFormat.JPEG
            }
            onChangeImageFormat(imageFormat)
        },
        enabled = supportUltraHdr
    )
}

@Preview(backgroundColor = 0xFF000000, showBackground = true)
@Composable
private fun Preview_ControlsTop_QuickSettingsOpen() {
    CompositionLocalProvider(LocalContentColor provides Color.White) {
        ControlsTop(
            isQuickSettingsOpen = true,
            currentCameraSettings = CameraAppSettings()
        )
    }
}

@Preview(backgroundColor = 0xFF000000, showBackground = true)
@Composable
private fun Preview_ControlsTop_QuickSettingsClosed() {
    CompositionLocalProvider(LocalContentColor provides Color.White) {
        ControlsTop(
            isQuickSettingsOpen = false,
            currentCameraSettings = CameraAppSettings()
        )
    }
}

@Preview(backgroundColor = 0xFF000000, showBackground = true)
@Composable
private fun Preview_ControlsTop_FlashModeOn() {
    CompositionLocalProvider(LocalContentColor provides Color.White) {
        ControlsTop(
            isQuickSettingsOpen = false,
            currentCameraSettings = CameraAppSettings(flashMode = FlashMode.ON)
        )
    }
}

@Preview(backgroundColor = 0xFF000000, showBackground = true)
@Composable
private fun Preview_ControlsTop_FlashModeAuto() {
    CompositionLocalProvider(LocalContentColor provides Color.White) {
        ControlsTop(
            isQuickSettingsOpen = false,
            currentCameraSettings = CameraAppSettings(flashMode = FlashMode.AUTO)
        )
    }
}

@Preview(backgroundColor = 0xFF000000, showBackground = true)
@Composable
private fun Preview_ControlsTop_WithStabilization() {
    CompositionLocalProvider(LocalContentColor provides Color.White) {
        ControlsTop(
            isQuickSettingsOpen = false,
            currentCameraSettings = CameraAppSettings(
                videoCaptureStabilization = Stabilization.ON,
                previewStabilization = Stabilization.ON
            )
        )
    }
}

@Preview(backgroundColor = 0xFF000000, showBackground = true)
@Composable
private fun Preview_ControlsBottom() {
    CompositionLocalProvider(LocalContentColor provides Color.White) {
        ControlsBottom(
            previewUiState = PreviewUiState.Ready(
                currentCameraSettings = CameraAppSettings(),
                systemConstraints = TYPICAL_SYSTEM_CONSTRAINTS,
                previewMode = PreviewMode.StandardMode {}
            ),
            zoomLevel = 1.3f,
            showZoomLevel = true,
            isQuickSettingsOpen = false,
            currentCameraSettings = CameraAppSettings(),
            systemConstraints = TYPICAL_SYSTEM_CONSTRAINTS,
            videoRecordingState = VideoRecordingState.INACTIVE,
            audioAmplitude = 0.0
        )
    }
}

@Preview(backgroundColor = 0xFF000000, showBackground = true)
@Composable
private fun Preview_ControlsBottom_NoZoomLevel() {
    CompositionLocalProvider(LocalContentColor provides Color.White) {
        ControlsBottom(
            previewUiState = PreviewUiState.Ready(
                currentCameraSettings = CameraAppSettings(),
                systemConstraints = TYPICAL_SYSTEM_CONSTRAINTS,
                previewMode = PreviewMode.StandardMode {}
            ),
            zoomLevel = 1.3f,
            showZoomLevel = false,
            isQuickSettingsOpen = false,
            currentCameraSettings = CameraAppSettings(),
            systemConstraints = TYPICAL_SYSTEM_CONSTRAINTS,
            videoRecordingState = VideoRecordingState.INACTIVE,
            audioAmplitude = 0.0
        )
    }
}

@Preview(backgroundColor = 0xFF000000, showBackground = true)
@Composable
private fun Preview_ControlsBottom_QuickSettingsOpen() {
    CompositionLocalProvider(LocalContentColor provides Color.White) {
        ControlsBottom(
            previewUiState = PreviewUiState.Ready(
                currentCameraSettings = CameraAppSettings(),
                systemConstraints = TYPICAL_SYSTEM_CONSTRAINTS,
                previewMode = PreviewMode.StandardMode {}
            ),
            zoomLevel = 1.3f,
            showZoomLevel = true,
            isQuickSettingsOpen = true,
            currentCameraSettings = CameraAppSettings(),
            systemConstraints = TYPICAL_SYSTEM_CONSTRAINTS,
            videoRecordingState = VideoRecordingState.INACTIVE,
            audioAmplitude = 0.0

        )
    }
}

@Preview(backgroundColor = 0xFF000000, showBackground = true)
@Composable
private fun Preview_ControlsBottom_NoFlippableCamera() {
    CompositionLocalProvider(LocalContentColor provides Color.White) {
        ControlsBottom(
            previewUiState = PreviewUiState.Ready(
                currentCameraSettings = CameraAppSettings(),
                systemConstraints = TYPICAL_SYSTEM_CONSTRAINTS,
                previewMode = PreviewMode.StandardMode {}
            ),
            zoomLevel = 1.3f,
            showZoomLevel = true,
            isQuickSettingsOpen = false,
            currentCameraSettings = CameraAppSettings(),
            systemConstraints = TYPICAL_SYSTEM_CONSTRAINTS.copy(
                availableLenses = listOf(LensFacing.FRONT),
                perLensConstraints = mapOf(
                    LensFacing.FRONT to
                        TYPICAL_SYSTEM_CONSTRAINTS.perLensConstraints[LensFacing.FRONT]!!
                )
            ),
            videoRecordingState = VideoRecordingState.INACTIVE,
            audioAmplitude = 0.0

        )
    }
}

@Preview(backgroundColor = 0xFF000000, showBackground = true)
@Composable
private fun Preview_ControlsBottom_Recording() {
    CompositionLocalProvider(LocalContentColor provides Color.White) {
        ControlsBottom(
            previewUiState = PreviewUiState.Ready(
                currentCameraSettings = CameraAppSettings(),
                systemConstraints = TYPICAL_SYSTEM_CONSTRAINTS,
                previewMode = PreviewMode.StandardMode {}
            ),
            zoomLevel = 1.3f,
            showZoomLevel = true,
            isQuickSettingsOpen = false,
            currentCameraSettings = CameraAppSettings(),
            systemConstraints = TYPICAL_SYSTEM_CONSTRAINTS,
            videoRecordingState = VideoRecordingState.ACTIVE,
            audioAmplitude = 0.9
        )
    }
}<|MERGE_RESOLUTION|>--- conflicted
+++ resolved
@@ -242,19 +242,7 @@
                 onStartVideoRecording = onStartVideoRecording,
                 onStopVideoRecording = onStopVideoRecording
             )
-<<<<<<< HEAD
             Row(Modifier.weight(1f), horizontalArrangement = Arrangement.SpaceEvenly) {
-                val isHdrEnabled = currentCameraSettings.dynamicRange != DynamicRange.SDR
-                if (!isQuickSettingsOpen && isHdrEnabled) {
-                    val cameraConstraints = systemConstraints.forCurrentLens(currentCameraSettings)
-                    HdrCaptureModeToggleButton(
-                        initialImageFormat = currentCameraSettings.imageFormat,
-                        supportedImageFormats = cameraConstraints?.supportedImageFormatsMap?.get(
-                            currentCameraSettings.captureMode
-                        ),
-                        onChangeImageFormat = onChangeImageFormat
-=======
-            Row(Modifier.weight(1f)) {
                 if (videoRecordingState == VideoRecordingState.ACTIVE) {
                     AmplitudeVisualizer(
                         modifier = Modifier
@@ -262,8 +250,19 @@
                             .fillMaxSize(),
                         size = 75,
                         audioAmplitude = audioAmplitude
->>>>>>> 22241e74
                     )
+                } else {
+                    val isHdrEnabled = currentCameraSettings.dynamicRange != DynamicRange.SDR
+                    if (!isQuickSettingsOpen && isHdrEnabled) {
+                        val cameraConstraints = systemConstraints.forCurrentLens(currentCameraSettings)
+                        HdrCaptureModeToggleButton(
+                            initialImageFormat = currentCameraSettings.imageFormat,
+                            supportedImageFormats = cameraConstraints?.supportedImageFormatsMap?.get(
+                                currentCameraSettings.captureMode
+                            ),
+                            onChangeImageFormat = onChangeImageFormat
+                        )
+                    }
                 }
             }
         }
@@ -484,7 +483,6 @@
             systemConstraints = TYPICAL_SYSTEM_CONSTRAINTS,
             videoRecordingState = VideoRecordingState.INACTIVE,
             audioAmplitude = 0.0
-
         )
     }
 }
@@ -512,7 +510,6 @@
             ),
             videoRecordingState = VideoRecordingState.INACTIVE,
             audioAmplitude = 0.0
-
         )
     }
 }
