/*
 * Copyright (C) 2024 The Android Open Source Project
 *
 * Licensed under the Apache License, Version 2.0 (the "License");
 * you may not use this file except in compliance with the License.
 * You may obtain a copy of the License at
 *
 *      http://www.apache.org/licenses/LICENSE-2.0
 *
 * Unless required by applicable law or agreed to in writing, software
 * distributed under the License is distributed on an "AS IS" BASIS,
 * WITHOUT WARRANTIES OR CONDITIONS OF ANY KIND, either express or implied.
 * See the License for the specific language governing permissions and
 * limitations under the License.
 */
package com.google.jetpackcamera.feature.preview.ui

import android.content.ContentResolver
import android.net.Uri
import androidx.compose.animation.AnimatedVisibility
import androidx.compose.animation.fadeIn
import androidx.compose.animation.fadeOut
import androidx.compose.foundation.layout.Arrangement
import androidx.compose.foundation.layout.Box
import androidx.compose.foundation.layout.Column
import androidx.compose.foundation.layout.IntrinsicSize
import androidx.compose.foundation.layout.Row
import androidx.compose.foundation.layout.fillMaxSize
import androidx.compose.foundation.layout.fillMaxWidth
import androidx.compose.foundation.layout.height
import androidx.compose.foundation.layout.padding
import androidx.compose.foundation.layout.safeDrawingPadding
import androidx.compose.material3.LocalContentColor
import androidx.compose.material3.LocalTextStyle
import androidx.compose.runtime.Composable
import androidx.compose.runtime.CompositionLocalProvider
import androidx.compose.runtime.LaunchedEffect
import androidx.compose.runtime.getValue
import androidx.compose.runtime.mutableStateOf
import androidx.compose.runtime.remember
import androidx.compose.runtime.setValue
import androidx.compose.ui.Alignment
import androidx.compose.ui.Modifier
import androidx.compose.ui.graphics.Color
import androidx.compose.ui.platform.LocalContext
import androidx.compose.ui.platform.testTag
import androidx.compose.ui.tooling.preview.Preview
import androidx.compose.ui.unit.dp
import androidx.compose.ui.unit.sp
import com.google.jetpackcamera.core.camera.VideoRecordingState
import com.google.jetpackcamera.feature.preview.CaptureModeUiState
import com.google.jetpackcamera.feature.preview.DisabledReason
import com.google.jetpackcamera.feature.preview.FlashModeUiState
import com.google.jetpackcamera.feature.preview.MultipleEventsCutter
import com.google.jetpackcamera.feature.preview.PreviewMode
import com.google.jetpackcamera.feature.preview.PreviewUiState
import com.google.jetpackcamera.feature.preview.PreviewViewModel
import com.google.jetpackcamera.feature.preview.StabilizationUiState
import com.google.jetpackcamera.feature.preview.quicksettings.ui.QuickSettingsIndicators
import com.google.jetpackcamera.feature.preview.quicksettings.ui.ToggleQuickSettingsButton
import com.google.jetpackcamera.feature.preview.ui.debug.DebugOverlayToggleButton
import com.google.jetpackcamera.settings.model.CameraAppSettings
import com.google.jetpackcamera.settings.model.CaptureMode
import com.google.jetpackcamera.settings.model.FlashMode
import com.google.jetpackcamera.settings.model.ImageOutputFormat
import com.google.jetpackcamera.settings.model.LensFacing
import com.google.jetpackcamera.settings.model.StabilizationMode
import com.google.jetpackcamera.settings.model.SystemConstraints
import com.google.jetpackcamera.settings.model.TYPICAL_SYSTEM_CONSTRAINTS
import com.google.jetpackcamera.settings.model.VideoQuality
import kotlinx.coroutines.delay

class ZoomLevelDisplayState(private val alwaysDisplay: Boolean = false) {
    private var _showZoomLevel = mutableStateOf(alwaysDisplay)
    val showZoomLevel: Boolean get() = _showZoomLevel.value

    suspend fun showZoomLevel() {
        if (!alwaysDisplay) {
            _showZoomLevel.value = true
            delay(3000)
            _showZoomLevel.value = false
        }
    }
}

@Composable
fun CameraControlsOverlay(
    previewUiState: PreviewUiState.Ready,
    modifier: Modifier = Modifier,
    zoomLevelDisplayState: ZoomLevelDisplayState = remember { ZoomLevelDisplayState() },
    onNavigateToSettings: () -> Unit = {},
    onSetCaptureMode: (CaptureMode) -> Unit = {},
    onFlipCamera: () -> Unit = {},
    onChangeFlash: (FlashMode) -> Unit = {},
    onChangeImageFormat: (ImageOutputFormat) -> Unit = {},
    onDisabledCaptureMode: (DisabledReason) -> Unit = {},
    onToggleQuickSettings: () -> Unit = {},
    onToggleDebugOverlay: () -> Unit = {},
    onToggleAudio: () -> Unit = {},
    onSetPause: (Boolean) -> Unit = {},
    onCaptureImageWithUri: (
        ContentResolver,
        Uri?,
        Boolean,
        (PreviewViewModel.ImageCaptureEvent, Int) -> Unit
    ) -> Unit = { _, _, _, _ -> },
    onStartVideoRecording: (
        Uri?,
        Boolean,
        (PreviewViewModel.VideoCaptureEvent) -> Unit
    ) -> Unit = { _, _, _ -> },
    onStopVideoRecording: () -> Unit = {}
) {
    // Show the current zoom level for a short period of time, only when the level changes.
    var firstRun by remember { mutableStateOf(true) }
    LaunchedEffect(previewUiState.zoomScale) {
        if (firstRun) {
            firstRun = false
        } else {
            zoomLevelDisplayState.showZoomLevel()
        }
    }

    CompositionLocalProvider(LocalContentColor provides Color.White) {
        Box(
            modifier
                .safeDrawingPadding()
                .fillMaxSize()
        ) {
            if (previewUiState.videoRecordingState is VideoRecordingState.Inactive) {
                ControlsTop(
                    modifier = Modifier
                        .fillMaxWidth()
                        .align(Alignment.TopCenter),
                    isQuickSettingsOpen = previewUiState.quickSettingsIsOpen,
                    isDebugMode = previewUiState.debugUiState.isDebugMode,
                    onNavigateToSettings = onNavigateToSettings,
                    onChangeFlash = onChangeFlash,
                    onToggleQuickSettings = onToggleQuickSettings,
                    onToggleDebugOverlay = onToggleDebugOverlay,
                    stabilizationUiState = previewUiState.stabilizationUiState,
                    videoQuality = previewUiState.videoQuality,
                    flashModeUiState = previewUiState.flashModeUiState
                )
            }

            ControlsBottom(
                modifier = Modifier
                    // padding to avoid snackbar
                    .padding(bottom = 60.dp)
                    .fillMaxWidth()
                    .align(Alignment.BottomCenter),
                previewUiState = previewUiState,
                zoomLevel = previewUiState.zoomScale,
                physicalCameraId = previewUiState.currentPhysicalCameraId,
                logicalCameraId = previewUiState.currentLogicalCameraId,
                showZoomLevel = zoomLevelDisplayState.showZoomLevel,
                isQuickSettingsOpen = previewUiState.quickSettingsIsOpen,
                systemConstraints = previewUiState.systemConstraints,
                videoRecordingState = previewUiState.videoRecordingState,
                onSetCaptureMode = onSetCaptureMode,
                onFlipCamera = onFlipCamera,
                onCaptureImageWithUri = onCaptureImageWithUri,
                onToggleQuickSettings = onToggleQuickSettings,
                onToggleAudio = onToggleAudio,
                onSetPause = onSetPause,
                onChangeImageFormat = onChangeImageFormat,
                onDisabledCaptureMode = onDisabledCaptureMode,
                onStartVideoRecording = onStartVideoRecording,
                onStopVideoRecording = onStopVideoRecording
            )
        }
    }
}

@Composable
private fun ControlsTop(
    isQuickSettingsOpen: Boolean,
    modifier: Modifier = Modifier,
    isDebugMode: Boolean = false,
    onNavigateToSettings: () -> Unit = {},
    onChangeFlash: (FlashMode) -> Unit = {},
    onToggleQuickSettings: () -> Unit = {},
    onToggleDebugOverlay: () -> Unit = {},
    stabilizationUiState: StabilizationUiState = StabilizationUiState.Disabled,
    videoQuality: VideoQuality = VideoQuality.UNSPECIFIED,
    flashModeUiState: FlashModeUiState = FlashModeUiState.Unavailable
) {
    Column(modifier) {
        Row(modifier, verticalAlignment = Alignment.CenterVertically) {
            Row(Modifier.weight(1f), verticalAlignment = Alignment.CenterVertically) {
                // button to open default settings page
                SettingsNavButton(
                    modifier = Modifier
                        .padding(12.dp)
                        .testTag(SETTINGS_BUTTON),
                    onNavigateToSettings = onNavigateToSettings
                )
                AnimatedVisibility(
                    visible = !isQuickSettingsOpen,
                    enter = fadeIn(),
                    exit = fadeOut()
                ) {
                    QuickSettingsIndicators(
                        flashModeUiState = flashModeUiState,
                        onFlashModeClick = onChangeFlash
                    )
                }
            }

            // quick settings button
            ToggleQuickSettingsButton(
                toggleDropDown = onToggleQuickSettings,
                isOpen = isQuickSettingsOpen
            )

            Row(
                Modifier.weight(1f),
                verticalAlignment = Alignment.CenterVertically,
                horizontalArrangement = Arrangement.SpaceEvenly
            ) {
                var visibleStabilizationUiState: StabilizationUiState by remember {
                    mutableStateOf(StabilizationUiState.Disabled)
                }
                if (stabilizationUiState is StabilizationUiState.Enabled) {
                    // Only save StabilizationUiState.Set so exit transition can happen properly
                    visibleStabilizationUiState = stabilizationUiState
                }
                AnimatedVisibility(
                    visible = stabilizationUiState is StabilizationUiState.Enabled,
                    enter = fadeIn(),
                    exit = fadeOut()
                ) {
                    (visibleStabilizationUiState as? StabilizationUiState.Enabled)?.let {
                        StabilizationIcon(stabilizationUiState = it)
                    }
                }
                VideoQualityIcon(videoQuality, Modifier.testTag(VIDEO_QUALITY_TAG))
            }
        }
        if (isDebugMode) {
            DebugOverlayToggleButton(toggleIsOpen = onToggleDebugOverlay)
        }
    }
}

@Composable
private fun ControlsBottom(
    modifier: Modifier = Modifier,
    previewUiState: PreviewUiState.Ready,
    physicalCameraId: String? = null,
    logicalCameraId: String? = null,
    zoomLevel: Float,
    showZoomLevel: Boolean,
    isQuickSettingsOpen: Boolean,
    systemConstraints: SystemConstraints,
    videoRecordingState: VideoRecordingState,
    onFlipCamera: () -> Unit = {},
    onCaptureImageWithUri: (
        ContentResolver,
        Uri?,
        Boolean,
        (PreviewViewModel.ImageCaptureEvent, Int) -> Unit
    ) -> Unit = { _, _, _, _ -> },
    onToggleQuickSettings: () -> Unit = {},
    onToggleAudio: () -> Unit = {},
    onSetPause: (Boolean) -> Unit = {},
    onChangeImageFormat: (ImageOutputFormat) -> Unit = {},
    onSetCaptureMode: (CaptureMode) -> Unit = {},
    onDisabledCaptureMode: (DisabledReason) -> Unit = {},
    onStartVideoRecording: (
        Uri?,
        Boolean,
        (PreviewViewModel.VideoCaptureEvent) -> Unit
    ) -> Unit = { _, _, _ -> },
    onStopVideoRecording: () -> Unit = {}
) {
<<<<<<< HEAD
    if (videoRecordingState is VideoRecordingState.Inactive &&
        previewUiState.captureModeUiState is CaptureModeUiState.Enabled
    ) {
        Box(modifier = Modifier.fillMaxSize()) {
            // todo(kc): WIP UI... still need to properly style this
            CaptureModeDropDown(
                modifier = Modifier.align(Alignment.BottomEnd),
                onSetCaptureMode = onSetCaptureMode,
                captureModeUiState = previewUiState.captureModeUiState,
                onDisabledCaptureMode = onDisabledCaptureMode
            )
        }
    }
    Column(modifier = modifier, horizontalAlignment = Alignment.CenterHorizontally) {
=======
    Column(
        modifier = modifier,
        horizontalAlignment = Alignment.CenterHorizontally
    ) {
>>>>>>> fe853065
        CompositionLocalProvider(
            LocalTextStyle provides LocalTextStyle.current.copy(fontSize = 20.sp)
        ) {
            Column(horizontalAlignment = Alignment.CenterHorizontally) {
                if (showZoomLevel) {
                    ZoomScaleText(zoomLevel)
                }
                if (previewUiState.debugUiState.isDebugMode) {
                    CurrentCameraIdText(physicalCameraId, logicalCameraId)
                }
                ElapsedTimeText(
                    modifier = Modifier.testTag(ELAPSED_TIME_TAG),
                    videoRecordingState = videoRecordingState,
                    elapsedNs = when (previewUiState.videoRecordingState) {
                        is VideoRecordingState.Active ->
                            previewUiState.videoRecordingState.elapsedTimeNanos

                        is VideoRecordingState.Inactive ->
                            previewUiState.videoRecordingState.finalElapsedTimeNanos

                        VideoRecordingState.Starting -> 0L
                    }
                )
            }
        }

        Row(
            Modifier
                .fillMaxWidth()
                .height(IntrinsicSize.Max),
            verticalAlignment = Alignment.CenterVertically
        ) {
            // Row that holds flip camera, capture button, and audio
            Row(Modifier.weight(1f), horizontalArrangement = Arrangement.SpaceEvenly) {
                // animation fades in/out this component based on quick settings
                AnimatedVisibility(
                    visible = !isQuickSettingsOpen,
                    enter = fadeIn(),
                    exit = fadeOut()
                ) {
                    if (videoRecordingState is VideoRecordingState.Inactive) {
                        FlipCameraButton(
                            modifier = Modifier.testTag(FLIP_CAMERA_BUTTON),
                            onClick = onFlipCamera,
                            lensFacing = previewUiState.currentCameraSettings.cameraLensFacing,
                            // enable only when phone has front and rear camera
                            enabledCondition = systemConstraints.availableLenses.size > 1
                        )
                    } else if (videoRecordingState is VideoRecordingState.Active
                    ) {
                        PauseResumeToggleButton(
                            onSetPause = onSetPause,
                            currentRecordingState = videoRecordingState
                        )
                    }
                }
            }
            CaptureButton(
                previewUiState = previewUiState,
                isQuickSettingsOpen = isQuickSettingsOpen,
                videoRecordingState = videoRecordingState,
                onCaptureImageWithUri = onCaptureImageWithUri,
                onToggleQuickSettings = onToggleQuickSettings,
                onStartVideoRecording = onStartVideoRecording,
                onStopVideoRecording = onStopVideoRecording
            )
            Row(Modifier.weight(1f), horizontalArrangement = Arrangement.SpaceEvenly) {
                if (videoRecordingState is VideoRecordingState.Active) {
                    AmplitudeVisualizer(
                        modifier = Modifier
                            .weight(1f)
                            .fillMaxSize(),
                        onToggleAudio = onToggleAudio,
                        audioUiState = previewUiState.audioUiState
                    )
                }
                /* else {
                    if (!isQuickSettingsOpen &&
                        previewUiState.captureModeToggleUiState is CaptureModeToggleUiState.Visible
                    ) {
                        CaptureModeToggleButton(
                            uiState = previewUiState.captureModeToggleUiState,
                            onChangeImageFormat = onChangeImageFormat,
                            onToggleWhenDisabled = onDisabledCaptureMode,
                            modifier = Modifier.testTag(CAPTURE_MODE_TOGGLE_BUTTON)
                        )
                    }
                }
                 */
            }
        }
    }
}

@Composable
private fun CaptureButton(
    previewUiState: PreviewUiState.Ready,
    isQuickSettingsOpen: Boolean,
    videoRecordingState: VideoRecordingState,
    modifier: Modifier = Modifier,
    onCaptureImageWithUri: (
        ContentResolver,
        Uri?,
        Boolean,
        (PreviewViewModel.ImageCaptureEvent, Int) -> Unit
    ) -> Unit = { _, _, _, _ -> },
    onToggleQuickSettings: () -> Unit = {},
    onStartVideoRecording: (
        Uri?,
        Boolean,
        (PreviewViewModel.VideoCaptureEvent) -> Unit
    ) -> Unit = { _, _, _ -> },
    onStopVideoRecording: () -> Unit = {}
) {
    val multipleEventsCutter = remember { MultipleEventsCutter() }
    val context = LocalContext.current

    CaptureButton(
        modifier = modifier.testTag(CAPTURE_BUTTON),
        onClick = {
            multipleEventsCutter.processEvent {
                when (previewUiState.previewMode) {
                    is PreviewMode.StandardMode -> {
                        onCaptureImageWithUri(
                            context.contentResolver,
                            null,
                            true
                        ) { event: PreviewViewModel.ImageCaptureEvent, _: Int ->
                            previewUiState.previewMode.onImageCapture(event)
                        }
                    }

                    is PreviewMode.ExternalImageCaptureMode -> {
                        onCaptureImageWithUri(
                            context.contentResolver,
                            previewUiState.previewMode.imageCaptureUri,
                            false
                        ) { event: PreviewViewModel.ImageCaptureEvent, _: Int ->
                            previewUiState.previewMode.onImageCapture(event)
                        }
                    }

                    is PreviewMode.ExternalMultipleImageCaptureMode -> {
                        val ignoreUri = previewUiState.previewMode.imageCaptureUris.isNullOrEmpty()
                        onCaptureImageWithUri(
                            context.contentResolver,
                            null,
                            previewUiState.previewMode.imageCaptureUris.isNullOrEmpty() ||
                                ignoreUri,
                            previewUiState.previewMode.onImageCapture
                        )
                    }

                    else -> {
                        onCaptureImageWithUri(
                            context.contentResolver,
                            null,
                            false
                        ) { _: PreviewViewModel.ImageCaptureEvent, _: Int -> }
                    }
                }
            }
            if (isQuickSettingsOpen) {
                onToggleQuickSettings()
            }
        },
        onLongPress = {
            when (previewUiState.previewMode) {
                is PreviewMode.StandardMode -> {
                    onStartVideoRecording(null, false) {}
                }

                is PreviewMode.ExternalVideoCaptureMode -> {
                    onStartVideoRecording(
                        previewUiState.previewMode.videoCaptureUri,
                        true,
                        previewUiState.previewMode.onVideoCapture
                    )
                }

                else -> {
                    onStartVideoRecording(null, false) {}
                }
            }
            if (isQuickSettingsOpen) {
                onToggleQuickSettings()
            }
        },
        onRelease = {
            onStopVideoRecording()
        },
        videoRecordingState = videoRecordingState
    )
}
/*
@Composable
private fun CaptureModeToggleButton(
    uiState: CaptureModeToggleUiState.Visible,
    onChangeImageFormat: (ImageOutputFormat) -> Unit,
    onToggleWhenDisabled: (CaptureModeToggleUiState.DisabledReason) -> Unit,
    modifier: Modifier = Modifier
) {
    // Captures hdr image (left) when output format is UltraHdr, else captures hdr video (right).
    val initialState =
        when (uiState.currentMode) {
            CaptureModeToggleUiState.ToggleMode.CAPTURE_TOGGLE_IMAGE -> ToggleState.Left
            CaptureModeToggleUiState.ToggleMode.CAPTURE_TOGGLE_VIDEO -> ToggleState.Right
        }
    ToggleButton(
        leftIcon = if (uiState.currentMode ==
            CaptureModeToggleUiState.ToggleMode.CAPTURE_TOGGLE_IMAGE
        ) {
            rememberVectorPainter(image = Icons.Filled.CameraAlt)
        } else {
            rememberVectorPainter(image = Icons.Outlined.CameraAlt)
        },
        rightIcon = if (uiState.currentMode ==
            CaptureModeToggleUiState.ToggleMode.CAPTURE_TOGGLE_VIDEO
        ) {
            rememberVectorPainter(image = Icons.Filled.Videocam)
        } else {
            rememberVectorPainter(image = Icons.Outlined.Videocam)
        },
        initialState = initialState,
        onToggleStateChanged = {
            val imageFormat = when (it) {
                ToggleState.Left -> ImageOutputFormat.JPEG_ULTRA_HDR
                ToggleState.Right -> ImageOutputFormat.JPEG
            }
            onChangeImageFormat(imageFormat)
        },
        onToggleWhenDisabled = {
            check(uiState is CaptureModeToggleUiState.Disabled)
            onToggleWhenDisabled(uiState.disabledReason)
        },
        enabled = uiState is CaptureModeToggleUiState.Enabled,
        leftIconDescription =
        stringResource(id = R.string.capture_mode_image_capture_content_description),
        rightIconDescription =
        stringResource(id = R.string.capture_mode_video_recording_content_description),
        modifier = modifier
    )
}*/

@Preview(backgroundColor = 0xFF000000, showBackground = true)
@Composable
private fun Preview_ControlsTop_QuickSettingsOpen() {
    CompositionLocalProvider(LocalContentColor provides Color.White) {
        ControlsTop(
            isQuickSettingsOpen = true
        )
    }
}

@Preview(backgroundColor = 0xFF000000, showBackground = true)
@Composable
private fun Preview_ControlsTop_QuickSettingsClosed() {
    CompositionLocalProvider(LocalContentColor provides Color.White) {
        ControlsTop(
            isQuickSettingsOpen = false
        )
    }
}

@Preview(backgroundColor = 0xFF000000, showBackground = true)
@Composable
private fun Preview_ControlsTop_FlashModeOn() {
    CompositionLocalProvider(LocalContentColor provides Color.White) {
        ControlsTop(
            isQuickSettingsOpen = false,
            flashModeUiState = FlashModeUiState.Available(
                selectedFlashMode = FlashMode.ON,
                availableFlashModes = listOf(FlashMode.OFF, FlashMode.ON),
                isActive = false
            )
        )
    }
}

@Preview(backgroundColor = 0xFF000000, showBackground = true)
@Composable
private fun Preview_ControlsTop_FlashModeAuto() {
    CompositionLocalProvider(LocalContentColor provides Color.White) {
        ControlsTop(
            isQuickSettingsOpen = false,
            flashModeUiState = FlashModeUiState.Available(
                selectedFlashMode = FlashMode.AUTO,
                availableFlashModes = listOf(FlashMode.OFF, FlashMode.ON, FlashMode.AUTO),
                isActive = false
            )
        )
    }
}

@Preview(backgroundColor = 0xFF000000, showBackground = true)
@Composable
private fun Preview_ControlsTop_WithStabilization() {
    CompositionLocalProvider(LocalContentColor provides Color.White) {
        ControlsTop(
            isQuickSettingsOpen = false,
            stabilizationUiState = StabilizationUiState.Specific(
                stabilizationMode = StabilizationMode.ON
            )
        )
    }
}

@Preview(backgroundColor = 0xFF000000, showBackground = true)
@Composable
private fun Preview_ControlsTop_WithStabilizationAuto() {
    CompositionLocalProvider(LocalContentColor provides Color.White) {
        ControlsTop(
            isQuickSettingsOpen = false,
            stabilizationUiState = StabilizationUiState.Auto(
                stabilizationMode = StabilizationMode.OPTICAL
            )
        )
    }
}

@Preview(backgroundColor = 0xFF000000, showBackground = true)
@Composable
private fun Preview_ControlsBottom() {
    CompositionLocalProvider(LocalContentColor provides Color.White) {
        ControlsBottom(
            previewUiState = PreviewUiState.Ready(
                currentCameraSettings = CameraAppSettings(),
                systemConstraints = TYPICAL_SYSTEM_CONSTRAINTS,
                previewMode = PreviewMode.StandardMode {},
//                captureModeToggleUiState = CaptureModeToggleUiState.Invisible,
                videoRecordingState = VideoRecordingState.Inactive()
            ),
            zoomLevel = 1.3f,
            showZoomLevel = true,
            isQuickSettingsOpen = false,
            systemConstraints = TYPICAL_SYSTEM_CONSTRAINTS,
            videoRecordingState = VideoRecordingState.Inactive()
        )
    }
}

@Preview(backgroundColor = 0xFF000000, showBackground = true)
@Composable
private fun Preview_ControlsBottom_NoZoomLevel() {
    CompositionLocalProvider(LocalContentColor provides Color.White) {
        ControlsBottom(
            previewUiState = PreviewUiState.Ready(
                currentCameraSettings = CameraAppSettings(),
                systemConstraints = TYPICAL_SYSTEM_CONSTRAINTS,
                previewMode = PreviewMode.StandardMode {},
                // captureModeToggleUiState = CaptureModeToggleUiState.Invisible,
                videoRecordingState = VideoRecordingState.Inactive()
            ),
            zoomLevel = 1.3f,
            showZoomLevel = false,
            isQuickSettingsOpen = false,
            systemConstraints = TYPICAL_SYSTEM_CONSTRAINTS,
            videoRecordingState = VideoRecordingState.Inactive()
        )
    }
}

@Preview(backgroundColor = 0xFF000000, showBackground = true)
@Composable
private fun Preview_ControlsBottom_QuickSettingsOpen() {
    CompositionLocalProvider(LocalContentColor provides Color.White) {
        ControlsBottom(
            previewUiState = PreviewUiState.Ready(
                currentCameraSettings = CameraAppSettings(),
                systemConstraints = TYPICAL_SYSTEM_CONSTRAINTS,
                previewMode = PreviewMode.StandardMode {},
//                captureModeToggleUiState = CaptureModeToggleUiState.Invisible,
                videoRecordingState = VideoRecordingState.Inactive()
            ),
            zoomLevel = 1.3f,
            showZoomLevel = true,
            isQuickSettingsOpen = true,
            systemConstraints = TYPICAL_SYSTEM_CONSTRAINTS,
            videoRecordingState = VideoRecordingState.Inactive()
        )
    }
}

@Preview(backgroundColor = 0xFF000000, showBackground = true)
@Composable
private fun Preview_ControlsBottom_NoFlippableCamera() {
    CompositionLocalProvider(LocalContentColor provides Color.White) {
        ControlsBottom(
            previewUiState = PreviewUiState.Ready(
                currentCameraSettings = CameraAppSettings(),
                systemConstraints = TYPICAL_SYSTEM_CONSTRAINTS,
                previewMode = PreviewMode.StandardMode {},
//                captureModeToggleUiState = CaptureModeToggleUiState.Invisible,
                videoRecordingState = VideoRecordingState.Inactive()
            ),
            zoomLevel = 1.3f,
            showZoomLevel = true,
            isQuickSettingsOpen = false,
            systemConstraints = TYPICAL_SYSTEM_CONSTRAINTS.copy(
                availableLenses = listOf(LensFacing.FRONT),
                perLensConstraints = mapOf(
                    LensFacing.FRONT to
                        TYPICAL_SYSTEM_CONSTRAINTS.perLensConstraints[LensFacing.FRONT]!!
                )
            ),
            videoRecordingState = VideoRecordingState.Inactive()
        )
    }
}

@Preview(backgroundColor = 0xFF000000, showBackground = true)
@Composable
private fun Preview_ControlsBottom_Recording() {
    CompositionLocalProvider(LocalContentColor provides Color.White) {
        ControlsBottom(
            previewUiState = PreviewUiState.Ready(
                currentCameraSettings = CameraAppSettings(),
                systemConstraints = TYPICAL_SYSTEM_CONSTRAINTS,
                previewMode = PreviewMode.StandardMode {},
//                captureModeToggleUiState = CaptureModeToggleUiState.Invisible,
                videoRecordingState = VideoRecordingState.Active.Recording(0L, .9, 1_000_000_000)

            ),
            zoomLevel = 1.3f,
            showZoomLevel = true,
            isQuickSettingsOpen = false,
            systemConstraints = TYPICAL_SYSTEM_CONSTRAINTS,
            videoRecordingState = VideoRecordingState.Active.Recording(0L, .9, 1_000_000_000)
        )
    }
}<|MERGE_RESOLUTION|>--- conflicted
+++ resolved
@@ -275,7 +275,6 @@
     ) -> Unit = { _, _, _ -> },
     onStopVideoRecording: () -> Unit = {}
 ) {
-<<<<<<< HEAD
     if (videoRecordingState is VideoRecordingState.Inactive &&
         previewUiState.captureModeUiState is CaptureModeUiState.Enabled
     ) {
@@ -290,12 +289,6 @@
         }
     }
     Column(modifier = modifier, horizontalAlignment = Alignment.CenterHorizontally) {
-=======
-    Column(
-        modifier = modifier,
-        horizontalAlignment = Alignment.CenterHorizontally
-    ) {
->>>>>>> fe853065
         CompositionLocalProvider(
             LocalTextStyle provides LocalTextStyle.current.copy(fontSize = 20.sp)
         ) {
