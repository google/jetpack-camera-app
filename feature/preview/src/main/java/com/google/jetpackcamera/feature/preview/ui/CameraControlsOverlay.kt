--- conflicted
+++ resolved
@@ -61,12 +61,7 @@
 import com.google.jetpackcamera.feature.preview.MultipleEventsCutter
 import com.google.jetpackcamera.feature.preview.PreviewViewModel
 import com.google.jetpackcamera.feature.preview.R
-<<<<<<< HEAD
-import com.google.jetpackcamera.feature.preview.StabilizationUiState
-import com.google.jetpackcamera.feature.preview.ZoomControlUiState
-import com.google.jetpackcamera.feature.preview.ZoomUiState
-=======
->>>>>>> bf3caa63
+import com.google.jetpackcamera.ui.uistate.capture.ZoomControlUiState
 import com.google.jetpackcamera.feature.preview.quicksettings.ui.QuickSettingsIndicators
 import com.google.jetpackcamera.feature.preview.quicksettings.ui.ToggleQuickSettingsButton
 import com.google.jetpackcamera.feature.preview.ui.debug.DebugOverlayToggleButton
@@ -186,19 +181,12 @@
                     .padding(bottom = 60.dp)
                     .fillMaxWidth()
                     .align(Alignment.BottomCenter),
-<<<<<<< HEAD
-                previewUiState = previewUiState,
-                zoomControlUiState = previewUiState.zoomControlUiState,
-                zoomUiState = previewUiState.zoomUiState,
-                physicalCameraId = previewUiState.currentPhysicalCameraId,
-                logicalCameraId = previewUiState.currentLogicalCameraId,
-=======
                 captureUiState = captureUiState,
+                zoomControlUiState = captureUiState.zoomControlUiState,
                 flipLensUiState = captureUiState.flipLensUiState,
                 zoomUiState = captureUiState.zoomUiState,
                 physicalCameraId = captureUiState.debugUiState.currentPhysicalCameraId,
                 logicalCameraId = captureUiState.debugUiState.currentLogicalCameraId,
->>>>>>> bf3caa63
                 showZoomLevel = zoomLevelDisplayState.showZoomLevel,
                 isQuickSettingsOpen =
                 (
@@ -336,14 +324,16 @@
         ) {
             Column(horizontalAlignment = Alignment.CenterHorizontally) {
                 AnimatedVisibility(
-                    visible = (previewUiState.debugUiState.isDebugMode && showZoomLevel &&
+                    visible = (captureUiState.debugUiState.isDebugMode && showZoomLevel &&
                             zoomUiState is ZoomUiState.Enabled),
                     enter = fadeIn(),
                     exit = fadeOut()
                 ) {
                     ZoomRatioText(zoomUiState as ZoomUiState.Enabled)
                 }
-<<<<<<< HEAD
+                if (captureUiState.debugUiState.isDebugMode) {
+                    CurrentCameraIdText(physicalCameraId, logicalCameraId)
+                }
                 if (zoomControlUiState is ZoomControlUiState.Enabled &&
                     zoomUiState is ZoomUiState.Enabled
                 ) {
@@ -354,25 +344,12 @@
                         }
                     )
                 }
-
-                if (previewUiState.debugUiState.isDebugMode) {
-=======
-                if (captureUiState.debugUiState.isDebugMode) {
->>>>>>> bf3caa63
-                    CurrentCameraIdText(physicalCameraId, logicalCameraId)
-                }
                 if (captureUiState.elapsedTimeUiState is ElapsedTimeUiState.Enabled) {
                     AnimatedVisibility(
                         visible = (
-<<<<<<< HEAD
-                                previewUiState.videoRecordingState is
-                                        VideoRecordingState.Active
-                                ),
-=======
                             captureUiState.videoRecordingState is
                                 VideoRecordingState.Active
                             ),
->>>>>>> bf3caa63
                         enter = fadeIn(),
                         exit = fadeOut(animationSpec = tween(delayMillis = 1_500))
                     ) {
@@ -574,12 +551,6 @@
                             onCaptureImageWithUri(
                                 context.contentResolver,
                                 null,
-<<<<<<< HEAD
-                                previewMode.imageCaptureUris.isNullOrEmpty() ||
-                                        ignoreUri,
-                                previewMode.onImageCapture
-                            )
-=======
                                 externalCaptureMode.imageCaptureUris.isNullOrEmpty() ||
                                     ignoreUri
                             ) { event: PreviewViewModel.ImageCaptureEvent, i: Int ->
@@ -588,7 +559,6 @@
                                     i
                                 )
                             }
->>>>>>> bf3caa63
                         }
 
                         else -> {
@@ -932,16 +902,6 @@
             ),
             showZoomLevel = true,
             isQuickSettingsOpen = false,
-<<<<<<< HEAD
-            systemConstraints = TYPICAL_SYSTEM_CONSTRAINTS.copy(
-                availableLenses = listOf(LensFacing.FRONT),
-                perLensConstraints = mapOf(
-                    LensFacing.FRONT to
-                            TYPICAL_SYSTEM_CONSTRAINTS.perLensConstraints[LensFacing.FRONT]!!
-                )
-            ),
-=======
->>>>>>> bf3caa63
             videoRecordingState = VideoRecordingState.Inactive()
         )
     }
