--- conflicted
+++ resolved
@@ -298,19 +298,11 @@
                 systemConstraints = TYPICAL_SYSTEM_CONSTRAINTS,
                 flashModeUiState = FlashModeUiState.Available(
                     selectedFlashMode = FlashMode.OFF,
-<<<<<<< HEAD
-                    availableFlashModes = listOf(FlashMode.OFF, FlashMode.ON)
-                ),
-                captureButtonUiState = CaptureButtonUiState.Enabled(
-                    CaptureMode.DEFAULT,
-                    PreviewMode.StandardMode({}),
-
-                    VideoRecordingState.Inactive()
-=======
                     availableFlashModes = listOf(FlashMode.OFF, FlashMode.ON),
                     isActive = false
->>>>>>> 180bc771
-                )
+                ),
+                captureButtonUiState = DEFAULT_CAPTURE_BUTTON_UISTATE
+
             ),
             currentCameraSettings = CameraAppSettings(),
             onLensFaceClick = { },
