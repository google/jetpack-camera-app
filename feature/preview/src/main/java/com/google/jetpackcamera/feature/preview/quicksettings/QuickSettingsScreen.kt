--- conflicted
+++ resolved
@@ -213,9 +213,9 @@
 
                         add {
                             QuickSetCaptureMode(
-                                modifier = Modifier.testTag(QUICK_SETTINGS_STREAM_CONFIG_BUTTON),
-                                setCaptureMode = { c: StreamConfig -> onCaptureModeClick(c) },
-                                currentStreamConfig = currentCameraSettings.streamConfig,
+                                modifier = Modifier.testTag(QUICK_SETTINGS_CAPTURE_MODE_BUTTON),
+                                setCaptureMode = { c: CaptureMode -> onCaptureModeClick(c) },
+                                currentCaptureMode = currentCameraSettings.captureMode,
                                 enabled = currentCameraSettings.concurrentCameraMode ==
                                     ConcurrentCameraMode.OFF
                             )
@@ -229,13 +229,8 @@
                                 this.supportedDynamicRanges.size > 1
 
                             fun CameraConstraints.hdrImageFormatSupported(): Boolean =
-<<<<<<< HEAD
-                                supportedImageFormatsMap[currentCameraSettings.streamConfig]
-                                    ?.let { it.size > 1 } ?: false
-=======
                                 supportedImageFormatsMap[currentCameraSettings.captureMode]
                                     ?.let { it.size > 1 } == true
->>>>>>> df49466f
 
                             // TODO(tm): Move this to PreviewUiState
                             fun shouldEnable(): Boolean = when {
