--- conflicted
+++ resolved
@@ -302,10 +302,6 @@
                     isActive = false
                 ),
                 captureButtonUiState = DEFAULT_CAPTURE_BUTTON_UISTATE
-<<<<<<< HEAD
-
-=======
->>>>>>> 72468422
             ),
             currentCameraSettings = CameraAppSettings(),
             onLensFaceClick = { },
