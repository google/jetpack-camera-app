/*
 * Copyright (C) 2023 The Android Open Source Project
 *
 * Licensed under the Apache License, Version 2.0 (the "License");
 * you may not use this file except in compliance with the License.
 * You may obtain a copy of the License at
 *
 *      http://www.apache.org/licenses/LICENSE-2.0
 *
 * Unless required by applicable law or agreed to in writing, software
 * distributed under the License is distributed on an "AS IS" BASIS,
 * WITHOUT WARRANTIES OR CONDITIONS OF ANY KIND, either express or implied.
 * See the License for the specific language governing permissions and
 * limitations under the License.
 */
package com.google.jetpackcamera.feature.preview.quicksettings

import androidx.activity.compose.BackHandler
import androidx.compose.animation.animateColorAsState
import androidx.compose.animation.core.animateFloatAsState
import androidx.compose.animation.core.tween
import androidx.compose.foundation.background
import androidx.compose.foundation.clickable
import androidx.compose.foundation.layout.Arrangement
import androidx.compose.foundation.layout.Column
import androidx.compose.foundation.layout.fillMaxSize
import androidx.compose.foundation.layout.padding
import androidx.compose.material3.MaterialTheme
import androidx.compose.runtime.Composable
import androidx.compose.runtime.getValue
import androidx.compose.runtime.mutableStateOf
import androidx.compose.runtime.remember
import androidx.compose.runtime.setValue
import androidx.compose.ui.Alignment
import androidx.compose.ui.Modifier
import androidx.compose.ui.draw.alpha
import androidx.compose.ui.graphics.Color
import androidx.compose.ui.platform.testTag
import androidx.compose.ui.res.dimensionResource
import androidx.compose.ui.tooling.preview.Preview
import com.google.jetpackcamera.core.camera.VideoRecordingState
import com.google.jetpackcamera.feature.preview.CaptureModeToggleUiState
import com.google.jetpackcamera.feature.preview.FlashModeUiState
import com.google.jetpackcamera.feature.preview.PreviewMode
import com.google.jetpackcamera.feature.preview.PreviewUiState
import com.google.jetpackcamera.feature.preview.R
import com.google.jetpackcamera.feature.preview.quicksettings.ui.ExpandedQuickSetRatio
import com.google.jetpackcamera.feature.preview.quicksettings.ui.QUICK_SETTINGS_CONCURRENT_CAMERA_MODE_BUTTON
import com.google.jetpackcamera.feature.preview.quicksettings.ui.QUICK_SETTINGS_FLASH_BUTTON
import com.google.jetpackcamera.feature.preview.quicksettings.ui.QUICK_SETTINGS_FLIP_CAMERA_BUTTON
import com.google.jetpackcamera.feature.preview.quicksettings.ui.QUICK_SETTINGS_HDR_BUTTON
import com.google.jetpackcamera.feature.preview.quicksettings.ui.QUICK_SETTINGS_RATIO_BUTTON
import com.google.jetpackcamera.feature.preview.quicksettings.ui.QUICK_SETTINGS_STREAM_CONFIG_BUTTON
import com.google.jetpackcamera.feature.preview.quicksettings.ui.QuickFlipCamera
import com.google.jetpackcamera.feature.preview.quicksettings.ui.QuickSetCaptureMode
import com.google.jetpackcamera.feature.preview.quicksettings.ui.QuickSetConcurrentCamera
import com.google.jetpackcamera.feature.preview.quicksettings.ui.QuickSetFlash
import com.google.jetpackcamera.feature.preview.quicksettings.ui.QuickSetHdr
import com.google.jetpackcamera.feature.preview.quicksettings.ui.QuickSetRatio
import com.google.jetpackcamera.feature.preview.quicksettings.ui.QuickSettingsGrid
import com.google.jetpackcamera.settings.model.AspectRatio
import com.google.jetpackcamera.settings.model.CameraAppSettings
import com.google.jetpackcamera.settings.model.CameraConstraints
import com.google.jetpackcamera.settings.model.ConcurrentCameraMode
import com.google.jetpackcamera.settings.model.DynamicRange
import com.google.jetpackcamera.settings.model.FlashMode
import com.google.jetpackcamera.settings.model.ImageOutputFormat
import com.google.jetpackcamera.settings.model.LensFacing
import com.google.jetpackcamera.settings.model.StreamConfig
import com.google.jetpackcamera.settings.model.TYPICAL_SYSTEM_CONSTRAINTS
import com.google.jetpackcamera.settings.model.forCurrentLens

/**
 * The UI component for quick settings.
 */
@Composable
fun QuickSettingsScreenOverlay(
    previewUiState: PreviewUiState.Ready,
    currentCameraSettings: CameraAppSettings,
    toggleIsOpen: () -> Unit,
    onLensFaceClick: (lensFace: LensFacing) -> Unit,
    onFlashModeClick: (flashMode: FlashMode) -> Unit,
    onAspectRatioClick: (aspectRation: AspectRatio) -> Unit,
    onCaptureModeClick: (streamConfig: StreamConfig) -> Unit,
    onDynamicRangeClick: (dynamicRange: DynamicRange) -> Unit,
    onImageOutputFormatClick: (imageOutputFormat: ImageOutputFormat) -> Unit,
    onConcurrentCameraModeClick: (concurrentCameraMode: ConcurrentCameraMode) -> Unit,
    modifier: Modifier = Modifier,
    isOpen: Boolean = false
) {
    var shouldShowQuickSetting by remember {
        mutableStateOf(IsExpandedQuickSetting.NONE)
    }

    val backgroundColor =
        animateColorAsState(
            targetValue = Color.Black.copy(alpha = if (isOpen) 0.7f else 0f),
            label = "backgroundColorAnimation"
        )

    val contentAlpha =
        animateFloatAsState(
            targetValue = if (isOpen) 1f else 0f,
            label = "contentAlphaAnimation",
            animationSpec = tween()
        )

    if (isOpen) {
        val onBack = {
            when (shouldShowQuickSetting) {
                IsExpandedQuickSetting.NONE -> toggleIsOpen()
                else -> shouldShowQuickSetting = IsExpandedQuickSetting.NONE
            }
        }
        BackHandler(onBack = onBack)
        Column(
            modifier =
            modifier
                .fillMaxSize()
                .background(color = backgroundColor.value)
                .alpha(alpha = contentAlpha.value)
                .clickable(onClick = onBack),
            verticalArrangement = Arrangement.Center,
            horizontalAlignment = Alignment.CenterHorizontally
        ) {
            ExpandedQuickSettingsUi(
                previewUiState = previewUiState,
                currentCameraSettings = currentCameraSettings,
                shouldShowQuickSetting = shouldShowQuickSetting,
                setVisibleQuickSetting = { enum: IsExpandedQuickSetting ->
                    shouldShowQuickSetting = enum
                },
                onLensFaceClick = onLensFaceClick,
                onFlashModeClick = onFlashModeClick,
                onAspectRatioClick = onAspectRatioClick,
                onCaptureModeClick = onCaptureModeClick,
                onDynamicRangeClick = onDynamicRangeClick,
                onImageOutputFormatClick = onImageOutputFormatClick,
                onConcurrentCameraModeClick = onConcurrentCameraModeClick
            )
        }
    } else {
        shouldShowQuickSetting = IsExpandedQuickSetting.NONE
    }
}

// enum representing which individual quick setting is currently expanded
private enum class IsExpandedQuickSetting {
    NONE,
    ASPECT_RATIO
}

/**
 * The UI component for quick settings when it is expanded.
 */
@Composable
private fun ExpandedQuickSettingsUi(
    previewUiState: PreviewUiState.Ready,
    currentCameraSettings: CameraAppSettings,
    onLensFaceClick: (newLensFace: LensFacing) -> Unit,
    onFlashModeClick: (flashMode: FlashMode) -> Unit,
    onAspectRatioClick: (aspectRation: AspectRatio) -> Unit,
    onCaptureModeClick: (streamConfig: StreamConfig) -> Unit,
    shouldShowQuickSetting: IsExpandedQuickSetting,
    setVisibleQuickSetting: (IsExpandedQuickSetting) -> Unit,
    onDynamicRangeClick: (dynamicRange: DynamicRange) -> Unit,
    onImageOutputFormatClick: (imageOutputFormat: ImageOutputFormat) -> Unit,
    onConcurrentCameraModeClick: (concurrentCameraMode: ConcurrentCameraMode) -> Unit
) {
    Column(
        modifier =
        Modifier
            .padding(
                horizontal = dimensionResource(
                    id = R.dimen.quick_settings_ui_horizontal_padding
                )
            )
    ) {
        // if no setting is chosen, display the grid of settings
        // to change the order of display just move these lines of code above or below each other
        when (shouldShowQuickSetting) {
            IsExpandedQuickSetting.NONE -> {
                val displayedQuickSettings: List<@Composable () -> Unit> =
                    buildList {
                        add {
                            QuickSetFlash(
                                modifier = Modifier.testTag(QUICK_SETTINGS_FLASH_BUTTON),
                                onClick = { f: FlashMode -> onFlashModeClick(f) },
                                flashModeUiState = previewUiState.flashModeUiState
                            )
                        }

                        add {
                            QuickFlipCamera(
                                modifier = Modifier.testTag(QUICK_SETTINGS_FLIP_CAMERA_BUTTON),
                                setLensFacing = { l: LensFacing -> onLensFaceClick(l) },
                                currentLensFacing = currentCameraSettings.cameraLensFacing
                            )
                        }

                        add {
                            QuickSetRatio(
                                modifier = Modifier.testTag(QUICK_SETTINGS_RATIO_BUTTON),
                                onClick = {
                                    setVisibleQuickSetting(
                                        IsExpandedQuickSetting.ASPECT_RATIO
                                    )
                                },
                                ratio = currentCameraSettings.aspectRatio,
                                currentRatio = currentCameraSettings.aspectRatio
                            )
                        }

                        add {
                            QuickSetCaptureMode(
                                modifier = Modifier.testTag(QUICK_SETTINGS_STREAM_CONFIG_BUTTON),
                                setCaptureMode = { c: StreamConfig -> onCaptureModeClick(c) },
                                currentStreamConfig = currentCameraSettings.streamConfig,
                                enabled = currentCameraSettings.concurrentCameraMode ==
                                    ConcurrentCameraMode.OFF
                            )
                        }

                        val cameraConstraints = previewUiState.systemConstraints.forCurrentLens(
                            currentCameraSettings
                        )
                        add {
                            fun CameraConstraints.hdrDynamicRangeSupported(): Boolean =
                                this.supportedDynamicRanges.size > 1

                            fun CameraConstraints.hdrImageFormatSupported(): Boolean =
<<<<<<< HEAD
                                supportedImageFormatsMap[currentCameraSettings.streamConfig]
                                    ?.let { it.size > 1 } ?: false
=======
                                supportedImageFormatsMap[currentCameraSettings.captureMode]
                                    ?.let { it.size > 1 } == true
>>>>>>> df49466f

                            // TODO(tm): Move this to PreviewUiState
                            fun shouldEnable(): Boolean = when {
                                currentCameraSettings.concurrentCameraMode !=
                                    ConcurrentCameraMode.OFF -> false
                                else -> (
                                    cameraConstraints?.hdrDynamicRangeSupported() == true &&
                                        previewUiState.previewMode is PreviewMode.StandardMode
                                    ) ||
                                    cameraConstraints?.hdrImageFormatSupported() == true
                            }

                            QuickSetHdr(
                                modifier = Modifier.testTag(QUICK_SETTINGS_HDR_BUTTON),
                                onClick = { d: DynamicRange, i: ImageOutputFormat ->
                                    onDynamicRangeClick(d)
                                    onImageOutputFormatClick(i)
                                },
                                selectedDynamicRange = currentCameraSettings.dynamicRange,
                                selectedImageOutputFormat = currentCameraSettings.imageFormat,
                                hdrDynamicRangeSupported =
                                cameraConstraints?.hdrDynamicRangeSupported() ?: false,
                                previewMode = previewUiState.previewMode,
                                enabled = shouldEnable()
                            )
                        }

                        add {
                            QuickSetConcurrentCamera(
                                modifier =
                                Modifier.testTag(QUICK_SETTINGS_CONCURRENT_CAMERA_MODE_BUTTON),
                                setConcurrentCameraMode = { c: ConcurrentCameraMode ->
                                    onConcurrentCameraModeClick(c)
                                },
                                currentConcurrentCameraMode =
                                currentCameraSettings.concurrentCameraMode,
                                enabled =
                                previewUiState.systemConstraints.concurrentCamerasSupported &&
                                    previewUiState.previewMode
                                        !is PreviewMode.ExternalImageCaptureMode
                            )
                        }
                    }
                QuickSettingsGrid(quickSettingsButtons = displayedQuickSettings)
            }
            // if a setting that can be expanded is selected, show it
            IsExpandedQuickSetting.ASPECT_RATIO -> {
                ExpandedQuickSetRatio(
                    setRatio = onAspectRatioClick,
                    currentRatio = currentCameraSettings.aspectRatio
                )
            }
        }
    }
}

@Preview
@Composable
fun ExpandedQuickSettingsUiPreview() {
    MaterialTheme {
        ExpandedQuickSettingsUi(
            previewUiState = PreviewUiState.Ready(
                currentCameraSettings = CameraAppSettings(),
                systemConstraints = TYPICAL_SYSTEM_CONSTRAINTS,
                previewMode = PreviewMode.StandardMode {},
                videoRecordingState = VideoRecordingState.Inactive(),
                captureModeToggleUiState = CaptureModeToggleUiState.Invisible,
                flashModeUiState = FlashModeUiState.Available(
                    selectedFlashMode = FlashMode.OFF,
                    availableFlashModes = listOf(FlashMode.OFF, FlashMode.ON),
                    isActive = false
                )
            ),
            currentCameraSettings = CameraAppSettings(),
            onLensFaceClick = { },
            onFlashModeClick = { },
            shouldShowQuickSetting = IsExpandedQuickSetting.NONE,
            setVisibleQuickSetting = { },
            onAspectRatioClick = { },
            onCaptureModeClick = { },
            onDynamicRangeClick = { },
            onImageOutputFormatClick = { },
            onConcurrentCameraModeClick = { }
        )
    }
}

@Preview
@Composable
fun ExpandedQuickSettingsUiPreview_WithHdr() {
    MaterialTheme {
        ExpandedQuickSettingsUi(
            previewUiState = PreviewUiState.Ready(
                currentCameraSettings = CameraAppSettings(),
                systemConstraints = TYPICAL_SYSTEM_CONSTRAINTS,
                previewMode = PreviewMode.StandardMode {},
                captureModeToggleUiState = CaptureModeToggleUiState.Invisible,
                videoRecordingState = VideoRecordingState.Inactive()
            ),
            currentCameraSettings = CameraAppSettings(dynamicRange = DynamicRange.HLG10),
            onLensFaceClick = { },
            onFlashModeClick = { },
            shouldShowQuickSetting = IsExpandedQuickSetting.NONE,
            setVisibleQuickSetting = { },
            onAspectRatioClick = { },
            onCaptureModeClick = { },
            onDynamicRangeClick = { },
            onImageOutputFormatClick = { },
            onConcurrentCameraModeClick = { }
        )
    }
}

private val TYPICAL_SYSTEM_CONSTRAINTS_WITH_HDR =
    TYPICAL_SYSTEM_CONSTRAINTS.copy(
        perLensConstraints = TYPICAL_SYSTEM_CONSTRAINTS.perLensConstraints.entries.associate {
                (lensFacing, constraints)
            ->
            lensFacing to constraints.copy(
                supportedDynamicRanges = setOf(DynamicRange.SDR, DynamicRange.HLG10)
            )
        }
    )<|MERGE_RESOLUTION|>--- conflicted
+++ resolved
@@ -229,13 +229,8 @@
                                 this.supportedDynamicRanges.size > 1
 
                             fun CameraConstraints.hdrImageFormatSupported(): Boolean =
-<<<<<<< HEAD
-                                supportedImageFormatsMap[currentCameraSettings.streamConfig]
-                                    ?.let { it.size > 1 } ?: false
-=======
                                 supportedImageFormatsMap[currentCameraSettings.captureMode]
                                     ?.let { it.size > 1 } == true
->>>>>>> df49466f
 
                             // TODO(tm): Move this to PreviewUiState
                             fun shouldEnable(): Boolean = when {
