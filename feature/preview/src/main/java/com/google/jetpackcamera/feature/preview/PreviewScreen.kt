--- conflicted
+++ resolved
@@ -245,10 +245,7 @@
                 onClearUiScreenBrightness = viewModel.screenFlash::setClearUiScreenBrightness,
                 onSetLensFacing = viewModel::setLensFacing,
                 onTapToFocus = viewModel::tapToFocus,
-<<<<<<< HEAD
-                onChangeZoomRatio = viewModel::changeZoomRatio,
                 onSetTestPattern = viewModel::setTestPattern,
-=======
                 onAbsoluteZoom = { zoomRatio: Float, lensToZoom: LensToZoom ->
                     scope.launch {
                         zoomState.absoluteZoom(
@@ -281,8 +278,6 @@
                         )
                     }
                 },
-
->>>>>>> f35ee8ab
                 onSetCaptureMode = viewModel::setCaptureMode,
                 onChangeFlash = viewModel::setFlash,
                 onChangeAspectRatio = viewModel::setAspectRatio,
@@ -331,15 +326,11 @@
     onSetCaptureMode: (CaptureMode) -> Unit = {},
     onSetLensFacing: (newLensFacing: LensFacing) -> Unit = {},
     onTapToFocus: (x: Float, y: Float) -> Unit = { _, _ -> },
-<<<<<<< HEAD
-    onChangeZoomRatio: (CameraZoomRatio) -> Unit = {},
     onSetTestPattern: (TestPattern) -> Unit = {},
-=======
     onAbsoluteZoom: (Float, LensToZoom) -> Unit = { _, _ -> },
     onScaleZoom: (Float, LensToZoom) -> Unit = { _, _ -> },
     onIncrementZoom: (Float, LensToZoom) -> Unit = { _, _ -> },
     onAnimateZoom: (Float, LensToZoom) -> Unit = { _, _ -> },
->>>>>>> f35ee8ab
     onChangeFlash: (FlashMode) -> Unit = {},
     onChangeAspectRatio: (AspectRatio) -> Unit = {},
     onSetStreamConfig: (StreamConfig) -> Unit = {},
@@ -439,7 +430,6 @@
                 onLockVideoRecording = onLockVideoRecording
             )
 
-<<<<<<< HEAD
             AnimatedContent(
                 targetState = captureUiState.debugUiState,
                 transitionSpec = {
@@ -451,18 +441,11 @@
                     DebugOverlayComponent(
                         toggleIsOpen = onToggleDebugOverlay,
                         debugUiState = it,
-                        onChangeZoomRatio = onChangeZoomRatio,
+                        onChangeZoomRatio = { f: Float -> onAbsoluteZoom(f, LensToZoom.PRIMARY) },
                         onSetTestPattern = onSetTestPattern
                     )
                 }
             }
-=======
-            DebugOverlayComponent(
-                toggleIsOpen = onToggleDebugOverlay,
-                debugUiState = captureUiState.debugUiState,
-                onChangeZoomRatio = { f: Float -> onAbsoluteZoom(f, LensToZoom.PRIMARY) }
-            )
->>>>>>> f35ee8ab
 
             val snackBarData = captureUiState.snackBarUiState.snackBarQueue.peek()
             if (snackBarData != null) {
