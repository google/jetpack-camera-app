--- conflicted
+++ resolved
@@ -151,11 +151,7 @@
                 onChangeDynamicRange = viewModel::setDynamicRange,
                 onChangeConcurrentCameraMode = viewModel::setConcurrentCameraMode,
                 onChangeImageFormat = viewModel::setImageFormat,
-<<<<<<< HEAD
-                onDisabledCaptureMode = viewModel::showSnackBarForDisabledHdrToggle,
-=======
-                onToggleWhenDisabled = viewModel::enqueueDisabledHdrToggleSnackBar,
->>>>>>> eb897523
+                onDisabledCaptureMode = viewModel::enqueueDisabledHdrToggleSnackBar,
                 onToggleQuickSettings = viewModel::toggleQuickSettings,
                 onToggleDebugOverlay = viewModel::toggleDebugOverlay,
                 onSetPause = viewModel::setPaused,
