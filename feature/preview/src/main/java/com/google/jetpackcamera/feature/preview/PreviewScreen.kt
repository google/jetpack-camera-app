/*
 * Copyright (C) 2023 The Android Open Source Project
 *
 * Licensed under the Apache License, Version 2.0 (the "License");
 * you may not use this file except in compliance with the License.
 * You may obtain a copy of the License at
 *
 *      http://www.apache.org/licenses/LICENSE-2.0
 *
 * Unless required by applicable law or agreed to in writing, software
 * distributed under the License is distributed on an "AS IS" BASIS,
 * WITHOUT WARRANTIES OR CONDITIONS OF ANY KIND, either express or implied.
 * See the License for the specific language governing permissions and
 * limitations under the License.
 */
package com.google.jetpackcamera.feature.preview

import android.net.Uri
import android.os.Handler
import android.os.Looper
import android.util.Log
import androidx.camera.core.Preview.SurfaceProvider
import androidx.compose.foundation.background
import androidx.compose.foundation.layout.Arrangement
import androidx.compose.foundation.layout.Box
import androidx.compose.foundation.layout.Column
import androidx.compose.foundation.layout.IntrinsicSize
import androidx.compose.foundation.layout.Row
import androidx.compose.foundation.layout.Spacer
import androidx.compose.foundation.layout.fillMaxHeight
import androidx.compose.foundation.layout.fillMaxSize
import androidx.compose.foundation.layout.fillMaxWidth
import androidx.compose.foundation.layout.height
import androidx.compose.foundation.layout.padding
import androidx.compose.foundation.layout.size
import androidx.compose.material3.CircularProgressIndicator
import androidx.compose.material3.Text
import androidx.compose.runtime.Composable
import androidx.compose.runtime.LaunchedEffect
import androidx.compose.runtime.collectAsState
import androidx.compose.runtime.getValue
import androidx.compose.runtime.mutableFloatStateOf
import androidx.compose.runtime.mutableStateOf
import androidx.compose.runtime.remember
import androidx.compose.runtime.setValue
import androidx.compose.ui.Alignment
import androidx.compose.ui.ExperimentalComposeUiApi
import androidx.compose.ui.Modifier
import androidx.compose.ui.graphics.Color
import androidx.compose.ui.platform.LocalContext
import androidx.compose.ui.platform.LocalLifecycleOwner
import androidx.compose.ui.platform.testTag
import androidx.compose.ui.res.stringResource
import androidx.compose.ui.semantics.semantics
import androidx.compose.ui.semantics.testTagsAsResourceId
import androidx.compose.ui.unit.dp
import androidx.hilt.navigation.compose.hiltViewModel
import androidx.lifecycle.Lifecycle
import androidx.lifecycle.repeatOnLifecycle
import com.google.jetpackcamera.feature.preview.ui.CAPTURE_BUTTON
import com.google.jetpackcamera.feature.preview.ui.CaptureButton
import com.google.jetpackcamera.feature.preview.ui.FlipCameraButton
import com.google.jetpackcamera.feature.preview.ui.PreviewDisplay
import com.google.jetpackcamera.feature.preview.ui.ScreenFlashScreen
import com.google.jetpackcamera.feature.preview.ui.SettingsNavButton
import com.google.jetpackcamera.feature.preview.ui.ShowTestableToast
import com.google.jetpackcamera.feature.preview.ui.StabilizationIcon
import com.google.jetpackcamera.feature.preview.ui.TestingButton
import com.google.jetpackcamera.feature.preview.ui.ZoomScaleText
import com.google.jetpackcamera.feature.quicksettings.QuickSettingsScreenOverlay
import com.google.jetpackcamera.feature.quicksettings.ui.QuickSettingsIndicators
import com.google.jetpackcamera.feature.quicksettings.ui.ToggleQuickSettingsButton
import com.google.jetpackcamera.settings.model.CaptureMode
import kotlinx.coroutines.CompletableDeferred
import kotlinx.coroutines.awaitCancellation

private const val TAG = "PreviewScreen"
private const val ZOOM_SCALE_SHOW_TIMEOUT_MS = 3000L

/**
 * Screen used for the Preview feature.
 */
@OptIn(ExperimentalComposeUiApi::class)
@Composable
fun PreviewScreen(
    onPreviewViewModel: (PreviewViewModel) -> Unit,
    onNavigateToSettings: () -> Unit,
    viewModel: PreviewViewModel = hiltViewModel(),
    previewMode: PreviewMode
) {
    Log.d(TAG, "PreviewScreen")

    val previewUiState: PreviewUiState by viewModel.previewUiState.collectAsState()

    val screenFlashUiState: ScreenFlash.ScreenFlashUiState
        by viewModel.screenFlash.screenFlashUiState.collectAsState()

    val lifecycleOwner = LocalLifecycleOwner.current

    val deferredSurfaceProvider = remember { CompletableDeferred<SurfaceProvider>() }

    val zoomScale by remember { mutableFloatStateOf(1f) }

    var zoomScaleShow by remember { mutableStateOf(false) }

    val zoomHandler = Handler(Looper.getMainLooper())

    onPreviewViewModel(viewModel)

    LaunchedEffect(lifecycleOwner) {
        val surfaceProvider = deferredSurfaceProvider.await()
        lifecycleOwner.repeatOnLifecycle(Lifecycle.State.STARTED) {
            viewModel.runCamera(surfaceProvider)
            try {
                awaitCancellation()
            } finally {
                viewModel.stopCamera()
            }
        }
    }
    if (previewUiState.cameraState == CameraState.NOT_READY) {
        Column(
            modifier = Modifier
                .fillMaxSize()
                .background(Color.Black),
            verticalArrangement = Arrangement.Center,
            horizontalAlignment = Alignment.CenterHorizontally
        ) {
            CircularProgressIndicator(modifier = Modifier.size(50.dp))
            Text(text = stringResource(R.string.camera_not_ready), color = Color.White)
        }
    } else if (previewUiState.cameraState == CameraState.READY) {
        Box(
            modifier = Modifier.semantics {
                testTagsAsResourceId = true
            }
        ) {
            // display camera feed. this stays behind everything else
            PreviewDisplay(
                onFlipCamera = viewModel::flipCamera,
                onTapToFocus = viewModel::tapToFocus,
                onZoomChange = { zoomChange: Float ->
                    viewModel.setZoomScale(zoomChange)
                    zoomScaleShow = true
                    zoomHandler.postDelayed({ zoomScaleShow = false }, ZOOM_SCALE_SHOW_TIMEOUT_MS)
                },
                aspectRatio = previewUiState.currentCameraSettings.aspectRatio,
                deferredSurfaceProvider = deferredSurfaceProvider
            )

            QuickSettingsScreenOverlay(
                modifier = Modifier,
                isOpen = previewUiState.quickSettingsIsOpen,
                toggleIsOpen = { viewModel.toggleQuickSettings() },
                currentCameraSettings = previewUiState.currentCameraSettings,
                onLensFaceClick = viewModel::flipCamera,
                onFlashModeClick = viewModel::setFlash,
                onAspectRatioClick = {
                    viewModel.setAspectRatio(it)
                }
                // onTimerClick = {}/*TODO*/
            )
            // relative-grid style overlay on top of preview display
            Column(
                modifier = Modifier
                    .fillMaxSize()
            ) {
                // hide settings, quickSettings, and quick capture mode button
                when (previewUiState.videoRecordingState) {
                    VideoRecordingState.ACTIVE -> {}
                    VideoRecordingState.INACTIVE -> {
                        // 3-segmented row to keep quick settings button centered
                        Row(
                            modifier = Modifier
                                .fillMaxWidth()
                                .height(IntrinsicSize.Min)
                        ) {
                            // row to left of quick settings button
                            Row(
                                modifier = Modifier
                                    .weight(1f),
                                horizontalArrangement = Arrangement.Start,
                                verticalAlignment = Alignment.CenterVertically
                            ) {
                                // button to open default settings page
                                SettingsNavButton(
                                    modifier = Modifier
                                        .padding(12.dp),
                                    onNavigateToSettings = onNavigateToSettings
                                )
                                if (!previewUiState.quickSettingsIsOpen) {
                                    QuickSettingsIndicators(
                                        currentCameraSettings = previewUiState
                                            .currentCameraSettings,
                                        onFlashModeClick = viewModel::setFlash
                                    )
                                }
                            }
                            // quick settings button
                            ToggleQuickSettingsButton(
                                toggleDropDown = { viewModel.toggleQuickSettings() },
                                isOpen = previewUiState.quickSettingsIsOpen
                            )

                            // Row to right of quick settings
                            Row(
                                modifier = Modifier
                                    .weight(1f)
                                    .fillMaxHeight(),
                                horizontalArrangement = Arrangement.Center,
                                verticalAlignment = Alignment.CenterVertically
                            ) {
                                TestingButton(
                                    modifier = Modifier
                                        .testTag("ToggleCaptureMode"),
                                    onClick = { viewModel.toggleCaptureMode() },
                                    text = stringResource(
                                        when (previewUiState.currentCameraSettings.captureMode) {
                                            CaptureMode.SINGLE_STREAM ->
                                                R.string.capture_mode_single_stream

<<<<<<< HEAD
                    Row(
                        modifier = Modifier
                            .align(Alignment.TopEnd)
                            .padding(12.dp),
                        verticalAlignment = Alignment.CenterVertically
                    ) {
                        TestingButton(
                            modifier = Modifier
                                .testTag("ToggleCaptureMode"),
                            onClick = { viewModel.toggleCaptureMode() },
                            text = stringResource(
                                when (previewUiState.currentCameraSettings.captureMode) {
                                    CaptureMode.SINGLE_STREAM -> R.string.capture_mode_single_stream
                                    CaptureMode.MULTI_STREAM -> R.string.capture_mode_multi_stream
                                }
                            )
                        )

                        StabilizationIcon(
                            supportedStabilizationMode = previewUiState
                                .currentCameraSettings.supportedStabilizationMode,
                            videoStabilization = previewUiState
                                .currentCameraSettings.videoCaptureStabilization,
                            previewStabilization = previewUiState
                                .currentCameraSettings.previewStabilization
                        )
=======
                                            CaptureMode.MULTI_STREAM ->
                                                R.string.capture_mode_multi_stream
                                        }
                                    )
                                )
                            }
                        }
>>>>>>> 75b6e3fb
                    }
                }

                // this component places a gap in the center of the column that will push out the top
                // and bottom edges. This will also allow the addition of vertical button bars on the
                // sides of the screen
                Row(
                    modifier = Modifier
                        .weight(1f)
                        .fillMaxWidth()
                ) {}

                if (zoomScaleShow) {
                    ZoomScaleText(zoomScale = zoomScale)
                }

                // 3-segmented row to keep capture button centered
                Row(
                    modifier =
                    Modifier
                        .fillMaxWidth()
                        .height(IntrinsicSize.Min)
                ) {
                    when (previewUiState.videoRecordingState) {
                        // hide first segment while recording in progress
                        VideoRecordingState.ACTIVE -> {
                            Spacer(
                                modifier = Modifier
                                    .fillMaxHeight()
                                    .weight(1f)
                            )
                        }
                        // show first segment when not recording
                        VideoRecordingState.INACTIVE -> {
                            Row(
                                modifier = Modifier
                                    .weight(1f)
                                    .fillMaxHeight(),
                                horizontalArrangement = Arrangement.Center,
                                verticalAlignment = Alignment.CenterVertically
                            ) {
                                if (!previewUiState.quickSettingsIsOpen) {
                                    FlipCameraButton(
                                        onClick = { viewModel.flipCamera() },
                                        // enable only when phone has front and rear camera
                                        enabledCondition =
                                        previewUiState
                                            .currentCameraSettings
                                            .isBackCameraAvailable &&
                                            previewUiState
                                                .currentCameraSettings
                                                .isFrontCameraAvailable
                                    )
                                }
                            }
                        }
                    }
                    val multipleEventsCutter = remember { MultipleEventsCutter() }
                    val context = LocalContext.current
                    CaptureButton(
                        modifier = Modifier
                            .testTag(CAPTURE_BUTTON),
                        onClick = {
                            multipleEventsCutter.processEvent {
                                when (previewMode) {
                                    is PreviewMode.StandardMode -> {
                                        viewModel.captureImage()
                                    }

                                    is PreviewMode.ExternalImageCaptureMode -> {
                                        viewModel.captureImage(
                                            context.contentResolver,
                                            previewMode.imageCaptureUri,
                                            previewMode.onImageCapture
                                        )
                                    }
                                }
                            }
                            if (previewUiState.quickSettingsIsOpen) {
                                viewModel.toggleQuickSettings()
                            }
                        },
                        onLongPress = {
                            viewModel.startVideoRecording()
                            if (previewUiState.quickSettingsIsOpen) {
                                viewModel.toggleQuickSettings()
                            }
                        },
                        onRelease = { viewModel.stopVideoRecording() },
                        videoRecordingState = previewUiState.videoRecordingState
                    )
                    // You can replace this row so long as the weight of the component is 1f to
                    // ensure the capture button remains centered.
                    Row(
                        modifier = Modifier
                            .fillMaxHeight()
                            .weight(1f)
                    ) {
                        /*TODO("Place other components here") */
                    }
                }
            }
            // displays toast when there is a message to show
            if (previewUiState.toastMessageToShow != null) {
                ShowTestableToast(
                    modifier = Modifier
                        .testTag(previewUiState.toastMessageToShow!!.testTag),
                    toastMessage = previewUiState.toastMessageToShow!!,
                    onToastShown = viewModel::onToastShown
                )
            }

            // Screen flash overlay that stays on top of everything but invisible normally. This should
            // not be enabled based on whether screen flash is enabled because a previous image capture
            // may still be running after flash mode change and clear actions (e.g. brightness restore)
            // may need to be handled later. Compose smart recomposition should be able to optimize this
            // if the relevant states are no longer changing.
            ScreenFlashScreen(
                screenFlashUiState = screenFlashUiState,
                onInitialBrightnessCalculated = viewModel.screenFlash::setClearUiScreenBrightness
            )
        }
    }
}

/**
 * This interface is determined before the Preview UI is launched and passed into PreviewScreen. The
 * UX differs depends on which mode the Preview is launched under.
 */
sealed interface PreviewMode {
    /**
     * The default mode for the app.
     */
    object StandardMode : PreviewMode

    /**
     * Under this mode, the app is launched by an external intent to capture an image.
     */
    data class ExternalImageCaptureMode(
        val imageCaptureUri: Uri?,
        val onImageCapture: (PreviewViewModel.ImageCaptureEvent) -> Unit
    ) : PreviewMode
}<|MERGE_RESOLUTION|>--- conflicted
+++ resolved
@@ -65,6 +65,7 @@
 import com.google.jetpackcamera.feature.preview.ui.SettingsNavButton
 import com.google.jetpackcamera.feature.preview.ui.ShowTestableToast
 import com.google.jetpackcamera.feature.preview.ui.StabilizationIcon
+import com.google.jetpackcamera.feature.preview.ui.StabilizationIcon
 import com.google.jetpackcamera.feature.preview.ui.TestingButton
 import com.google.jetpackcamera.feature.preview.ui.ZoomScaleText
 import com.google.jetpackcamera.feature.quicksettings.QuickSettingsScreenOverlay
@@ -219,42 +220,21 @@
                                             CaptureMode.SINGLE_STREAM ->
                                                 R.string.capture_mode_single_stream
 
-<<<<<<< HEAD
-                    Row(
-                        modifier = Modifier
-                            .align(Alignment.TopEnd)
-                            .padding(12.dp),
-                        verticalAlignment = Alignment.CenterVertically
-                    ) {
-                        TestingButton(
-                            modifier = Modifier
-                                .testTag("ToggleCaptureMode"),
-                            onClick = { viewModel.toggleCaptureMode() },
-                            text = stringResource(
-                                when (previewUiState.currentCameraSettings.captureMode) {
-                                    CaptureMode.SINGLE_STREAM -> R.string.capture_mode_single_stream
-                                    CaptureMode.MULTI_STREAM -> R.string.capture_mode_multi_stream
-                                }
-                            )
-                        )
-
-                        StabilizationIcon(
-                            supportedStabilizationMode = previewUiState
-                                .currentCameraSettings.supportedStabilizationMode,
-                            videoStabilization = previewUiState
-                                .currentCameraSettings.videoCaptureStabilization,
-                            previewStabilization = previewUiState
-                                .currentCameraSettings.previewStabilization
-                        )
-=======
                                             CaptureMode.MULTI_STREAM ->
                                                 R.string.capture_mode_multi_stream
                                         }
                                     )
                                 )
+                                StabilizationIcon(
+                                    supportedStabilizationMode = previewUiState
+                                        .currentCameraSettings.supportedStabilizationMode,
+                                    videoStabilization = previewUiState
+                                        .currentCameraSettings.videoCaptureStabilization,
+                                    previewStabilization = previewUiState
+                                        .currentCameraSettings.previewStabilization
+                                )
                             }
                         }
->>>>>>> 75b6e3fb
                     }
                 }
 
