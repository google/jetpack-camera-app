/*
 * Copyright (C) 2025 The Android Open Source Project
 *
 * Licensed under the Apache License, Version 2.0 (the "License");
 * you may not use this file except in compliance with the License.
 * You may obtain a copy of the License at
 *
 *      http://www.apache.org/licenses/LICENSE-2.0
 *
 * Unless required by applicable law or agreed to in writing, software
 * distributed under the License is distributed on an "AS IS" BASIS,
 * WITHOUT WARRANTIES OR CONDITIONS OF ANY KIND, either express or implied.
 * See the License for the specific language governing permissions and
 * limitations under the License.
 */
package com.google.jetpackcamera.feature.preview

import android.Manifest
import android.annotation.SuppressLint
import android.content.ContentResolver
import android.os.Build
import android.util.Log
import android.util.Range
import androidx.camera.core.SurfaceRequest
import androidx.compose.animation.AnimatedVisibility
import androidx.compose.animation.core.tween
import androidx.compose.animation.fadeIn
import androidx.compose.animation.fadeOut
import androidx.compose.foundation.background
import androidx.compose.foundation.layout.Arrangement
import androidx.compose.foundation.layout.Column
import androidx.compose.foundation.layout.fillMaxSize
import androidx.compose.foundation.layout.size
import androidx.compose.material3.CircularProgressIndicator
import androidx.compose.material3.ExperimentalMaterial3Api
import androidx.compose.material3.MaterialTheme
import androidx.compose.material3.Text
import androidx.compose.material3.darkColorScheme
import androidx.compose.runtime.Composable
import androidx.compose.runtime.LaunchedEffect
import androidx.compose.runtime.collectAsState
import androidx.compose.runtime.getValue
import androidx.compose.runtime.mutableStateOf
import androidx.compose.runtime.remember
import androidx.compose.runtime.rememberCoroutineScope
import androidx.compose.runtime.rememberUpdatedState
import androidx.compose.runtime.setValue
import androidx.compose.runtime.snapshotFlow
import androidx.compose.ui.Alignment
import androidx.compose.ui.Modifier
import androidx.compose.ui.graphics.Color
import androidx.compose.ui.platform.LocalContext
import androidx.compose.ui.platform.testTag
import androidx.compose.ui.res.stringResource
import androidx.compose.ui.tooling.preview.Preview
import androidx.compose.ui.unit.dp
import androidx.hilt.navigation.compose.hiltViewModel
import androidx.lifecycle.compose.LifecycleStartEffect
import androidx.tracing.Trace
import com.google.accompanist.permissions.ExperimentalPermissionsApi
import com.google.accompanist.permissions.PermissionState
import com.google.accompanist.permissions.isGranted
import com.google.accompanist.permissions.rememberPermissionState
import com.google.jetpackcamera.core.camera.InitialRecordingSettings
import com.google.jetpackcamera.core.camera.VideoRecordingState
import com.google.jetpackcamera.model.AspectRatio
import com.google.jetpackcamera.model.CaptureEvent
import com.google.jetpackcamera.model.CaptureMode
import com.google.jetpackcamera.model.ConcurrentCameraMode
import com.google.jetpackcamera.model.DynamicRange
import com.google.jetpackcamera.model.ExternalCaptureMode
import com.google.jetpackcamera.model.FlashMode
import com.google.jetpackcamera.model.ImageOutputFormat
import com.google.jetpackcamera.model.LensFacing
import com.google.jetpackcamera.model.LensToZoom
import com.google.jetpackcamera.model.StreamConfig
import com.google.jetpackcamera.model.TestPattern
import com.google.jetpackcamera.ui.components.capture.AmplitudeToggleButton
import com.google.jetpackcamera.ui.components.capture.CAPTURE_MODE_TOGGLE_BUTTON
import com.google.jetpackcamera.ui.components.capture.CaptureButton
import com.google.jetpackcamera.ui.components.capture.CaptureModeToggleButton
import com.google.jetpackcamera.ui.components.capture.ELAPSED_TIME_TAG
import com.google.jetpackcamera.ui.components.capture.ElapsedTimeText
import com.google.jetpackcamera.ui.components.capture.FLIP_CAMERA_BUTTON
import com.google.jetpackcamera.ui.components.capture.FlipCameraButton
import com.google.jetpackcamera.ui.components.capture.ImageWell
import com.google.jetpackcamera.ui.components.capture.PauseResumeToggleButton
import com.google.jetpackcamera.ui.components.capture.PreviewDisplay
import com.google.jetpackcamera.ui.components.capture.PreviewLayout
import com.google.jetpackcamera.ui.components.capture.R
import com.google.jetpackcamera.ui.components.capture.ScreenFlashScreen
import com.google.jetpackcamera.ui.components.capture.StabilizationIcon
import com.google.jetpackcamera.ui.components.capture.TestableSnackbar
import com.google.jetpackcamera.ui.components.capture.VIDEO_QUALITY_TAG
import com.google.jetpackcamera.ui.components.capture.VideoQualityIcon
import com.google.jetpackcamera.ui.components.capture.ZoomButtonRow
import com.google.jetpackcamera.ui.components.capture.ZoomState
import com.google.jetpackcamera.ui.components.capture.debouncedOrientationFlow
import com.google.jetpackcamera.ui.components.capture.debug.DebugComponent
import com.google.jetpackcamera.ui.components.capture.quicksettings.QuickSettingsBottomSheet
import com.google.jetpackcamera.ui.components.capture.quicksettings.ui.FlashModeIndicator
import com.google.jetpackcamera.ui.components.capture.quicksettings.ui.HdrIndicator
import com.google.jetpackcamera.ui.components.capture.quicksettings.ui.ToggleQuickSettingsButton
import com.google.jetpackcamera.ui.uistate.DisableRationale
import com.google.jetpackcamera.ui.uistate.capture.AudioUiState
import com.google.jetpackcamera.ui.uistate.capture.CaptureButtonUiState
import com.google.jetpackcamera.ui.uistate.capture.CaptureModeToggleUiState
import com.google.jetpackcamera.ui.uistate.capture.DebugUiState
import com.google.jetpackcamera.ui.uistate.capture.FlipLensUiState
import com.google.jetpackcamera.ui.uistate.capture.ScreenFlashUiState
import com.google.jetpackcamera.ui.uistate.capture.ZoomControlUiState
import com.google.jetpackcamera.ui.uistate.capture.ZoomUiState
import com.google.jetpackcamera.ui.uistate.capture.compound.CaptureUiState
import com.google.jetpackcamera.ui.uistate.capture.compound.QuickSettingsUiState
import kotlinx.coroutines.flow.transformWhile
import kotlinx.coroutines.launch

private const val TAG = "PreviewScreen"

/**
 * Screen used for the Preview feature.
 */
@OptIn(ExperimentalPermissionsApi::class)
@Composable
fun PreviewScreen(
    onNavigateToSettings: () -> Unit,
    onNavigateToPostCapture: () -> Unit,
    onCaptureEvent: (CaptureEvent) -> Unit,
    modifier: Modifier = Modifier,
    onRequestWindowColorMode: (Int) -> Unit = {},
    onFirstFrameCaptureCompleted: () -> Unit = {},
    viewModel: PreviewViewModel = hiltViewModel()
) {
    Log.d(TAG, "PreviewScreen")

    val captureUiState: CaptureUiState by viewModel.captureUiState.collectAsState()

    val screenFlashUiState: ScreenFlashUiState
        by viewModel.screenFlash.screenFlashUiState.collectAsState()

    val surfaceRequest: SurfaceRequest?
        by viewModel.surfaceRequest.collectAsState()

    LifecycleStartEffect(Unit) {
        viewModel.startCamera()
        onStopOrDispose {
            viewModel.stopCamera()
        }
    }

    val currentOnCaptureEvent by rememberUpdatedState(onCaptureEvent)
    LaunchedEffect(Unit) {
        for (event in viewModel.captureEvents) {
            currentOnCaptureEvent(event)
        }
    }

    if (Trace.isEnabled()) {
        LaunchedEffect(onFirstFrameCaptureCompleted) {
            snapshotFlow { captureUiState }
                .transformWhile {
                    var continueCollecting = true
                    (it as? CaptureUiState.Ready)?.let { ready ->
                        if (ready.sessionFirstFrameTimestamp > 0) {
                            emit(Unit)
                            continueCollecting = false
                        }
                    }
                    continueCollecting
                }.collect {
                    onFirstFrameCaptureCompleted()
                }
        }
    }

    when (val currentUiState = captureUiState) {
        is CaptureUiState.NotReady -> LoadingScreen()
        is CaptureUiState.Ready -> {
            var initialRecordingSettings by remember {
                mutableStateOf<InitialRecordingSettings?>(
                    null
                )
            }

            val context = LocalContext.current
            LaunchedEffect(Unit) {
                debouncedOrientationFlow(context).collect(viewModel::setDisplayRotation)
            }
            val scope = rememberCoroutineScope()
            val zoomState = remember {
                // the initialZoomLevel must be fetched from the settings, not the cameraState.
                // since we want to reset the ZoomState on flip, the zoomstate of the cameraState may not yet be congruent with the settings

                ZoomState(
                    initialZoomLevel = (
                        currentUiState.zoomControlUiState as?
                            ZoomControlUiState.Enabled
                        )
                        ?.initialZoomRatio
                        ?: 1f,
                    onAnimateStateChanged = viewModel::setZoomAnimationState,
                    onChangeZoomLevel = viewModel::changeZoomRatio,
                    zoomRange = (currentUiState.zoomUiState as? ZoomUiState.Enabled)
                        ?.primaryZoomRange
                        ?: Range(1f, 1f)
                )
            }

            LaunchedEffect(
                (currentUiState.flipLensUiState as? FlipLensUiState.Available)
                    ?.selectedLensFacing
            ) {
                zoomState.onChangeLens(
                    newInitialZoomLevel = (
                        currentUiState.zoomControlUiState as?
                            ZoomControlUiState.Enabled
                        )
                        ?.initialZoomRatio
                        ?: 1f,
                    newZoomRange = (currentUiState.zoomUiState as? ZoomUiState.Enabled)
                        ?.primaryZoomRange
                        ?: Range(1f, 1f)
                )
            }
            // todo(kc) handle reset certain values after video recording is complete
            LaunchedEffect(currentUiState.videoRecordingState) {
                with(currentUiState.videoRecordingState) {
                    when (this) {
                        is VideoRecordingState.Starting -> {
                            initialRecordingSettings = this.initialRecordingSettings
                        }

                        is VideoRecordingState.Inactive -> {
                            initialRecordingSettings?.let {
                                val oldPrimaryLensFacing = it.lensFacing
                                val oldZoomRatios = it.zoomRatios
                                val oldAudioEnabled = it.isAudioEnabled
                                Log.d(TAG, "reset pre recording settings")
                                viewModel.setAudioEnabled(oldAudioEnabled)
                                viewModel.setLensFacing(oldPrimaryLensFacing)
                                zoomState.apply {
                                    absoluteZoom(
                                        targetZoomLevel = oldZoomRatios[oldPrimaryLensFacing] ?: 1f,
                                        lensToZoom = LensToZoom.PRIMARY
                                    )
                                    absoluteZoom(
                                        targetZoomLevel = oldZoomRatios[oldPrimaryLensFacing.flip()]
                                            ?: 1f,
                                        lensToZoom = LensToZoom.SECONDARY
                                    )
                                }
                            }
                            initialRecordingSettings = null
                        }

                        is VideoRecordingState.Active -> {}
                    }
                }
            }

            ContentScreen(
                modifier = modifier,
                captureUiState = currentUiState,
                screenFlashUiState = screenFlashUiState,
                surfaceRequest = surfaceRequest,
                onNavigateToSettings = onNavigateToSettings,
                onClearUiScreenBrightness = viewModel::setClearUiScreenBrightness,
                onSetLensFacing = viewModel::setLensFacing,
                onTapToFocus = viewModel::tapToFocus,
                onSetTestPattern = viewModel::setTestPattern,

                onAbsoluteZoom = { zoomRatio: Float, lensToZoom: LensToZoom ->
                    scope.launch {
                        zoomState.absoluteZoom(
                            zoomRatio,
                            lensToZoom
                        )
                    }
                },
                onScaleZoom = { zoomRatio: Float, lensToZoom: LensToZoom ->
                    scope.launch {
                        zoomState.scaleZoom(
                            zoomRatio,
                            lensToZoom
                        )
                    }
                },
                onAnimateZoom = { zoomRatio: Float, lensToZoom: LensToZoom ->
                    scope.launch {
                        zoomState.animatedZoom(
                            targetZoomLevel = zoomRatio,
                            lensToZoom = lensToZoom
                        )
                    }
                },
                onIncrementZoom = { zoomRatio: Float, lensToZoom: LensToZoom ->
                    scope.launch {
                        zoomState.incrementZoom(
                            zoomRatio,
                            lensToZoom
                        )
                    }
                },

                onSetCaptureMode = viewModel::setCaptureMode,
                onChangeFlash = viewModel::setFlash,
                onChangeAspectRatio = viewModel::setAspectRatio,
                onSetStreamConfig = viewModel::setStreamConfig,
                onChangeDynamicRange = viewModel::setDynamicRange,
                onChangeConcurrentCameraMode = viewModel::setConcurrentCameraMode,
                onChangeImageFormat = viewModel::setImageFormat,
                onDisabledCaptureMode = viewModel::enqueueDisabledHdrToggleSnackBar,
                onToggleQuickSettings = viewModel::toggleQuickSettings,
                onToggleDebugOverlay = viewModel::toggleDebugOverlay,
                onSetPause = viewModel::setPaused,
                onSetAudioEnabled = viewModel::setAudioEnabled,
                onCaptureImage = viewModel::captureImage,
                onStartVideoRecording = viewModel::startVideoRecording,
                onStopVideoRecording = viewModel::stopVideoRecording,
                onLockVideoRecording = viewModel::setLockedRecording,
                onRequestWindowColorMode = onRequestWindowColorMode,
                onSnackBarResult = viewModel::onSnackBarResult,
                onImageWellClick = onNavigateToPostCapture
            )
            val readStoragePermission: PermissionState = rememberPermissionState(
                Manifest.permission.READ_EXTERNAL_STORAGE
            )

            LaunchedEffect(readStoragePermission.status) {
                if (Build.VERSION.SDK_INT > Build.VERSION_CODES.P ||
                    readStoragePermission.status.isGranted
                ) {
                    viewModel.updateLastCapturedMedia()
                }
            }
        }
    }
}

@OptIn(ExperimentalMaterial3Api::class)
@SuppressLint("UnusedMaterial3ScaffoldPaddingParameter")
@Composable
private fun ContentScreen(
    captureUiState: CaptureUiState.Ready,
    screenFlashUiState: ScreenFlashUiState,
    surfaceRequest: SurfaceRequest?,
    modifier: Modifier = Modifier,
    onNavigateToSettings: () -> Unit = {},
    onClearUiScreenBrightness: (Float) -> Unit = {},
    onSetCaptureMode: (CaptureMode) -> Unit = {},
    onSetLensFacing: (newLensFacing: LensFacing) -> Unit = {},
    onTapToFocus: (x: Float, y: Float) -> Unit = { _, _ -> },
    onSetTestPattern: (TestPattern) -> Unit = {},
    onAbsoluteZoom: (Float, LensToZoom) -> Unit = { _, _ -> },
    onScaleZoom: (Float, LensToZoom) -> Unit = { _, _ -> },
    onIncrementZoom: (Float, LensToZoom) -> Unit = { _, _ -> },
    onAnimateZoom: (Float, LensToZoom) -> Unit = { _, _ -> },
    onChangeFlash: (FlashMode) -> Unit = {},
    onChangeAspectRatio: (AspectRatio) -> Unit = {},
    onSetStreamConfig: (StreamConfig) -> Unit = {},
    onChangeDynamicRange: (DynamicRange) -> Unit = {},
    onChangeConcurrentCameraMode: (ConcurrentCameraMode) -> Unit = {},
    onChangeImageFormat: (ImageOutputFormat) -> Unit = {},
    onDisabledCaptureMode: (DisableRationale) -> Unit = {},
    onToggleQuickSettings: () -> Unit = {},
    onToggleDebugOverlay: () -> Unit = {},
    onSetPause: (Boolean) -> Unit = {},
    onSetAudioEnabled: (Boolean) -> Unit = {},
    onCaptureImage: (ContentResolver) -> Unit = {},
    onStartVideoRecording: () -> Unit = {},
    onStopVideoRecording: () -> Unit = {},
    onLockVideoRecording: (Boolean) -> Unit = {},
    onRequestWindowColorMode: (Int) -> Unit = {},
    onSnackBarResult: (String) -> Unit = {},
    onImageWellClick: () -> Unit = {}
) {
    val onFlipCamera = {
        if (captureUiState.flipLensUiState is FlipLensUiState.Available) {
            onSetLensFacing(
                (
                    captureUiState.flipLensUiState as FlipLensUiState.Available
                    )
                    .selectedLensFacing.flip()
            )
        }
    }

    val isAudioEnabled = remember(captureUiState) {
        captureUiState.audioUiState is AudioUiState.Enabled.On
    }
    val onToggleAudio = remember(isAudioEnabled) {
        {
            onSetAudioEnabled(!isAudioEnabled)
        }
<<<<<<< HEAD
    }

    PreviewLayout(
        modifier = modifier,
        hdrIndicator = { HdrIndicator(modifier = it, hdrUiState = captureUiState.hdrUiState) },
        flashModeIndicator = {
            FlashModeIndicator(
                modifier = it,
                flashModeUiState = captureUiState.flashModeUiState
            )
        },
        videoQualityIndicator = {
            VideoQualityIcon(
                captureUiState.videoQuality,
                Modifier.testTag(VIDEO_QUALITY_TAG)
            )
        },
        stabilizationIndicator = {
            StabilizationIcon(
                modifier = it,
                stabilizationUiState = captureUiState.stabilizationUiState
            )
        },

        viewfinder = {
=======

        val isDebugMode = remember(captureUiState.debugUiState) {
            captureUiState.debugUiState is DebugUiState.Enabled
        }

        Box(modifier.fillMaxSize()) {
            // display camera feed. this stays behind everything else
>>>>>>> d13b56e9
            PreviewDisplay(
                previewDisplayUiState = captureUiState.previewDisplayUiState,
                onFlipCamera = onFlipCamera,
                onTapToFocus = onTapToFocus,
                onScaleZoom = { onScaleZoom(it, LensToZoom.PRIMARY) },
                surfaceRequest = surfaceRequest,
                onRequestWindowColorMode = onRequestWindowColorMode
            )
        },
        captureButton = {
            CaptureButton(
                captureButtonUiState = captureUiState.captureButtonUiState,
                isQuickSettingsOpen = (
                    captureUiState.quickSettingsUiState as?
                        QuickSettingsUiState.Available
                    )?.quickSettingsIsOpen ?: false,
                onCaptureImage = onCaptureImage,
                onIncrementZoom = { targetZoom ->
                    onIncrementZoom(targetZoom, LensToZoom.PRIMARY)
                },
                onToggleQuickSettings = onToggleQuickSettings,
                onStartVideoRecording = onStartVideoRecording,
                onStopVideoRecording = onStopVideoRecording,
                onLockVideoRecording = onLockVideoRecording
            )
        },
        flipCameraButton = {
            FlipCameraButton(
                modifier = Modifier.testTag(FLIP_CAMERA_BUTTON),
                onClick = onFlipCamera,
                flipLensUiState = captureUiState.flipLensUiState,
                // enable only when phone has front and rear camera
                enabledCondition = when (val flipLensUiState = captureUiState.flipLensUiState) {
                    is FlipLensUiState.Available -> flipLensUiState.availableLensFacings.size > 1
                    FlipLensUiState.Unavailable -> false
                }
            )
        },
        zoomLevelDisplay = {
            Column(modifier = Modifier, horizontalAlignment = Alignment.CenterHorizontally) {
                ZoomButtonRow(
                    zoomControlUiState = captureUiState.zoomControlUiState,
                    onChangeZoom = { targetZoom ->
                        onAnimateZoom(targetZoom, LensToZoom.PRIMARY)
                    }
                )
            }
        },
        elapsedTimeDisplay = {
            AnimatedVisibility(
                visible = (captureUiState.videoRecordingState is VideoRecordingState.Active),
                enter = fadeIn(),
                exit = fadeOut(animationSpec = tween(delayMillis = 1_500))
            ) {
                ElapsedTimeText(
                    modifier = Modifier.testTag(ELAPSED_TIME_TAG),
                    elapsedTimeUiState = captureUiState.elapsedTimeUiState
                )
            }
        },
        quickSettingsButton = {
            AnimatedVisibility(
                visible = (captureUiState.videoRecordingState !is VideoRecordingState.Active),
                enter = fadeIn(),
                exit = fadeOut(animationSpec = tween(delayMillis = 1_500))
            ) {
                ToggleQuickSettingsButton(
                    modifier = it,
                    toggleBottomSheet = onToggleQuickSettings,
                    isOpen = (
                        captureUiState.quickSettingsUiState
                            as QuickSettingsUiState.Available
                        ).quickSettingsIsOpen
                )
            }
        },
        audioToggleButton = {
            AmplitudeToggleButton(
                modifier = it,
                onToggleAudio = onToggleAudio,
                audioUiState = captureUiState.audioUiState
            )
        },
        captureModeToggle = {
            if (captureUiState.captureModeToggleUiState is CaptureModeToggleUiState.Available) {
                CaptureModeToggleButton(
                    uiState = captureUiState.captureModeToggleUiState
                        as CaptureModeToggleUiState.Available,

                    onChangeCaptureMode = onSetCaptureMode,
                    onToggleWhenDisabled = onDisabledCaptureMode,
                    modifier = it.testTag(CAPTURE_MODE_TOGGLE_BUTTON)
                )
            }
        },
        quickSettingsOverlay = {
            QuickSettingsBottomSheet(
                modifier = it,
                quickSettingsUiState = captureUiState.quickSettingsUiState,
                toggleQuickSettings = onToggleQuickSettings,
                onLensFaceClick = onSetLensFacing,
                onFlashModeClick = onChangeFlash,
                onAspectRatioClick = onChangeAspectRatio,
                onStreamConfigClick = onSetStreamConfig,
                onDynamicRangeClick = onChangeDynamicRange,
                onImageOutputFormatClick = onChangeImageFormat,
                onConcurrentCameraModeClick = onChangeConcurrentCameraMode,
                onCaptureModeClick = onSetCaptureMode,
                onNavigateToSettings = {
                    onToggleQuickSettings()
                    onNavigateToSettings()
                }
            )
        },
        debugOverlay = { modifier, extraControls ->
            (captureUiState.debugUiState as? DebugUiState.Enabled)?.let {
                DebugComponent(
                    toggleIsOpen = onToggleDebugOverlay,
                    debugUiState = it,
                    onSetTestPattern = onSetTestPattern,
                    onChangeZoomRatio = { f: Float -> onAbsoluteZoom(f, LensToZoom.PRIMARY) },
                    extraControls = extraControls.orEmpty()
                )
            }
        },
        screenFlashOverlay = {
            // Screen flash overlay that stays on top of everything but invisible normally. This should
            // not be enabled based on whether screen flash is enabled because a previous image capture
            // may still be running after flash mode change and clear actions (e.g. brightness restore)
            // may need to be handled later. Compose smart recomposition should be able to optimize this
            // if the relevant states are no longer changing.
            ScreenFlashScreen(
                screenFlashUiState = screenFlashUiState,
                onInitialBrightnessCalculated = onClearUiScreenBrightness
            )
        },
        snackBar = { modifier, snackbarHostState ->
            val snackBarData = captureUiState.snackBarUiState.snackBarQueue.peek()
            if (snackBarData != null) {
                TestableSnackbar(
                    modifier = Modifier.testTag(snackBarData.testTag),
                    snackbarToShow = snackBarData,
                    snackbarHostState = snackbarHostState,
                    onSnackbarResult = onSnackBarResult
                )
            }
        },
        pauseToggleButton = {
            PauseResumeToggleButton(
                onSetPause = onSetPause,
                currentRecordingState = captureUiState.videoRecordingState
            )
        },
        imageWell = { modifier ->
            if (!(
                    captureUiState.quickSettingsUiState
                        as QuickSettingsUiState.Available
                    ).quickSettingsIsOpen &&
                captureUiState.externalCaptureMode == ExternalCaptureMode.Standard
            ) {
                ImageWell(
                    modifier = modifier,
                    imageWellUiState = captureUiState.imageWellUiState,
                    onClick = onImageWellClick
                )
            }
        }
    )
}

@Composable
private fun LoadingScreen(modifier: Modifier = Modifier) {
    Column(
        modifier = modifier
            .fillMaxSize()
            .background(Color.Black),
        verticalArrangement = Arrangement.Center,
        horizontalAlignment = Alignment.CenterHorizontally
    ) {
        CircularProgressIndicator(modifier = Modifier.size(50.dp))
        Text(text = stringResource(R.string.camera_not_ready), color = Color.White)
    }
}

@Preview
@Composable
private fun ContentScreenPreview() {
    MaterialTheme {
        ContentScreen(
            captureUiState = FAKE_PREVIEW_UI_STATE_READY,
            screenFlashUiState = ScreenFlashUiState(),
            surfaceRequest = null
        )
    }
}

@Preview
@Composable
private fun ContentScreen_Standard_Idle() {
    MaterialTheme(colorScheme = darkColorScheme()) {
        ContentScreen(
            captureUiState = FAKE_PREVIEW_UI_STATE_READY.copy(),
            screenFlashUiState = ScreenFlashUiState(),
            surfaceRequest = null
        )
    }
}

@Preview
@Composable
private fun ContentScreen_ImageOnly_Idle() {
    MaterialTheme(colorScheme = darkColorScheme()) {
        ContentScreen(
            captureUiState = FAKE_PREVIEW_UI_STATE_READY.copy(
                captureButtonUiState = CaptureButtonUiState.Enabled.Idle(CaptureMode.IMAGE_ONLY)
            ),
            screenFlashUiState = ScreenFlashUiState(),
            surfaceRequest = null
        )
    }
}

@Preview
@Composable
private fun ContentScreen_VideoOnly_Idle() {
    MaterialTheme(colorScheme = darkColorScheme()) {
        ContentScreen(
            captureUiState = FAKE_PREVIEW_UI_STATE_READY.copy(
                captureButtonUiState = CaptureButtonUiState.Enabled.Idle(CaptureMode.VIDEO_ONLY)
            ),
            screenFlashUiState = ScreenFlashUiState(),
            surfaceRequest = null
        )
    }
}

@Preview
@Composable
private fun ContentScreen_Standard_Recording() {
    MaterialTheme(colorScheme = darkColorScheme()) {
        ContentScreen(
            captureUiState = FAKE_PREVIEW_UI_STATE_PRESSED_RECORDING,
            screenFlashUiState = ScreenFlashUiState(),
            surfaceRequest = null
        )
    }
}

@Preview
@Composable
private fun ContentScreen_Locked_Recording() {
    MaterialTheme(colorScheme = darkColorScheme()) {
        ContentScreen(
            captureUiState = FAKE_PREVIEW_UI_STATE_LOCKED_RECORDING,
            screenFlashUiState = ScreenFlashUiState(),
            surfaceRequest = null
        )
    }
}

private val FAKE_PREVIEW_UI_STATE_READY = CaptureUiState.Ready(
    videoRecordingState = VideoRecordingState.Inactive(),
    externalCaptureMode = ExternalCaptureMode.Standard,
    captureModeToggleUiState = CaptureModeToggleUiState.Unavailable
)

private val FAKE_PREVIEW_UI_STATE_PRESSED_RECORDING = FAKE_PREVIEW_UI_STATE_READY.copy(
    videoRecordingState = VideoRecordingState.Active.Recording(0, 0.0, 0),
    captureButtonUiState = CaptureButtonUiState.Enabled.Recording.PressedRecording,
    audioUiState = AudioUiState.Enabled.On(1.0)
)

private val FAKE_PREVIEW_UI_STATE_LOCKED_RECORDING = FAKE_PREVIEW_UI_STATE_READY.copy(
    videoRecordingState = VideoRecordingState.Active.Recording(0, 0.0, 0),
    captureButtonUiState = CaptureButtonUiState.Enabled.Recording.LockedRecording,
    audioUiState = AudioUiState.Enabled.On(1.0)
)<|MERGE_RESOLUTION|>--- conflicted
+++ resolved
@@ -392,7 +392,6 @@
         {
             onSetAudioEnabled(!isAudioEnabled)
         }
-<<<<<<< HEAD
     }
 
     PreviewLayout(
@@ -418,15 +417,6 @@
         },
 
         viewfinder = {
-=======
-
-        val isDebugMode = remember(captureUiState.debugUiState) {
-            captureUiState.debugUiState is DebugUiState.Enabled
-        }
-
-        Box(modifier.fillMaxSize()) {
-            // display camera feed. this stays behind everything else
->>>>>>> d13b56e9
             PreviewDisplay(
                 previewDisplayUiState = captureUiState.previewDisplayUiState,
                 onFlipCamera = onFlipCamera,
