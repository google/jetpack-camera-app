/*
 * Copyright (C) 2025 The Android Open Source Project
 *
 * Licensed under the Apache License, Version 2.0 (the "License");
 * you may not use this file except in compliance with the License.
 * You may obtain a copy of the License at
 *
 *      http://www.apache.org/licenses/LICENSE-2.0
 *
 * Unless required by applicable law or agreed to in writing, software
 * distributed under the License is distributed on an "AS IS" BASIS,
 * WITHOUT WARRANTIES OR CONDITIONS OF ANY KIND, either express or implied.
 * See the License for the specific language governing permissions and
 * limitations under the License.
 */
package com.google.jetpackcamera.feature.preview

import android.Manifest
import android.content.ContentResolver
import android.os.Build
import android.util.Log
import android.util.Range
import androidx.camera.core.SurfaceRequest
import androidx.compose.animation.AnimatedVisibility
import androidx.compose.animation.core.tween
import androidx.compose.animation.fadeIn
import androidx.compose.animation.fadeOut
import androidx.compose.foundation.background
import androidx.compose.foundation.layout.Arrangement
import androidx.compose.foundation.layout.Column
import androidx.compose.foundation.layout.Row
import androidx.compose.foundation.layout.fillMaxSize
import androidx.compose.foundation.layout.fillMaxWidth
<<<<<<< HEAD
import androidx.compose.foundation.layout.safeDrawingPadding
=======
>>>>>>> 39e1a46b
import androidx.compose.foundation.layout.size
import androidx.compose.material3.CircularProgressIndicator
import androidx.compose.material3.ExperimentalMaterial3Api
import androidx.compose.material3.MaterialTheme
import androidx.compose.material3.SnackbarHostState
import androidx.compose.material3.Text
import androidx.compose.material3.darkColorScheme
import androidx.compose.runtime.Composable
import androidx.compose.runtime.LaunchedEffect
import androidx.compose.runtime.collectAsState
import androidx.compose.runtime.getValue
import androidx.compose.runtime.mutableStateOf
import androidx.compose.runtime.remember
import androidx.compose.runtime.rememberCoroutineScope
import androidx.compose.runtime.rememberUpdatedState
import androidx.compose.runtime.setValue
import androidx.compose.runtime.snapshotFlow
import androidx.compose.ui.Alignment
import androidx.compose.ui.Modifier
import androidx.compose.ui.graphics.Color
import androidx.compose.ui.platform.LocalContext
import androidx.compose.ui.platform.testTag
import androidx.compose.ui.res.stringResource
import androidx.compose.ui.tooling.preview.Preview
import androidx.compose.ui.unit.dp
import androidx.hilt.navigation.compose.hiltViewModel
import androidx.lifecycle.compose.LifecycleStartEffect
import androidx.tracing.Trace
import com.google.accompanist.permissions.ExperimentalPermissionsApi
import com.google.accompanist.permissions.PermissionState
import com.google.accompanist.permissions.isGranted
import com.google.accompanist.permissions.rememberPermissionState
import com.google.jetpackcamera.core.camera.InitialRecordingSettings
import com.google.jetpackcamera.core.camera.VideoRecordingState
import com.google.jetpackcamera.model.AspectRatio
import com.google.jetpackcamera.model.CaptureEvent
import com.google.jetpackcamera.model.CaptureMode
import com.google.jetpackcamera.model.ConcurrentCameraMode
import com.google.jetpackcamera.model.DynamicRange
import com.google.jetpackcamera.model.ExternalCaptureMode
import com.google.jetpackcamera.model.FlashMode
import com.google.jetpackcamera.model.ImageOutputFormat
import com.google.jetpackcamera.model.LensFacing
import com.google.jetpackcamera.model.LensToZoom
import com.google.jetpackcamera.model.StreamConfig
import com.google.jetpackcamera.model.TestPattern
import com.google.jetpackcamera.ui.components.capture.AmplitudeToggleButton
import com.google.jetpackcamera.ui.components.capture.CAPTURE_MODE_TOGGLE_BUTTON
import com.google.jetpackcamera.ui.components.capture.CaptureButton
import com.google.jetpackcamera.ui.components.capture.CaptureModeToggleButton
import com.google.jetpackcamera.ui.components.capture.ELAPSED_TIME_TAG
import com.google.jetpackcamera.ui.components.capture.ElapsedTimeText
import com.google.jetpackcamera.ui.components.capture.FLIP_CAMERA_BUTTON
import com.google.jetpackcamera.ui.components.capture.FlipCameraButton
import com.google.jetpackcamera.ui.components.capture.ImageWell
import com.google.jetpackcamera.ui.components.capture.PauseResumeToggleButton
import com.google.jetpackcamera.ui.components.capture.PreviewDisplay
import com.google.jetpackcamera.ui.components.capture.PreviewLayout
import com.google.jetpackcamera.ui.components.capture.R
import com.google.jetpackcamera.ui.components.capture.ScreenFlashScreen
import com.google.jetpackcamera.ui.components.capture.StabilizationIcon
import com.google.jetpackcamera.ui.components.capture.TestableSnackbar
import com.google.jetpackcamera.ui.components.capture.VIDEO_QUALITY_TAG
import com.google.jetpackcamera.ui.components.capture.VideoQualityIcon
import com.google.jetpackcamera.ui.components.capture.ZoomButtonRow
import com.google.jetpackcamera.ui.components.capture.ZoomState
import com.google.jetpackcamera.ui.components.capture.debouncedOrientationFlow
<<<<<<< HEAD
import com.google.jetpackcamera.ui.components.capture.debug.DebugComponent
=======
import com.google.jetpackcamera.ui.components.capture.debug.DebugOverlay
>>>>>>> 39e1a46b
import com.google.jetpackcamera.ui.components.capture.quicksettings.QuickSettingsBottomSheet
import com.google.jetpackcamera.ui.components.capture.quicksettings.ui.FlashModeIndicator
import com.google.jetpackcamera.ui.components.capture.quicksettings.ui.HdrIndicator
import com.google.jetpackcamera.ui.components.capture.quicksettings.ui.ToggleQuickSettingsButton
import com.google.jetpackcamera.ui.uistate.DisableRationale
import com.google.jetpackcamera.ui.uistate.capture.AudioUiState
import com.google.jetpackcamera.ui.uistate.capture.CaptureButtonUiState
import com.google.jetpackcamera.ui.uistate.capture.CaptureModeToggleUiState
import com.google.jetpackcamera.ui.uistate.capture.DebugUiState
import com.google.jetpackcamera.ui.uistate.capture.FlipLensUiState
import com.google.jetpackcamera.ui.uistate.capture.ScreenFlashUiState
import com.google.jetpackcamera.ui.uistate.capture.ZoomControlUiState
import com.google.jetpackcamera.ui.uistate.capture.ZoomUiState
import com.google.jetpackcamera.ui.uistate.capture.compound.CaptureUiState
<<<<<<< HEAD
=======
import com.google.jetpackcamera.ui.uistate.capture.compound.FocusedQuickSetting
>>>>>>> 39e1a46b
import com.google.jetpackcamera.ui.uistate.capture.compound.QuickSettingsUiState
import kotlinx.coroutines.flow.transformWhile
import kotlinx.coroutines.launch

private const val TAG = "PreviewScreen"

/**
 * Screen used for the Preview feature.
 */
@OptIn(ExperimentalPermissionsApi::class)
@Composable
fun PreviewScreen(
    onNavigateToSettings: () -> Unit,
    onNavigateToPostCapture: () -> Unit,
    onCaptureEvent: (CaptureEvent) -> Unit,
    modifier: Modifier = Modifier,
    onRequestWindowColorMode: (Int) -> Unit = {},
    onFirstFrameCaptureCompleted: () -> Unit = {},
    viewModel: PreviewViewModel = hiltViewModel()
) {
    Log.d(TAG, "PreviewScreen")

    val captureUiState: CaptureUiState by viewModel.captureUiState.collectAsState()

    val screenFlashUiState: ScreenFlashUiState
        by viewModel.screenFlash.screenFlashUiState.collectAsState()

    val surfaceRequest: SurfaceRequest?
        by viewModel.surfaceRequest.collectAsState()

    LifecycleStartEffect(Unit) {
        viewModel.startCamera()
        onStopOrDispose {
            viewModel.stopCamera()
        }
    }

    val currentOnCaptureEvent by rememberUpdatedState(onCaptureEvent)
    LaunchedEffect(Unit) {
        for (event in viewModel.captureEvents) {
            currentOnCaptureEvent(event)
        }
    }

    if (Trace.isEnabled()) {
        LaunchedEffect(onFirstFrameCaptureCompleted) {
            snapshotFlow { captureUiState }
                .transformWhile {
                    var continueCollecting = true
                    (it as? CaptureUiState.Ready)?.let { ready ->
                        if (ready.sessionFirstFrameTimestamp > 0) {
                            emit(Unit)
                            continueCollecting = false
                        }
                    }
                    continueCollecting
                }.collect {
                    onFirstFrameCaptureCompleted()
                }
        }
    }

    when (val currentUiState = captureUiState) {
        is CaptureUiState.NotReady -> LoadingScreen()
        is CaptureUiState.Ready -> {
            var initialRecordingSettings by remember {
                mutableStateOf<InitialRecordingSettings?>(
                    null
                )
            }

            val context = LocalContext.current
            LaunchedEffect(Unit) {
                debouncedOrientationFlow(context).collect(viewModel::setDisplayRotation)
            }
            val scope = rememberCoroutineScope()
            val zoomState = remember {
                // the initialZoomLevel must be fetched from the settings, not the cameraState.
                // since we want to reset the ZoomState on flip, the zoomstate of the cameraState
                // may not yet be congruent with the settings

                ZoomState(
                    initialZoomLevel = (
                        currentUiState.zoomControlUiState as?
                            ZoomControlUiState.Enabled
                        )
                        ?.initialZoomRatio
                        ?: 1f,
                    onAnimateStateChanged = viewModel::setZoomAnimationState,
                    onChangeZoomLevel = viewModel::changeZoomRatio,
                    zoomRange = (currentUiState.zoomUiState as? ZoomUiState.Enabled)
                        ?.primaryZoomRange
                        ?: Range(1f, 1f)
                )
            }

            LaunchedEffect(
                (currentUiState.flipLensUiState as? FlipLensUiState.Available)
                    ?.selectedLensFacing
            ) {
                zoomState.onChangeLens(
                    newInitialZoomLevel = (
                        currentUiState.zoomControlUiState as?
                            ZoomControlUiState.Enabled
                        )
                        ?.initialZoomRatio
                        ?: 1f,
                    newZoomRange = (currentUiState.zoomUiState as? ZoomUiState.Enabled)
                        ?.primaryZoomRange
                        ?: Range(1f, 1f)
                )
            }
            // todo(kc) handle reset certain values after video recording is complete
            LaunchedEffect(currentUiState.videoRecordingState) {
                with(currentUiState.videoRecordingState) {
                    when (this) {
                        is VideoRecordingState.Starting -> {
                            initialRecordingSettings = this.initialRecordingSettings
                        }

                        is VideoRecordingState.Inactive -> {
                            initialRecordingSettings?.let {
                                val oldPrimaryLensFacing = it.lensFacing
                                val oldZoomRatios = it.zoomRatios
                                val oldAudioEnabled = it.isAudioEnabled
                                Log.d(TAG, "reset pre recording settings")
                                viewModel.setAudioEnabled(oldAudioEnabled)
                                viewModel.setLensFacing(oldPrimaryLensFacing)
                                zoomState.apply {
                                    absoluteZoom(
                                        targetZoomLevel = oldZoomRatios[oldPrimaryLensFacing] ?: 1f,
                                        lensToZoom = LensToZoom.PRIMARY
                                    )
                                    absoluteZoom(
                                        targetZoomLevel = oldZoomRatios[oldPrimaryLensFacing.flip()]
                                            ?: 1f,
                                        lensToZoom = LensToZoom.SECONDARY
                                    )
                                }
                            }
                            initialRecordingSettings = null
                        }

                        is VideoRecordingState.Active -> {}
                    }
                }
            }

            ContentScreen(
                modifier = modifier,
                captureUiState = currentUiState,
                screenFlashUiState = screenFlashUiState,
                surfaceRequest = surfaceRequest,
                onNavigateToSettings = onNavigateToSettings,
                onClearUiScreenBrightness = viewModel::setClearUiScreenBrightness,
                onSetLensFacing = viewModel::setLensFacing,
                onTapToFocus = viewModel::tapToFocus,
                onSetTestPattern = viewModel::setTestPattern,

                onAbsoluteZoom = { zoomRatio: Float, lensToZoom: LensToZoom ->
                    scope.launch {
                        zoomState.absoluteZoom(
                            zoomRatio,
                            lensToZoom
                        )
                    }
                },
                onScaleZoom = { zoomRatio: Float, lensToZoom: LensToZoom ->
                    scope.launch {
                        zoomState.scaleZoom(
                            zoomRatio,
                            lensToZoom
                        )
                    }
                },
                onAnimateZoom = { zoomRatio: Float, lensToZoom: LensToZoom ->
                    scope.launch {
                        zoomState.animatedZoom(
                            targetZoomLevel = zoomRatio,
                            lensToZoom = lensToZoom
                        )
                    }
                },
                onIncrementZoom = { zoomRatio: Float, lensToZoom: LensToZoom ->
                    scope.launch {
                        zoomState.incrementZoom(
                            zoomRatio,
                            lensToZoom
                        )
                    }
                },

                onSetCaptureMode = viewModel::setCaptureMode,
                onChangeFlash = viewModel::setFlash,
                onChangeAspectRatio = viewModel::setAspectRatio,
                onSetStreamConfig = viewModel::setStreamConfig,
                onChangeDynamicRange = viewModel::setDynamicRange,
                onChangeConcurrentCameraMode = viewModel::setConcurrentCameraMode,
                onChangeImageFormat = viewModel::setImageFormat,
                onDisabledCaptureMode = viewModel::enqueueDisabledHdrToggleSnackBar,
                onToggleQuickSettings = viewModel::toggleQuickSettings,
                onSetFocusedSetting = viewModel::setFocusedSetting,
                onToggleDebugOverlay = viewModel::toggleDebugOverlay,
                onSetPause = viewModel::setPaused,
                onSetAudioEnabled = viewModel::setAudioEnabled,
                onCaptureImage = viewModel::captureImage,
                onStartVideoRecording = viewModel::startVideoRecording,
                onStopVideoRecording = viewModel::stopVideoRecording,
                onLockVideoRecording = viewModel::setLockedRecording,
                onRequestWindowColorMode = onRequestWindowColorMode,
                onSnackBarResult = viewModel::onSnackBarResult,
                onImageWellClick = onNavigateToPostCapture
            )
            val readStoragePermission: PermissionState = rememberPermissionState(
                Manifest.permission.READ_EXTERNAL_STORAGE
            )

            LaunchedEffect(readStoragePermission.status) {
                if (Build.VERSION.SDK_INT > Build.VERSION_CODES.P ||
                    readStoragePermission.status.isGranted
                ) {
                    viewModel.updateLastCapturedMedia()
                }
            }
        }
    }
}

@OptIn(ExperimentalMaterial3Api::class)
@Composable
private fun ContentScreen(
    captureUiState: CaptureUiState.Ready,
    screenFlashUiState: ScreenFlashUiState,
    surfaceRequest: SurfaceRequest?,
    modifier: Modifier = Modifier,
    onNavigateToSettings: () -> Unit = {},
    onClearUiScreenBrightness: (Float) -> Unit = {},
    onSetCaptureMode: (CaptureMode) -> Unit = {},
    onSetLensFacing: (newLensFacing: LensFacing) -> Unit = {},
    onTapToFocus: (x: Float, y: Float) -> Unit = { _, _ -> },
    onSetTestPattern: (TestPattern) -> Unit = {},
    onAbsoluteZoom: (Float, LensToZoom) -> Unit = { _, _ -> },
    onScaleZoom: (Float, LensToZoom) -> Unit = { _, _ -> },
    onIncrementZoom: (Float, LensToZoom) -> Unit = { _, _ -> },
    onAnimateZoom: (Float, LensToZoom) -> Unit = { _, _ -> },
    onChangeFlash: (FlashMode) -> Unit = {},
    onChangeAspectRatio: (AspectRatio) -> Unit = {},
    onSetStreamConfig: (StreamConfig) -> Unit = {},
    onChangeDynamicRange: (DynamicRange) -> Unit = {},
    onChangeConcurrentCameraMode: (ConcurrentCameraMode) -> Unit = {},
    onChangeImageFormat: (ImageOutputFormat) -> Unit = {},
    onDisabledCaptureMode: (DisableRationale) -> Unit = {},
    onToggleQuickSettings: () -> Unit = {},
    onSetFocusedSetting: (FocusedQuickSetting) -> Unit = {},
    onToggleDebugOverlay: () -> Unit = {},
    onSetPause: (Boolean) -> Unit = {},
    onSetAudioEnabled: (Boolean) -> Unit = {},
    onCaptureImage: (ContentResolver) -> Unit = {},
    onStartVideoRecording: () -> Unit = {},
    onStopVideoRecording: () -> Unit = {},
    onLockVideoRecording: (Boolean) -> Unit = {},
    onRequestWindowColorMode: (Int) -> Unit = {},
    onSnackBarResult: (String) -> Unit = {},
    onImageWellClick: () -> Unit = {}
) {
    val onFlipCamera = {
        if (captureUiState.flipLensUiState is FlipLensUiState.Available) {
            onSetLensFacing(
                (
                    captureUiState.flipLensUiState as FlipLensUiState.Available
                    )
                    .selectedLensFacing.flip()
            )
        }
    }

    val isAudioEnabled = remember(captureUiState) {
        captureUiState.audioUiState is AudioUiState.Enabled.On
    }
    val onToggleAudio = remember(isAudioEnabled) {
        {
            onSetAudioEnabled(!isAudioEnabled)
        }
    }

    LayoutWrapper(
        modifier = modifier,
        hdrIndicator = { HdrIndicator(modifier = it, hdrUiState = captureUiState.hdrUiState) },
        flashModeIndicator = {
            FlashModeIndicator(
                modifier = it,
                flashModeUiState = captureUiState.flashModeUiState
            )
        },
        videoQualityIndicator = {
            VideoQualityIcon(
                captureUiState.videoQuality,
                Modifier.testTag(VIDEO_QUALITY_TAG)
            )
        },
        stabilizationIndicator = {
            StabilizationIcon(
                modifier = it,
                stabilizationUiState = captureUiState.stabilizationUiState
            )
        },

        viewfinder = {
            PreviewDisplay(
                previewDisplayUiState = captureUiState.previewDisplayUiState,
                onFlipCamera = onFlipCamera,
                onTapToFocus = onTapToFocus,
                onScaleZoom = { onScaleZoom(it, LensToZoom.PRIMARY) },
                surfaceRequest = surfaceRequest,
                onRequestWindowColorMode = onRequestWindowColorMode
            )
        },
        captureButton = {
<<<<<<< HEAD
=======
            fun runCaptureAction(action: () -> Unit) {
                if ((captureUiState.quickSettingsUiState as? QuickSettingsUiState.Available)
                        ?.quickSettingsIsOpen == true
                ) {
                    onToggleQuickSettings()
                }
                action()
            }
>>>>>>> 39e1a46b
            CaptureButton(
                captureButtonUiState = captureUiState.captureButtonUiState,
                isQuickSettingsOpen = (
                    captureUiState.quickSettingsUiState as?
                        QuickSettingsUiState.Available
                    )?.quickSettingsIsOpen ?: false,
                onCaptureImage = {
<<<<<<< HEAD
                    // close quick settings if already open
                    if ((captureUiState.quickSettingsUiState as? QuickSettingsUiState.Available)
                            ?.quickSettingsIsOpen == true
                    ) {
                        onToggleQuickSettings()
                    }
                    onCaptureImage(it)
=======
                    runCaptureAction {
                        onCaptureImage(it)
                    }
>>>>>>> 39e1a46b
                },
                onIncrementZoom = { targetZoom ->
                    onIncrementZoom(targetZoom, LensToZoom.PRIMARY)
                },
                onToggleQuickSettings = onToggleQuickSettings,
                onStartVideoRecording = {
<<<<<<< HEAD
                    // close quick settings if already open
                    if ((captureUiState.quickSettingsUiState as? QuickSettingsUiState.Available)
                            ?.quickSettingsIsOpen == true
                    ) {
                        onToggleQuickSettings()
                    }
                    onStartVideoRecording()
=======
                    runCaptureAction {
                        onStartVideoRecording()
                    }
>>>>>>> 39e1a46b
                },
                onStopVideoRecording =
                onStopVideoRecording,
                onLockVideoRecording = onLockVideoRecording
            )
        },
        flipCameraButton = {
            FlipCameraButton(
                modifier = Modifier.testTag(FLIP_CAMERA_BUTTON),
                onClick = onFlipCamera,
                flipLensUiState = captureUiState.flipLensUiState,
                // enable only when phone has front and rear camera
                enabledCondition = when (val flipLensUiState = captureUiState.flipLensUiState) {
                    is FlipLensUiState.Available -> flipLensUiState.availableLensFacings.size > 1
                    FlipLensUiState.Unavailable -> false
                }
            )
        },
        zoomLevelDisplay = {
            Column(modifier = Modifier, horizontalAlignment = Alignment.CenterHorizontally) {
                ZoomButtonRow(
                    zoomControlUiState = captureUiState.zoomControlUiState,
                    onChangeZoom = { targetZoom ->
                        onAnimateZoom(targetZoom, LensToZoom.PRIMARY)
                    }
                )
            }
        },
        elapsedTimeDisplay = {
            AnimatedVisibility(
                visible = (captureUiState.videoRecordingState is VideoRecordingState.Active),
                enter = fadeIn(),
                exit = fadeOut(animationSpec = tween(delayMillis = 1_500))
            ) {
                ElapsedTimeText(
                    modifier = Modifier.testTag(ELAPSED_TIME_TAG),
                    elapsedTimeUiState = captureUiState.elapsedTimeUiState
                )
            }
        },
        quickSettingsButton = {
            AnimatedVisibility(
                visible = (captureUiState.videoRecordingState !is VideoRecordingState.Active),
                enter = fadeIn(),
                exit = fadeOut(animationSpec = tween(delayMillis = 1_500))
            ) {
                ToggleQuickSettingsButton(
                    modifier = it,
                    toggleBottomSheet = onToggleQuickSettings,
                    isOpen = (
                        captureUiState.quickSettingsUiState
                            as? QuickSettingsUiState.Available
                        )?.quickSettingsIsOpen == true
                )
            }
        },
        audioToggleButton = {
            AmplitudeToggleButton(
                modifier = it,
                onToggleAudio = onToggleAudio,
                audioUiState = captureUiState.audioUiState
            )
        },
        captureModeToggle = {
            if (captureUiState.captureModeToggleUiState is CaptureModeToggleUiState.Available) {
                CaptureModeToggleButton(
                    uiState = captureUiState.captureModeToggleUiState
                        as CaptureModeToggleUiState.Available,

                    onChangeCaptureMode = onSetCaptureMode,
                    onToggleWhenDisabled = onDisabledCaptureMode,
                    modifier = it.testTag(CAPTURE_MODE_TOGGLE_BUTTON)
                )
            }
        },
        quickSettingsOverlay = {
            QuickSettingsBottomSheet(
                modifier = it,
                quickSettingsUiState = captureUiState.quickSettingsUiState,
                toggleQuickSettings = onToggleQuickSettings,
                onSetFocusedSetting = onSetFocusedSetting,
                onLensFaceClick = onSetLensFacing,
                onFlashModeClick = onChangeFlash,
                onAspectRatioClick = onChangeAspectRatio,
                onStreamConfigClick = onSetStreamConfig,
                onDynamicRangeClick = onChangeDynamicRange,
                onImageOutputFormatClick = onChangeImageFormat,
                onConcurrentCameraModeClick = onChangeConcurrentCameraMode,
                onCaptureModeClick = onSetCaptureMode,
                onNavigateToSettings = {
                    onToggleQuickSettings()
                    onNavigateToSettings()
                }
            )
        },
        debugOverlay = { modifier, extraControls ->
            (captureUiState.debugUiState as? DebugUiState.Enabled)?.let {
<<<<<<< HEAD
                DebugComponent(
=======
                DebugOverlay(
>>>>>>> 39e1a46b
                    modifier = modifier,
                    toggleIsOpen = onToggleDebugOverlay,
                    debugUiState = it,
                    onSetTestPattern = onSetTestPattern,
                    onChangeZoomRatio = { f: Float -> onAbsoluteZoom(f, LensToZoom.PRIMARY) },
                    extraControls = extraControls.orEmpty()
                )
            }
        },
        screenFlashOverlay = {
            // Screen flash overlay that stays on top of everything but invisible normally. This should
            // not be enabled based on whether screen flash is enabled because a previous image capture
            // may still be running after flash mode change and clear actions (e.g. brightness restore)
            // may need to be handled later. Compose smart recomposition should be able to optimize this
            // if the relevant states are no longer changing.
            ScreenFlashScreen(
                screenFlashUiState = screenFlashUiState,
                onInitialBrightnessCalculated = onClearUiScreenBrightness
            )
        },
        snackBar = { modifier, snackbarHostState ->
            val snackBarData = captureUiState.snackBarUiState.snackBarQueue.peek()
            if (snackBarData != null) {
                TestableSnackbar(
                    modifier = modifier.testTag(snackBarData.testTag),
                    snackbarToShow = snackBarData,
                    snackbarHostState = snackbarHostState,
                    onSnackbarResult = onSnackBarResult
                )
            }
        },
        pauseToggleButton = {
            PauseResumeToggleButton(
                onSetPause = onSetPause,
                currentRecordingState = captureUiState.videoRecordingState
            )
        },
        imageWell = { modifier ->
<<<<<<< HEAD
            if ((captureUiState.quickSettingsUiState as? QuickSettingsUiState.Available)
                    ?.quickSettingsIsOpen == false &&
                captureUiState.externalCaptureMode == ExternalCaptureMode.Standard
            ) {
=======
            if (captureUiState.externalCaptureMode == ExternalCaptureMode.Standard) {
>>>>>>> 39e1a46b
                ImageWell(
                    modifier = modifier,
                    imageWellUiState = captureUiState.imageWellUiState,
                    onClick = onImageWellClick
                )
            }
        }
    )
}

@Composable
private fun LoadingScreen(modifier: Modifier = Modifier) {
    Column(
        modifier = modifier
            .fillMaxSize()
            .background(Color.Black),
        verticalArrangement = Arrangement.Center,
        horizontalAlignment = Alignment.CenterHorizontally
    ) {
        CircularProgressIndicator(modifier = Modifier.size(50.dp))
        Text(text = stringResource(R.string.camera_not_ready), color = Color.White)
    }
}

@Composable
private fun LayoutWrapper(
    modifier: Modifier = Modifier,
    viewfinder: @Composable (modifier: Modifier) -> Unit,
    captureButton: @Composable (modifier: Modifier) -> Unit,
    flipCameraButton: @Composable (modifier: Modifier) -> Unit,
    zoomLevelDisplay: @Composable (modifier: Modifier) -> Unit,
    elapsedTimeDisplay: @Composable (modifier: Modifier) -> Unit,
    quickSettingsButton: @Composable (modifier: Modifier) -> Unit,
    flashModeIndicator: @Composable (modifier: Modifier) -> Unit,
    hdrIndicator: @Composable (modifier: Modifier) -> Unit,
    videoQualityIndicator: @Composable (modifier: Modifier) -> Unit,
    stabilizationIndicator: @Composable (modifier: Modifier) -> Unit,
    pauseToggleButton: @Composable (modifier: Modifier) -> Unit,
    audioToggleButton: @Composable (modifier: Modifier) -> Unit,
    captureModeToggle: @Composable (modifier: Modifier) -> Unit,
    imageWell: @Composable (modifier: Modifier) -> Unit,
    quickSettingsOverlay: @Composable (modifier: Modifier) -> Unit,
    debugOverlay: @Composable (
        modifier: Modifier,
        extraButtons: Array<@Composable () -> Unit>?
    ) -> Unit,
    screenFlashOverlay: @Composable (modifier: Modifier) -> Unit,
    snackBar: @Composable (modifier: Modifier, snackbarHostState: SnackbarHostState) -> Unit
) {
    PreviewLayout(
        modifier = modifier,
        viewfinder = viewfinder,
        captureButton = captureButton,
        flipCameraButton = flipCameraButton,
        zoomLevelDisplay = zoomLevelDisplay,
        elapsedTimeDisplay = elapsedTimeDisplay,
        quickSettingsButton = quickSettingsButton,
        captureModeToggle = captureModeToggle,
        quickSettingsOverlay = quickSettingsOverlay,
        indicatorRow = { modifier ->
            Row(
                modifier = modifier
<<<<<<< HEAD
                    .background(Color.Black)
                    .safeDrawingPadding()
=======
>>>>>>> 39e1a46b
                    .fillMaxWidth(),
                verticalAlignment = Alignment.CenterVertically,
                horizontalArrangement = Arrangement.spacedBy(8.dp)
            ) {
                flashModeIndicator(Modifier)
                hdrIndicator(Modifier)
                videoQualityIndicator(Modifier)
                stabilizationIndicator(Modifier)
            }
        },
        debugOverlay = { modifier ->
            debugOverlay(
                modifier,
                arrayOf(
<<<<<<< HEAD
                    { imageWell(Modifier) },
                    { audioToggleButton(Modifier) },
=======
                    { audioToggleButton(Modifier) },
                    { imageWell(Modifier) },
>>>>>>> 39e1a46b
                    { pauseToggleButton(Modifier) }
                )
            )
        },
        screenFlashOverlay = screenFlashOverlay,
        snackBar = snackBar
    )
}

@Preview
@Composable
private fun ContentScreenPreview() {
    MaterialTheme {
        ContentScreen(
            captureUiState = FAKE_PREVIEW_UI_STATE_READY,
            screenFlashUiState = ScreenFlashUiState(),
            surfaceRequest = null
        )
    }
}

@Preview
@Composable
private fun ContentScreen_Standard_Idle() {
    MaterialTheme(colorScheme = darkColorScheme()) {
        ContentScreen(
            captureUiState = FAKE_PREVIEW_UI_STATE_READY.copy(),
            screenFlashUiState = ScreenFlashUiState(),
            surfaceRequest = null
        )
    }
}

@Preview
@Composable
private fun ContentScreen_ImageOnly_Idle() {
    MaterialTheme(colorScheme = darkColorScheme()) {
        ContentScreen(
            captureUiState = FAKE_PREVIEW_UI_STATE_READY.copy(
                captureButtonUiState = CaptureButtonUiState.Enabled.Idle(CaptureMode.IMAGE_ONLY)
            ),
            screenFlashUiState = ScreenFlashUiState(),
            surfaceRequest = null
        )
    }
}

@Preview
@Composable
private fun ContentScreen_VideoOnly_Idle() {
    MaterialTheme(colorScheme = darkColorScheme()) {
        ContentScreen(
            captureUiState = FAKE_PREVIEW_UI_STATE_READY.copy(
                captureButtonUiState = CaptureButtonUiState.Enabled.Idle(CaptureMode.VIDEO_ONLY)
            ),
            screenFlashUiState = ScreenFlashUiState(),
            surfaceRequest = null
        )
    }
}

@Preview
@Composable
private fun ContentScreen_Standard_Recording() {
    MaterialTheme(colorScheme = darkColorScheme()) {
        ContentScreen(
            captureUiState = FAKE_PREVIEW_UI_STATE_PRESSED_RECORDING,
            screenFlashUiState = ScreenFlashUiState(),
            surfaceRequest = null
        )
    }
}

@Preview
@Composable
private fun ContentScreen_Locked_Recording() {
    MaterialTheme(colorScheme = darkColorScheme()) {
        ContentScreen(
            captureUiState = FAKE_PREVIEW_UI_STATE_LOCKED_RECORDING,
            screenFlashUiState = ScreenFlashUiState(),
            surfaceRequest = null
        )
    }
}

private val FAKE_PREVIEW_UI_STATE_READY = CaptureUiState.Ready(
    videoRecordingState = VideoRecordingState.Inactive(),
    externalCaptureMode = ExternalCaptureMode.Standard,
    captureModeToggleUiState = CaptureModeToggleUiState.Unavailable
)

private val FAKE_PREVIEW_UI_STATE_PRESSED_RECORDING = FAKE_PREVIEW_UI_STATE_READY.copy(
    videoRecordingState = VideoRecordingState.Active.Recording(0, 0.0, 0),
    captureButtonUiState = CaptureButtonUiState.Enabled.Recording.PressedRecording,
    audioUiState = AudioUiState.Enabled.On(1.0)
)

private val FAKE_PREVIEW_UI_STATE_LOCKED_RECORDING = FAKE_PREVIEW_UI_STATE_READY.copy(
    videoRecordingState = VideoRecordingState.Active.Recording(0, 0.0, 0),
    captureButtonUiState = CaptureButtonUiState.Enabled.Recording.LockedRecording,
    audioUiState = AudioUiState.Enabled.On(1.0)
)<|MERGE_RESOLUTION|>--- conflicted
+++ resolved
@@ -31,10 +31,6 @@
 import androidx.compose.foundation.layout.Row
 import androidx.compose.foundation.layout.fillMaxSize
 import androidx.compose.foundation.layout.fillMaxWidth
-<<<<<<< HEAD
-import androidx.compose.foundation.layout.safeDrawingPadding
-=======
->>>>>>> 39e1a46b
 import androidx.compose.foundation.layout.size
 import androidx.compose.material3.CircularProgressIndicator
 import androidx.compose.material3.ExperimentalMaterial3Api
@@ -102,11 +98,7 @@
 import com.google.jetpackcamera.ui.components.capture.ZoomButtonRow
 import com.google.jetpackcamera.ui.components.capture.ZoomState
 import com.google.jetpackcamera.ui.components.capture.debouncedOrientationFlow
-<<<<<<< HEAD
-import com.google.jetpackcamera.ui.components.capture.debug.DebugComponent
-=======
 import com.google.jetpackcamera.ui.components.capture.debug.DebugOverlay
->>>>>>> 39e1a46b
 import com.google.jetpackcamera.ui.components.capture.quicksettings.QuickSettingsBottomSheet
 import com.google.jetpackcamera.ui.components.capture.quicksettings.ui.FlashModeIndicator
 import com.google.jetpackcamera.ui.components.capture.quicksettings.ui.HdrIndicator
@@ -121,10 +113,7 @@
 import com.google.jetpackcamera.ui.uistate.capture.ZoomControlUiState
 import com.google.jetpackcamera.ui.uistate.capture.ZoomUiState
 import com.google.jetpackcamera.ui.uistate.capture.compound.CaptureUiState
-<<<<<<< HEAD
-=======
 import com.google.jetpackcamera.ui.uistate.capture.compound.FocusedQuickSetting
->>>>>>> 39e1a46b
 import com.google.jetpackcamera.ui.uistate.capture.compound.QuickSettingsUiState
 import kotlinx.coroutines.flow.transformWhile
 import kotlinx.coroutines.launch
@@ -443,8 +432,6 @@
             )
         },
         captureButton = {
-<<<<<<< HEAD
-=======
             fun runCaptureAction(action: () -> Unit) {
                 if ((captureUiState.quickSettingsUiState as? QuickSettingsUiState.Available)
                         ?.quickSettingsIsOpen == true
@@ -453,7 +440,6 @@
                 }
                 action()
             }
->>>>>>> 39e1a46b
             CaptureButton(
                 captureButtonUiState = captureUiState.captureButtonUiState,
                 isQuickSettingsOpen = (
@@ -461,38 +447,18 @@
                         QuickSettingsUiState.Available
                     )?.quickSettingsIsOpen ?: false,
                 onCaptureImage = {
-<<<<<<< HEAD
-                    // close quick settings if already open
-                    if ((captureUiState.quickSettingsUiState as? QuickSettingsUiState.Available)
-                            ?.quickSettingsIsOpen == true
-                    ) {
-                        onToggleQuickSettings()
-                    }
-                    onCaptureImage(it)
-=======
                     runCaptureAction {
                         onCaptureImage(it)
                     }
->>>>>>> 39e1a46b
                 },
                 onIncrementZoom = { targetZoom ->
                     onIncrementZoom(targetZoom, LensToZoom.PRIMARY)
                 },
                 onToggleQuickSettings = onToggleQuickSettings,
                 onStartVideoRecording = {
-<<<<<<< HEAD
-                    // close quick settings if already open
-                    if ((captureUiState.quickSettingsUiState as? QuickSettingsUiState.Available)
-                            ?.quickSettingsIsOpen == true
-                    ) {
-                        onToggleQuickSettings()
-                    }
-                    onStartVideoRecording()
-=======
                     runCaptureAction {
                         onStartVideoRecording()
                     }
->>>>>>> 39e1a46b
                 },
                 onStopVideoRecording =
                 onStopVideoRecording,
@@ -590,11 +556,7 @@
         },
         debugOverlay = { modifier, extraControls ->
             (captureUiState.debugUiState as? DebugUiState.Enabled)?.let {
-<<<<<<< HEAD
-                DebugComponent(
-=======
                 DebugOverlay(
->>>>>>> 39e1a46b
                     modifier = modifier,
                     toggleIsOpen = onToggleDebugOverlay,
                     debugUiState = it,
@@ -633,14 +595,7 @@
             )
         },
         imageWell = { modifier ->
-<<<<<<< HEAD
-            if ((captureUiState.quickSettingsUiState as? QuickSettingsUiState.Available)
-                    ?.quickSettingsIsOpen == false &&
-                captureUiState.externalCaptureMode == ExternalCaptureMode.Standard
-            ) {
-=======
             if (captureUiState.externalCaptureMode == ExternalCaptureMode.Standard) {
->>>>>>> 39e1a46b
                 ImageWell(
                     modifier = modifier,
                     imageWellUiState = captureUiState.imageWellUiState,
@@ -703,11 +658,6 @@
         indicatorRow = { modifier ->
             Row(
                 modifier = modifier
-<<<<<<< HEAD
-                    .background(Color.Black)
-                    .safeDrawingPadding()
-=======
->>>>>>> 39e1a46b
                     .fillMaxWidth(),
                 verticalAlignment = Alignment.CenterVertically,
                 horizontalArrangement = Arrangement.spacedBy(8.dp)
@@ -722,13 +672,8 @@
             debugOverlay(
                 modifier,
                 arrayOf(
-<<<<<<< HEAD
-                    { imageWell(Modifier) },
-                    { audioToggleButton(Modifier) },
-=======
                     { audioToggleButton(Modifier) },
                     { imageWell(Modifier) },
->>>>>>> 39e1a46b
                     { pauseToggleButton(Modifier) }
                 )
             )
