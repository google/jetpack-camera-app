/*
 * Copyright (C) 2023 The Android Open Source Project
 *
 * Licensed under the Apache License, Version 2.0 (the "License");
 * you may not use this file except in compliance with the License.
 * You may obtain a copy of the License at
 *
 *      http://www.apache.org/licenses/LICENSE-2.0
 *
 * Unless required by applicable law or agreed to in writing, software
 * distributed under the License is distributed on an "AS IS" BASIS,
 * WITHOUT WARRANTIES OR CONDITIONS OF ANY KIND, either express or implied.
 * See the License for the specific language governing permissions and
 * limitations under the License.
 */
package com.google.jetpackcamera.feature.preview

import android.annotation.SuppressLint
import android.content.ContentResolver
import android.net.Uri
import android.util.Log
import androidx.camera.core.SurfaceRequest
import androidx.compose.foundation.background
import androidx.compose.foundation.layout.Arrangement
import androidx.compose.foundation.layout.Box
import androidx.compose.foundation.layout.Column
import androidx.compose.foundation.layout.fillMaxSize
import androidx.compose.foundation.layout.size
import androidx.compose.material3.CircularProgressIndicator
import androidx.compose.material3.MaterialTheme
import androidx.compose.material3.Scaffold
import androidx.compose.material3.SnackbarHost
import androidx.compose.material3.SnackbarHostState
import androidx.compose.material3.Text
import androidx.compose.material3.darkColorScheme
import androidx.compose.runtime.Composable
import androidx.compose.runtime.LaunchedEffect
import androidx.compose.runtime.collectAsState
import androidx.compose.runtime.getValue
import androidx.compose.runtime.remember
import androidx.compose.runtime.rememberUpdatedState
import androidx.compose.runtime.snapshotFlow
import androidx.compose.ui.Alignment
import androidx.compose.ui.Modifier
import androidx.compose.ui.graphics.Color
import androidx.compose.ui.platform.LocalContext
import androidx.compose.ui.platform.testTag
import androidx.compose.ui.res.stringResource
import androidx.compose.ui.tooling.preview.Preview
import androidx.compose.ui.unit.dp
import androidx.hilt.navigation.compose.hiltViewModel
import androidx.lifecycle.compose.LifecycleStartEffect
import androidx.tracing.Trace
import com.google.jetpackcamera.core.camera.VideoRecordingState
import com.google.jetpackcamera.feature.preview.quicksettings.QuickSettingsScreenOverlay
import com.google.jetpackcamera.feature.preview.ui.CameraControlsOverlay
import com.google.jetpackcamera.feature.preview.ui.PreviewDisplay
import com.google.jetpackcamera.feature.preview.ui.ScreenFlashScreen
import com.google.jetpackcamera.feature.preview.ui.TestableSnackbar
import com.google.jetpackcamera.feature.preview.ui.TestableToast
import com.google.jetpackcamera.feature.preview.ui.ZoomLevelDisplayState
import com.google.jetpackcamera.feature.preview.ui.debouncedOrientationFlow
import com.google.jetpackcamera.feature.preview.ui.debug.DebugOverlayComponent
import com.google.jetpackcamera.settings.model.AspectRatio
import com.google.jetpackcamera.settings.model.CaptureMode
import com.google.jetpackcamera.settings.model.ConcurrentCameraMode
import com.google.jetpackcamera.settings.model.DEFAULT_CAMERA_APP_SETTINGS
import com.google.jetpackcamera.settings.model.DynamicRange
import com.google.jetpackcamera.settings.model.FlashMode
import com.google.jetpackcamera.settings.model.ImageOutputFormat
import com.google.jetpackcamera.settings.model.LensFacing
import com.google.jetpackcamera.settings.model.TYPICAL_SYSTEM_CONSTRAINTS
import kotlinx.coroutines.flow.transformWhile

private const val TAG = "PreviewScreen"

/**
 * Screen used for the Preview feature.
 */
@Composable
fun PreviewScreen(
    onNavigateToSettings: () -> Unit,
    previewMode: PreviewMode,
    isDebugMode: Boolean,
    modifier: Modifier = Modifier,
    onRequestWindowColorMode: (Int) -> Unit = {},
    onFirstFrameCaptureCompleted: () -> Unit = {},
    viewModel: PreviewViewModel = hiltViewModel<PreviewViewModel, PreviewViewModel.Factory>
        { factory -> factory.create(previewMode, isDebugMode) }
) {
    Log.d(TAG, "PreviewScreen")

    val previewUiState: PreviewUiState by viewModel.previewUiState.collectAsState()

    val screenFlashUiState: ScreenFlash.ScreenFlashUiState
        by viewModel.screenFlash.screenFlashUiState.collectAsState()

    val surfaceRequest: SurfaceRequest?
        by viewModel.surfaceRequest.collectAsState()

    LifecycleStartEffect(Unit) {
        viewModel.startCamera()
        onStopOrDispose {
            viewModel.stopCamera()
        }
    }

    if (Trace.isEnabled()) {
        LaunchedEffect(onFirstFrameCaptureCompleted) {
            snapshotFlow { previewUiState }
                .transformWhile {
                    var continueCollecting = true
                    (it as? PreviewUiState.Ready)?.let { ready ->
                        if (ready.sessionFirstFrameTimestamp > 0) {
                            emit(Unit)
                            continueCollecting = false
                        }
                    }
                    continueCollecting
                }.collect {
                    onFirstFrameCaptureCompleted()
                }
        }
    }

    when (val currentUiState = previewUiState) {
        is PreviewUiState.NotReady -> LoadingScreen()
        is PreviewUiState.Ready -> {
            val context = LocalContext.current
            LaunchedEffect(Unit) {
                debouncedOrientationFlow(context).collect(viewModel::setDisplayRotation)
            }

            ContentScreen(
                modifier = modifier,
                previewUiState = currentUiState,
                screenFlashUiState = screenFlashUiState,
                surfaceRequest = surfaceRequest,
                onNavigateToSettings = onNavigateToSettings,
                onClearUiScreenBrightness = viewModel.screenFlash::setClearUiScreenBrightness,
                onSetLensFacing = viewModel::setLensFacing,
                onTapToFocus = viewModel::tapToFocus,
                onChangeZoomScale = viewModel::setZoomScale,
                onChangeFlash = viewModel::setFlash,
                onChangeAspectRatio = viewModel::setAspectRatio,
                onChangeCaptureMode = viewModel::setCaptureMode,
                onChangeDynamicRange = viewModel::setDynamicRange,
                onChangeConcurrentCameraMode = viewModel::setConcurrentCameraMode,
                onChangeImageFormat = viewModel::setImageFormat,
                onToggleWhenDisabled = viewModel::showSnackBarForDisabledHdrToggle,
                onToggleQuickSettings = viewModel::toggleQuickSettings,
<<<<<<< HEAD
                onToggleDebugOverlay = viewModel::toggleDebugOverlay,
=======
                onSetPause = viewModel::setPaused,
>>>>>>> d4c90fc8
                onMuteAudio = viewModel::setAudioMuted,
                onCaptureImageWithUri = viewModel::captureImageWithUri,
                onStartVideoRecording = viewModel::startVideoRecording,
                onStopVideoRecording = viewModel::stopVideoRecording,
                onToastShown = viewModel::onToastShown,
                onRequestWindowColorMode = onRequestWindowColorMode,
                onSnackBarResult = viewModel::onSnackBarResult,
                isDebugMode = isDebugMode
            )
        }
    }
}

@SuppressLint("UnusedMaterial3ScaffoldPaddingParameter")
@Composable
private fun ContentScreen(
    previewUiState: PreviewUiState.Ready,
    screenFlashUiState: ScreenFlash.ScreenFlashUiState,
    surfaceRequest: SurfaceRequest?,
    modifier: Modifier = Modifier,
    onNavigateToSettings: () -> Unit = {},
    onClearUiScreenBrightness: (Float) -> Unit = {},
    onSetLensFacing: (newLensFacing: LensFacing) -> Unit = {},
    onTapToFocus: (x: Float, y: Float) -> Unit = { _, _ -> },
    onChangeZoomScale: (Float) -> Unit = {},
    onChangeFlash: (FlashMode) -> Unit = {},
    onChangeAspectRatio: (AspectRatio) -> Unit = {},
    onChangeCaptureMode: (CaptureMode) -> Unit = {},
    onChangeDynamicRange: (DynamicRange) -> Unit = {},
    onChangeConcurrentCameraMode: (ConcurrentCameraMode) -> Unit = {},
    onChangeImageFormat: (ImageOutputFormat) -> Unit = {},
    onToggleWhenDisabled: (CaptureModeToggleUiState.DisabledReason) -> Unit = {},
    onToggleQuickSettings: () -> Unit = {},
<<<<<<< HEAD
    onToggleDebugOverlay: () -> Unit = {},
=======
    onSetPause: (Boolean) -> Unit = {},
>>>>>>> d4c90fc8
    onMuteAudio: (Boolean) -> Unit = {},
    onCaptureImageWithUri: (
        ContentResolver,
        Uri?,
        Boolean,
        (PreviewViewModel.ImageCaptureEvent, Int) -> Unit
    ) -> Unit = { _, _, _, _ -> },
    onStartVideoRecording: (
        Uri?,
        Boolean,
        (PreviewViewModel.VideoCaptureEvent) -> Unit
    ) -> Unit = { _, _, _ -> },
    onStopVideoRecording: () -> Unit = {},
    onToastShown: () -> Unit = {},
    onRequestWindowColorMode: (Int) -> Unit = {},
    onSnackBarResult: (String) -> Unit = {},
    isDebugMode: Boolean = false
) {
    val snackbarHostState = remember { SnackbarHostState() }
    Scaffold(
        snackbarHost = { SnackbarHost(hostState = snackbarHostState) }
    ) {
        val lensFacing by rememberUpdatedState(
            previewUiState.currentCameraSettings.cameraLensFacing
        )

        val onFlipCamera = { onSetLensFacing(lensFacing.flip()) }

        val isMuted = remember(previewUiState) {
            previewUiState.currentCameraSettings.audioMuted
        }
        val onToggleMuteAudio = remember(isMuted) {
            {
                onMuteAudio(!isMuted)
            }
        }

        Box(modifier.fillMaxSize()) {
            // display camera feed. this stays behind everything else
            PreviewDisplay(
                previewUiState = previewUiState,
                onFlipCamera = onFlipCamera,
                onTapToFocus = onTapToFocus,
                onZoomChange = onChangeZoomScale,
                aspectRatio = previewUiState.currentCameraSettings.aspectRatio,
                surfaceRequest = surfaceRequest,
                onRequestWindowColorMode = onRequestWindowColorMode
            )

            QuickSettingsScreenOverlay(
                modifier = Modifier,
                previewUiState = previewUiState,
                isOpen = previewUiState.quickSettingsIsOpen,
                toggleIsOpen = onToggleQuickSettings,
                currentCameraSettings = previewUiState.currentCameraSettings,
                onLensFaceClick = onSetLensFacing,
                onFlashModeClick = onChangeFlash,
                onAspectRatioClick = onChangeAspectRatio,
                onCaptureModeClick = onChangeCaptureMode,
                onDynamicRangeClick = onChangeDynamicRange,
                onImageOutputFormatClick = onChangeImageFormat,
                onConcurrentCameraModeClick = onChangeConcurrentCameraMode
            )
            // relative-grid style overlay on top of preview display
            CameraControlsOverlay(
                previewUiState = previewUiState,
                onNavigateToSettings = onNavigateToSettings,
                onFlipCamera = onFlipCamera,
                onChangeFlash = onChangeFlash,
                onMuteAudio = onToggleMuteAudio,
                onToggleQuickSettings = onToggleQuickSettings,
                onToggleDebugOverlay = onToggleDebugOverlay,
                onChangeImageFormat = onChangeImageFormat,
                onToggleWhenDisabled = onToggleWhenDisabled,
                onSetPause = onSetPause,
                onCaptureImageWithUri = onCaptureImageWithUri,
                onStartVideoRecording = onStartVideoRecording,
                onStopVideoRecording = onStopVideoRecording,
                zoomLevelDisplayState = remember { ZoomLevelDisplayState(isDebugMode) }
            )

            DebugOverlayComponent(
                toggleIsOpen = onToggleDebugOverlay,
                previewUiState = previewUiState,
                onChangeZoomScale = onChangeZoomScale
            )

            // displays toast when there is a message to show
            if (previewUiState.toastMessageToShow != null) {
                TestableToast(
                    modifier = Modifier.testTag(previewUiState.toastMessageToShow.testTag),
                    toastMessage = previewUiState.toastMessageToShow,
                    onToastShown = onToastShown
                )
            }

            if (previewUiState.snackBarToShow != null) {
                TestableSnackbar(
                    modifier = Modifier.testTag(previewUiState.snackBarToShow.testTag),
                    snackbarToShow = previewUiState.snackBarToShow,
                    snackbarHostState = snackbarHostState,
                    onSnackbarResult = onSnackBarResult
                )
            }
            // Screen flash overlay that stays on top of everything but invisible normally. This should
            // not be enabled based on whether screen flash is enabled because a previous image capture
            // may still be running after flash mode change and clear actions (e.g. brightness restore)
            // may need to be handled later. Compose smart recomposition should be able to optimize this
            // if the relevant states are no longer changing.
            ScreenFlashScreen(
                screenFlashUiState = screenFlashUiState,
                onInitialBrightnessCalculated = onClearUiScreenBrightness
            )
        }
    }
}

@Composable
private fun LoadingScreen(modifier: Modifier = Modifier) {
    Column(
        modifier = modifier
            .fillMaxSize()
            .background(Color.Black),
        verticalArrangement = Arrangement.Center,
        horizontalAlignment = Alignment.CenterHorizontally
    ) {
        CircularProgressIndicator(modifier = Modifier.size(50.dp))
        Text(text = stringResource(R.string.camera_not_ready), color = Color.White)
    }
}

@Preview
@Composable
private fun ContentScreenPreview() {
    MaterialTheme {
        ContentScreen(
            previewUiState = FAKE_PREVIEW_UI_STATE_READY,
            screenFlashUiState = ScreenFlash.ScreenFlashUiState(),
            surfaceRequest = null
        )
    }
}

@Preview
@Composable
private fun ContentScreen_WhileRecording() {
    MaterialTheme(colorScheme = darkColorScheme()) {
        ContentScreen(
            previewUiState = FAKE_PREVIEW_UI_STATE_READY.copy(),
            screenFlashUiState = ScreenFlash.ScreenFlashUiState(),
            surfaceRequest = null
        )
    }
}

private val FAKE_PREVIEW_UI_STATE_READY = PreviewUiState.Ready(
    currentCameraSettings = DEFAULT_CAMERA_APP_SETTINGS,
    videoRecordingState = VideoRecordingState.Inactive(),
    systemConstraints = TYPICAL_SYSTEM_CONSTRAINTS,
    previewMode = PreviewMode.StandardMode {},
    captureModeToggleUiState = CaptureModeToggleUiState.Invisible
)<|MERGE_RESOLUTION|>--- conflicted
+++ resolved
@@ -149,11 +149,8 @@
                 onChangeImageFormat = viewModel::setImageFormat,
                 onToggleWhenDisabled = viewModel::showSnackBarForDisabledHdrToggle,
                 onToggleQuickSettings = viewModel::toggleQuickSettings,
-<<<<<<< HEAD
                 onToggleDebugOverlay = viewModel::toggleDebugOverlay,
-=======
                 onSetPause = viewModel::setPaused,
->>>>>>> d4c90fc8
                 onMuteAudio = viewModel::setAudioMuted,
                 onCaptureImageWithUri = viewModel::captureImageWithUri,
                 onStartVideoRecording = viewModel::startVideoRecording,
@@ -187,11 +184,8 @@
     onChangeImageFormat: (ImageOutputFormat) -> Unit = {},
     onToggleWhenDisabled: (CaptureModeToggleUiState.DisabledReason) -> Unit = {},
     onToggleQuickSettings: () -> Unit = {},
-<<<<<<< HEAD
     onToggleDebugOverlay: () -> Unit = {},
-=======
     onSetPause: (Boolean) -> Unit = {},
->>>>>>> d4c90fc8
     onMuteAudio: (Boolean) -> Unit = {},
     onCaptureImageWithUri: (
         ContentResolver,
