/*
 * Copyright (C) 2025 The Android Open Source Project
 *
 * Licensed under the Apache License, Version 2.0 (the "License");
 * you may not use this file except in compliance with the License.
 * You may obtain a copy of the License at
 *
 *      http://www.apache.org/licenses/LICENSE-2.0
 *
 * Unless required by applicable law or agreed to in writing, software
 * distributed under the License is distributed on an "AS IS" BASIS,
 * WITHOUT WARRANTIES OR CONDITIONS OF ANY KIND, either express or implied.
 * See the License for the specific language governing permissions and
 * limitations under the License.
 */
package com.google.jetpackcamera.feature.preview

import android.Manifest
import android.annotation.SuppressLint
import android.content.ContentResolver
import android.os.Build
import android.util.Log
import android.util.Range
import androidx.camera.core.SurfaceRequest
import androidx.compose.animation.AnimatedContent
import androidx.compose.animation.fadeIn
import androidx.compose.animation.fadeOut
import androidx.compose.animation.togetherWith
import androidx.compose.foundation.background
import androidx.compose.foundation.layout.Arrangement
import androidx.compose.foundation.layout.Box
import androidx.compose.foundation.layout.Column
import androidx.compose.foundation.layout.fillMaxSize
import androidx.compose.foundation.layout.size
import androidx.compose.material3.CircularProgressIndicator
import androidx.compose.material3.MaterialTheme
import androidx.compose.material3.Scaffold
import androidx.compose.material3.SnackbarHost
import androidx.compose.material3.SnackbarHostState
import androidx.compose.material3.Text
import androidx.compose.material3.darkColorScheme
import androidx.compose.runtime.Composable
import androidx.compose.runtime.LaunchedEffect
import androidx.compose.runtime.collectAsState
import androidx.compose.runtime.getValue
import androidx.compose.runtime.mutableStateOf
import androidx.compose.runtime.remember
import androidx.compose.runtime.rememberCoroutineScope
import androidx.compose.runtime.rememberUpdatedState
import androidx.compose.runtime.setValue
import androidx.compose.runtime.snapshotFlow
import androidx.compose.ui.Alignment
import androidx.compose.ui.Modifier
import androidx.compose.ui.graphics.Color
import androidx.compose.ui.platform.LocalContext
import androidx.compose.ui.platform.testTag
import androidx.compose.ui.res.stringResource
import androidx.compose.ui.tooling.preview.Preview
import androidx.compose.ui.unit.dp
import androidx.hilt.navigation.compose.hiltViewModel
import androidx.lifecycle.compose.LifecycleStartEffect
import androidx.tracing.Trace
import com.google.accompanist.permissions.ExperimentalPermissionsApi
import com.google.accompanist.permissions.PermissionState
import com.google.accompanist.permissions.isGranted
import com.google.accompanist.permissions.rememberPermissionState
import com.google.jetpackcamera.core.camera.InitialRecordingSettings
import com.google.jetpackcamera.core.camera.VideoRecordingState
import com.google.jetpackcamera.model.AspectRatio
import com.google.jetpackcamera.model.CaptureEvent
import com.google.jetpackcamera.model.CaptureMode
import com.google.jetpackcamera.model.ConcurrentCameraMode
import com.google.jetpackcamera.model.DebugSettings
import com.google.jetpackcamera.model.DynamicRange
import com.google.jetpackcamera.model.ExternalCaptureMode
import com.google.jetpackcamera.model.FlashMode
import com.google.jetpackcamera.model.ImageOutputFormat
import com.google.jetpackcamera.model.LensFacing
import com.google.jetpackcamera.model.LensToZoom
import com.google.jetpackcamera.model.StreamConfig
import com.google.jetpackcamera.model.TestPattern
import com.google.jetpackcamera.ui.components.capture.CameraControlsOverlay
import com.google.jetpackcamera.ui.components.capture.PreviewDisplay
import com.google.jetpackcamera.ui.components.capture.R
import com.google.jetpackcamera.ui.components.capture.ScreenFlashScreen
import com.google.jetpackcamera.ui.components.capture.TestableSnackbar
import com.google.jetpackcamera.ui.components.capture.ZoomLevelDisplayState
import com.google.jetpackcamera.ui.components.capture.ZoomState
import com.google.jetpackcamera.ui.components.capture.debouncedOrientationFlow
import com.google.jetpackcamera.ui.components.capture.debug.DebugOverlayComponent
import com.google.jetpackcamera.ui.components.capture.quicksettings.QuickSettingsScreenOverlay
import com.google.jetpackcamera.ui.uistate.DisableRationale
import com.google.jetpackcamera.ui.uistate.capture.AudioUiState
import com.google.jetpackcamera.ui.uistate.capture.CaptureButtonUiState
import com.google.jetpackcamera.ui.uistate.capture.CaptureModeToggleUiState
import com.google.jetpackcamera.ui.uistate.capture.DebugUiState
import com.google.jetpackcamera.ui.uistate.capture.FlipLensUiState
import com.google.jetpackcamera.ui.uistate.capture.ScreenFlashUiState
import com.google.jetpackcamera.ui.uistate.capture.ZoomControlUiState
import com.google.jetpackcamera.ui.uistate.capture.ZoomUiState
import com.google.jetpackcamera.ui.uistate.capture.compound.CaptureUiState
import kotlinx.coroutines.flow.transformWhile
import kotlinx.coroutines.launch

private const val TAG = "PreviewScreen"

/**
 * Screen used for the Preview feature.
 */
@OptIn(ExperimentalPermissionsApi::class)
@Composable
fun PreviewScreen(
    onNavigateToSettings: () -> Unit,
    onNavigateToPostCapture: () -> Unit,
<<<<<<< HEAD
=======
    externalCaptureMode: ExternalCaptureMode,
>>>>>>> 4c0a7d6b
    onCaptureEvent: (CaptureEvent) -> Unit,
    debugSettings: DebugSettings,
    modifier: Modifier = Modifier,
    onRequestWindowColorMode: (Int) -> Unit = {},
    onFirstFrameCaptureCompleted: () -> Unit = {},
    viewModel: PreviewViewModel = hiltViewModel()
) {
    Log.d(TAG, "PreviewScreen")

    val captureUiState: CaptureUiState by viewModel.captureUiState.collectAsState()

    val screenFlashUiState: ScreenFlashUiState
        by viewModel.screenFlash.screenFlashUiState.collectAsState()

    val surfaceRequest: SurfaceRequest?
        by viewModel.surfaceRequest.collectAsState()

    LifecycleStartEffect(Unit) {
        viewModel.startCamera()
        onStopOrDispose {
            viewModel.stopCamera()
        }
    }

    val currentOnCaptureEvent by rememberUpdatedState(onCaptureEvent)
    LaunchedEffect(Unit) {
        for (event in viewModel.captureEvents) {
            currentOnCaptureEvent(event)
        }
    }

    if (Trace.isEnabled()) {
        LaunchedEffect(onFirstFrameCaptureCompleted) {
            snapshotFlow { captureUiState }
                .transformWhile {
                    var continueCollecting = true
                    (it as? CaptureUiState.Ready)?.let { ready ->
                        if (ready.sessionFirstFrameTimestamp > 0) {
                            emit(Unit)
                            continueCollecting = false
                        }
                    }
                    continueCollecting
                }.collect {
                    onFirstFrameCaptureCompleted()
                }
        }
    }

    when (val currentUiState = captureUiState) {
        is CaptureUiState.NotReady -> LoadingScreen()
        is CaptureUiState.Ready -> {
            var initialRecordingSettings by remember {
                mutableStateOf<InitialRecordingSettings?>(
                    null
                )
            }

            val context = LocalContext.current
            LaunchedEffect(Unit) {
                debouncedOrientationFlow(context).collect(viewModel::setDisplayRotation)
            }
            val scope = rememberCoroutineScope()
            val zoomState = remember {
                // the initialZoomLevel must be fetched from the settings, not the cameraState.
                // since we want to reset the ZoomState on flip, the zoomstate of the cameraState may not yet be congruent with the settings

                ZoomState(
                    initialZoomLevel = (
                        currentUiState.zoomControlUiState as?
                            ZoomControlUiState.Enabled
                        )
                        ?.initialZoomRatio
                        ?: 1f,
                    onAnimateStateChanged = viewModel::setZoomAnimationState,
                    onChangeZoomLevel = viewModel::changeZoomRatio,
                    zoomRange = (currentUiState.zoomUiState as? ZoomUiState.Enabled)
                        ?.primaryZoomRange
                        ?: Range(1f, 1f)
                )
            }

            LaunchedEffect(
                (currentUiState.flipLensUiState as? FlipLensUiState.Available)
                    ?.selectedLensFacing
            ) {
                zoomState.onChangeLens(
                    newInitialZoomLevel = (
                        currentUiState.zoomControlUiState as?
                            ZoomControlUiState.Enabled
                        )
                        ?.initialZoomRatio
                        ?: 1f,
                    newZoomRange = (currentUiState.zoomUiState as? ZoomUiState.Enabled)
                        ?.primaryZoomRange
                        ?: Range(1f, 1f)
                )
            }
            // todo(kc) handle reset certain values after video recording is complete
            LaunchedEffect(currentUiState.videoRecordingState) {
                with(currentUiState.videoRecordingState) {
                    when (this) {
                        is VideoRecordingState.Starting -> {
                            initialRecordingSettings = this.initialRecordingSettings
                        }

                        is VideoRecordingState.Inactive -> {
                            initialRecordingSettings?.let {
                                val oldPrimaryLensFacing = it.lensFacing
                                val oldZoomRatios = it.zoomRatios
                                val oldAudioEnabled = it.isAudioEnabled
                                Log.d(TAG, "reset pre recording settings")
                                viewModel.setAudioEnabled(oldAudioEnabled)
                                viewModel.setLensFacing(oldPrimaryLensFacing)
                                zoomState.apply {
                                    absoluteZoom(
                                        targetZoomLevel = oldZoomRatios[oldPrimaryLensFacing] ?: 1f,
                                        lensToZoom = LensToZoom.PRIMARY
                                    )
                                    absoluteZoom(
                                        targetZoomLevel = oldZoomRatios[oldPrimaryLensFacing.flip()]
                                            ?: 1f,
                                        lensToZoom = LensToZoom.SECONDARY
                                    )
                                }
                            }
                            initialRecordingSettings = null
                        }

                        is VideoRecordingState.Active -> {}
                    }
                }
            }

            ContentScreen(
                modifier = modifier,
                captureUiState = currentUiState,
                screenFlashUiState = screenFlashUiState,
                surfaceRequest = surfaceRequest,
                onNavigateToSettings = onNavigateToSettings,
                onClearUiScreenBrightness = viewModel::setClearUiScreenBrightness,
                onSetLensFacing = viewModel::setLensFacing,
                onTapToFocus = viewModel::tapToFocus,
                onSetTestPattern = viewModel::setTestPattern,
                onAbsoluteZoom = { zoomRatio: Float, lensToZoom: LensToZoom ->
                    scope.launch {
                        zoomState.absoluteZoom(
                            zoomRatio,
                            lensToZoom
                        )
                    }
                },
                onScaleZoom = { zoomRatio: Float, lensToZoom: LensToZoom ->
                    scope.launch {
                        zoomState.scaleZoom(
                            zoomRatio,
                            lensToZoom
                        )
                    }
                },
                onAnimateZoom = { zoomRatio: Float, lensToZoom: LensToZoom ->
                    scope.launch {
                        zoomState.animatedZoom(
                            targetZoomLevel = zoomRatio,
                            lensToZoom = lensToZoom
                        )
                    }
                },
                onIncrementZoom = { zoomRatio: Float, lensToZoom: LensToZoom ->
                    scope.launch {
                        zoomState.incrementZoom(
                            zoomRatio,
                            lensToZoom
                        )
                    }
                },
                onSetCaptureMode = viewModel::setCaptureMode,
                onChangeFlash = viewModel::setFlash,
                onChangeAspectRatio = viewModel::setAspectRatio,
                onSetStreamConfig = viewModel::setStreamConfig,
                onChangeDynamicRange = viewModel::setDynamicRange,
                onChangeConcurrentCameraMode = viewModel::setConcurrentCameraMode,
                onChangeImageFormat = viewModel::setImageFormat,
                onDisabledCaptureMode = viewModel::enqueueDisabledHdrToggleSnackBar,
                onToggleQuickSettings = viewModel::toggleQuickSettings,
                onToggleDebugOverlay = viewModel::toggleDebugOverlay,
                onSetPause = viewModel::setPaused,
                onSetAudioEnabled = viewModel::setAudioEnabled,
                onCaptureImage = viewModel::captureImage,
                onStartVideoRecording = viewModel::startVideoRecording,
                onStopVideoRecording = viewModel::stopVideoRecording,
                onLockVideoRecording = viewModel::setLockedRecording,
                onRequestWindowColorMode = onRequestWindowColorMode,
                onSnackBarResult = viewModel::onSnackBarResult,
                isDebugMode = debugSettings.isDebugModeEnabled,
                onImageWellClick = onNavigateToPostCapture
            )
            val readStoragePermission: PermissionState = rememberPermissionState(
                Manifest.permission.READ_EXTERNAL_STORAGE
            )

            LaunchedEffect(readStoragePermission.status) {
                if (Build.VERSION.SDK_INT > Build.VERSION_CODES.P ||
                    readStoragePermission.status.isGranted
                ) {
                    viewModel.updateLastCapturedMedia()
                }
            }
        }
    }
}

@SuppressLint("UnusedMaterial3ScaffoldPaddingParameter")
@Composable
private fun ContentScreen(
    captureUiState: CaptureUiState.Ready,
    screenFlashUiState: ScreenFlashUiState,
    surfaceRequest: SurfaceRequest?,
    modifier: Modifier = Modifier,
    onNavigateToSettings: () -> Unit = {},
    onClearUiScreenBrightness: (Float) -> Unit = {},
    onSetCaptureMode: (CaptureMode) -> Unit = {},
    onSetLensFacing: (newLensFacing: LensFacing) -> Unit = {},
    onTapToFocus: (x: Float, y: Float) -> Unit = { _, _ -> },
    onSetTestPattern: (TestPattern) -> Unit = {},
    onAbsoluteZoom: (Float, LensToZoom) -> Unit = { _, _ -> },
    onScaleZoom: (Float, LensToZoom) -> Unit = { _, _ -> },
    onIncrementZoom: (Float, LensToZoom) -> Unit = { _, _ -> },
    onAnimateZoom: (Float, LensToZoom) -> Unit = { _, _ -> },
    onChangeFlash: (FlashMode) -> Unit = {},
    onChangeAspectRatio: (AspectRatio) -> Unit = {},
    onSetStreamConfig: (StreamConfig) -> Unit = {},
    onChangeDynamicRange: (DynamicRange) -> Unit = {},
    onChangeConcurrentCameraMode: (ConcurrentCameraMode) -> Unit = {},
    onChangeImageFormat: (ImageOutputFormat) -> Unit = {},
    onDisabledCaptureMode: (DisableRationale) -> Unit = {},
    onToggleQuickSettings: () -> Unit = {},
    onToggleDebugOverlay: () -> Unit = {},
    onSetPause: (Boolean) -> Unit = {},
    onSetAudioEnabled: (Boolean) -> Unit = {},
    onCaptureImage: (ContentResolver) -> Unit = {},
    onStartVideoRecording: () -> Unit = {},
    onStopVideoRecording: () -> Unit = {},
    onLockVideoRecording: (Boolean) -> Unit = {},
    onRequestWindowColorMode: (Int) -> Unit = {},
    onSnackBarResult: (String) -> Unit = {},
    isDebugMode: Boolean = false,
    onImageWellClick: () -> Unit = {}
) {
    val snackbarHostState = remember { SnackbarHostState() }
    Scaffold(
        snackbarHost = { SnackbarHost(hostState = snackbarHostState) }
    ) {
        val onFlipCamera = {
            if (captureUiState.flipLensUiState is FlipLensUiState.Available) {
                onSetLensFacing(
                    (
                        captureUiState.flipLensUiState as FlipLensUiState.Available
                        )
                        .selectedLensFacing.flip()
                )
            }
        }

        val isAudioEnabled = remember(captureUiState) {
            captureUiState.audioUiState is AudioUiState.Enabled.On
        }
        val onToggleAudio = remember(isAudioEnabled) {
            {
                onSetAudioEnabled(!isAudioEnabled)
            }
        }
        Box(modifier.fillMaxSize()) {
            // display camera feed. this stays behind everything else
            PreviewDisplay(
                previewDisplayUiState = captureUiState.previewDisplayUiState,
                onFlipCamera = onFlipCamera,
                onTapToFocus = onTapToFocus,
                onScaleZoom = { onScaleZoom(it, LensToZoom.PRIMARY) },
                surfaceRequest = surfaceRequest,
                onRequestWindowColorMode = onRequestWindowColorMode
            )

            QuickSettingsScreenOverlay(
                modifier = Modifier,
                quickSettingsUiState = captureUiState.quickSettingsUiState,
                toggleQuickSettings = onToggleQuickSettings,
                onLensFaceClick = onSetLensFacing,
                onFlashModeClick = onChangeFlash,
                onAspectRatioClick = onChangeAspectRatio,
                onStreamConfigClick = onSetStreamConfig,
                onDynamicRangeClick = onChangeDynamicRange,
                onImageOutputFormatClick = onChangeImageFormat,
                onConcurrentCameraModeClick = onChangeConcurrentCameraMode,
                onCaptureModeClick = onSetCaptureMode
            )
            // relative-grid style overlay on top of preview display
            CameraControlsOverlay(
                captureUiState = captureUiState,
                onNavigateToSettings = onNavigateToSettings,
                onSetCaptureMode = onSetCaptureMode,
                onFlipCamera = onFlipCamera,
                onChangeFlash = onChangeFlash,
                onToggleAudio = onToggleAudio,
                onAnimateZoom = { onAnimateZoom(it, LensToZoom.PRIMARY) },
                onIncrementZoom = { onIncrementZoom(it, LensToZoom.PRIMARY) },
                onToggleQuickSettings = onToggleQuickSettings,
                onToggleDebugOverlay = onToggleDebugOverlay,
                onChangeImageFormat = onChangeImageFormat,
                onDisabledCaptureMode = onDisabledCaptureMode,
                onSetPause = onSetPause,
                onCaptureImage = onCaptureImage,
                onStartVideoRecording = onStartVideoRecording,
                onStopVideoRecording = onStopVideoRecording,
                zoomLevelDisplayState = remember { ZoomLevelDisplayState(isDebugMode) },
                onImageWellClick = onImageWellClick,
                onLockVideoRecording = onLockVideoRecording
            )

            AnimatedContent(
                targetState = captureUiState.debugUiState,
                transitionSpec = {
                    fadeIn() togetherWith fadeOut() using null
                },
                contentKey = { it is DebugUiState.Open }
            ) {
                if (it is DebugUiState.Open) {
                    DebugOverlayComponent(
                        toggleIsOpen = onToggleDebugOverlay,
                        debugUiState = it,
                        onChangeZoomRatio = { f: Float -> onAbsoluteZoom(f, LensToZoom.PRIMARY) },
                        onSetTestPattern = onSetTestPattern
                    )
                }
            }

            val snackBarData = captureUiState.snackBarUiState.snackBarQueue.peek()
            if (snackBarData != null) {
                TestableSnackbar(
                    modifier = Modifier.testTag(snackBarData.testTag),
                    snackbarToShow = snackBarData,
                    snackbarHostState = snackbarHostState,
                    onSnackbarResult = onSnackBarResult
                )
            }
            // Screen flash overlay that stays on top of everything but invisible normally. This should
            // not be enabled based on whether screen flash is enabled because a previous image capture
            // may still be running after flash mode change and clear actions (e.g. brightness restore)
            // may need to be handled later. Compose smart recomposition should be able to optimize this
            // if the relevant states are no longer changing.
            ScreenFlashScreen(
                screenFlashUiState = screenFlashUiState,
                onInitialBrightnessCalculated = onClearUiScreenBrightness
            )
        }
    }
}

@Composable
private fun LoadingScreen(modifier: Modifier = Modifier) {
    Column(
        modifier = modifier
            .fillMaxSize()
            .background(Color.Black),
        verticalArrangement = Arrangement.Center,
        horizontalAlignment = Alignment.CenterHorizontally
    ) {
        CircularProgressIndicator(modifier = Modifier.size(50.dp))
        Text(text = stringResource(R.string.camera_not_ready), color = Color.White)
    }
}

@Preview
@Composable
private fun ContentScreenPreview() {
    MaterialTheme {
        ContentScreen(
            captureUiState = FAKE_PREVIEW_UI_STATE_READY,
            screenFlashUiState = ScreenFlashUiState(),
            surfaceRequest = null
        )
    }
}

@Preview
@Composable
private fun ContentScreen_Standard_Idle() {
    MaterialTheme(colorScheme = darkColorScheme()) {
        ContentScreen(
            captureUiState = FAKE_PREVIEW_UI_STATE_READY.copy(),
            screenFlashUiState = ScreenFlashUiState(),
            surfaceRequest = null
        )
    }
}

@Preview
@Composable
private fun ContentScreen_ImageOnly_Idle() {
    MaterialTheme(colorScheme = darkColorScheme()) {
        ContentScreen(
            captureUiState = FAKE_PREVIEW_UI_STATE_READY.copy(
                captureButtonUiState = CaptureButtonUiState.Enabled.Idle(CaptureMode.IMAGE_ONLY)
            ),
            screenFlashUiState = ScreenFlashUiState(),
            surfaceRequest = null
        )
    }
}

@Preview
@Composable
private fun ContentScreen_VideoOnly_Idle() {
    MaterialTheme(colorScheme = darkColorScheme()) {
        ContentScreen(
            captureUiState = FAKE_PREVIEW_UI_STATE_READY.copy(
                captureButtonUiState = CaptureButtonUiState.Enabled.Idle(CaptureMode.VIDEO_ONLY)
            ),
            screenFlashUiState = ScreenFlashUiState(),
            surfaceRequest = null
        )
    }
}

@Preview
@Composable
private fun ContentScreen_Standard_Recording() {
    MaterialTheme(colorScheme = darkColorScheme()) {
        ContentScreen(
            captureUiState = FAKE_PREVIEW_UI_STATE_PRESSED_RECORDING,
            screenFlashUiState = ScreenFlashUiState(),
            surfaceRequest = null
        )
    }
}

@Preview
@Composable
private fun ContentScreen_Locked_Recording() {
    MaterialTheme(colorScheme = darkColorScheme()) {
        ContentScreen(
            captureUiState = FAKE_PREVIEW_UI_STATE_LOCKED_RECORDING,
            screenFlashUiState = ScreenFlashUiState(),
            surfaceRequest = null
        )
    }
}

private val FAKE_PREVIEW_UI_STATE_READY = CaptureUiState.Ready(
    videoRecordingState = VideoRecordingState.Inactive(),
    externalCaptureMode = ExternalCaptureMode.Standard,
    captureModeToggleUiState = CaptureModeToggleUiState.Unavailable
)

private val FAKE_PREVIEW_UI_STATE_PRESSED_RECORDING = FAKE_PREVIEW_UI_STATE_READY.copy(
    videoRecordingState = VideoRecordingState.Active.Recording(0, 0.0, 0),
    captureButtonUiState = CaptureButtonUiState.Enabled.Recording.PressedRecording,
    audioUiState = AudioUiState.Enabled.On(1.0)
)

private val FAKE_PREVIEW_UI_STATE_LOCKED_RECORDING = FAKE_PREVIEW_UI_STATE_READY.copy(
    videoRecordingState = VideoRecordingState.Active.Recording(0, 0.0, 0),
    captureButtonUiState = CaptureButtonUiState.Enabled.Recording.LockedRecording,
    audioUiState = AudioUiState.Enabled.On(1.0)
)<|MERGE_RESOLUTION|>--- conflicted
+++ resolved
@@ -70,7 +70,6 @@
 import com.google.jetpackcamera.model.CaptureEvent
 import com.google.jetpackcamera.model.CaptureMode
 import com.google.jetpackcamera.model.ConcurrentCameraMode
-import com.google.jetpackcamera.model.DebugSettings
 import com.google.jetpackcamera.model.DynamicRange
 import com.google.jetpackcamera.model.ExternalCaptureMode
 import com.google.jetpackcamera.model.FlashMode
@@ -112,12 +111,7 @@
 fun PreviewScreen(
     onNavigateToSettings: () -> Unit,
     onNavigateToPostCapture: () -> Unit,
-<<<<<<< HEAD
-=======
-    externalCaptureMode: ExternalCaptureMode,
->>>>>>> 4c0a7d6b
     onCaptureEvent: (CaptureEvent) -> Unit,
-    debugSettings: DebugSettings,
     modifier: Modifier = Modifier,
     onRequestWindowColorMode: (Int) -> Unit = {},
     onFirstFrameCaptureCompleted: () -> Unit = {},
@@ -310,7 +304,6 @@
                 onLockVideoRecording = viewModel::setLockedRecording,
                 onRequestWindowColorMode = onRequestWindowColorMode,
                 onSnackBarResult = viewModel::onSnackBarResult,
-                isDebugMode = debugSettings.isDebugModeEnabled,
                 onImageWellClick = onNavigateToPostCapture
             )
             val readStoragePermission: PermissionState = rememberPermissionState(
@@ -362,7 +355,6 @@
     onLockVideoRecording: (Boolean) -> Unit = {},
     onRequestWindowColorMode: (Int) -> Unit = {},
     onSnackBarResult: (String) -> Unit = {},
-    isDebugMode: Boolean = false,
     onImageWellClick: () -> Unit = {}
 ) {
     val snackbarHostState = remember { SnackbarHostState() }
@@ -388,6 +380,11 @@
                 onSetAudioEnabled(!isAudioEnabled)
             }
         }
+
+        val isDebugMode = remember(captureUiState.debugUiState) {
+            captureUiState.debugUiState is DebugUiState.Enabled
+        }
+
         Box(modifier.fillMaxSize()) {
             // display camera feed. this stays behind everything else
             PreviewDisplay(
