/*
 * Copyright (C) 2023 The Android Open Source Project
 *
 * Licensed under the Apache License, Version 2.0 (the "License");
 * you may not use this file except in compliance with the License.
 * You may obtain a copy of the License at
 *
 *      http://www.apache.org/licenses/LICENSE-2.0
 *
 * Unless required by applicable law or agreed to in writing, software
 * distributed under the License is distributed on an "AS IS" BASIS,
 * WITHOUT WARRANTIES OR CONDITIONS OF ANY KIND, either express or implied.
 * See the License for the specific language governing permissions and
 * limitations under the License.
 */
package com.google.jetpackcamera.feature.preview

import android.annotation.SuppressLint
import android.content.ContentResolver
import android.net.Uri
import android.util.Log
import android.view.Display
import androidx.camera.core.SurfaceRequest
import androidx.compose.foundation.background
import androidx.compose.foundation.layout.Arrangement
import androidx.compose.foundation.layout.Box
import androidx.compose.foundation.layout.Column
import androidx.compose.foundation.layout.fillMaxSize
import androidx.compose.foundation.layout.size
import androidx.compose.material3.CircularProgressIndicator
import androidx.compose.material3.MaterialTheme
import androidx.compose.material3.Scaffold
import androidx.compose.material3.SnackbarHost
import androidx.compose.material3.SnackbarHostState
import androidx.compose.material3.Text
import androidx.compose.material3.darkColorScheme
import androidx.compose.runtime.Composable
import androidx.compose.runtime.collectAsState
import androidx.compose.runtime.getValue
import androidx.compose.runtime.remember
import androidx.compose.runtime.rememberCoroutineScope
import androidx.compose.ui.Alignment
import androidx.compose.ui.Modifier
import androidx.compose.ui.graphics.Color
import androidx.compose.ui.platform.testTag
import androidx.compose.ui.res.stringResource
import androidx.compose.ui.tooling.preview.Preview
import androidx.compose.ui.unit.dp
import androidx.hilt.navigation.compose.hiltViewModel
import androidx.lifecycle.compose.LifecycleStartEffect
import com.google.jetpackcamera.feature.preview.ui.BlinkState
import com.google.jetpackcamera.feature.preview.ui.CameraControlsOverlay
import com.google.jetpackcamera.feature.preview.ui.PreviewDisplay
import com.google.jetpackcamera.feature.preview.ui.ScreenFlashScreen
import com.google.jetpackcamera.feature.preview.ui.TestableSnackBar
import com.google.jetpackcamera.feature.preview.ui.TestableToast
import com.google.jetpackcamera.feature.quicksettings.QuickSettingsScreenOverlay
import com.google.jetpackcamera.settings.model.AspectRatio
import com.google.jetpackcamera.settings.model.CaptureMode
import com.google.jetpackcamera.settings.model.DynamicRange
import com.google.jetpackcamera.settings.model.FlashMode
import com.google.jetpackcamera.settings.model.LensFacing

private const val TAG = "PreviewScreen"

/**
 * Screen used for the Preview feature.
 */
@Composable
fun PreviewScreen(
    onPreviewViewModel: (PreviewViewModel) -> Unit,
    onNavigateToSettings: () -> Unit,
    previewMode: PreviewMode,
<<<<<<< HEAD
    modifier: Modifier = Modifier,
=======
    onRequestWindowColorMode: (Int) -> Unit = {},
>>>>>>> 2057fa02
    viewModel: PreviewViewModel = hiltViewModel()
) {
    Log.d(TAG, "PreviewScreen")
    onPreviewViewModel(viewModel)

    val previewUiState: PreviewUiState by viewModel.previewUiState.collectAsState()

    val screenFlashUiState: ScreenFlash.ScreenFlashUiState
        by viewModel.screenFlash.screenFlashUiState.collectAsState()

    val surfaceRequest: SurfaceRequest?
        by viewModel.surfaceRequest.collectAsState()

    LifecycleStartEffect(Unit) {
        viewModel.startCamera()
        onStopOrDispose {
            viewModel.stopCamera()
        }
    }

    when (previewUiState.cameraState) {
        CameraState.NOT_READY -> LoadingScreen(modifier)
        CameraState.READY -> ContentScreen(
            modifier = modifier,
            previewUiState = previewUiState,
            previewMode = previewMode,
            screenFlashUiState = screenFlashUiState,
            surfaceRequest = surfaceRequest,
            onNavigateToSettings = onNavigateToSettings,
            onClearUiScreenBrightness = viewModel.screenFlash::setClearUiScreenBrightness,
            onSetLensFacing = viewModel::setLensFacing,
            onTapToFocus = viewModel::tapToFocus,
            onChangeZoomScale = viewModel::setZoomScale,
            onChangeFlash = viewModel::setFlash,
            onChangeAspectRatio = viewModel::setAspectRatio,
            onChangeCaptureMode = viewModel::setCaptureMode,
            onChangeDynamicRange = viewModel::setDynamicRange,
            onToggleQuickSettings = viewModel::toggleQuickSettings,
            onCaptureImage = viewModel::captureImage,
            onCaptureImageWithUri = viewModel::captureImageWithUri,
            onStartVideoRecording = viewModel::startVideoRecording,
            onStopVideoRecording = viewModel::stopVideoRecording,
            onToastShown = viewModel::onToastShown,
            onRequestWindowColorMode = onRequestWindowColorMode,
            onSnackBarResult = viewModel::onSnackBarResult
        )
    }
}

@SuppressLint("UnusedMaterial3ScaffoldPaddingParameter")
@Composable
private fun ContentScreen(
    previewUiState: PreviewUiState,
    previewMode: PreviewMode,
    screenFlashUiState: ScreenFlash.ScreenFlashUiState,
    surfaceRequest: SurfaceRequest?,
    modifier: Modifier = Modifier,
    onNavigateToSettings: () -> Unit = {},
    onClearUiScreenBrightness: (Float) -> Unit = {},
    onSetLensFacing: (newLensFacing: LensFacing) -> Unit = {},
    onTapToFocus: (Display, Int, Int, Float, Float) -> Unit = { _, _, _, _, _ -> },
    onChangeZoomScale: (Float) -> Unit = {},
    onChangeFlash: (FlashMode) -> Unit = {},
    onChangeAspectRatio: (AspectRatio) -> Unit = {},
    onChangeCaptureMode: (CaptureMode) -> Unit = {},
    onChangeDynamicRange: (DynamicRange) -> Unit = {},
    onToggleQuickSettings: () -> Unit = {},
    onCaptureImage: () -> Unit = {},
    onCaptureImageWithUri: (
        ContentResolver,
        Uri?,
        Boolean,
        (PreviewViewModel.ImageCaptureEvent) -> Unit
    ) -> Unit = { _, _, _, _ -> },
    onStartVideoRecording: () -> Unit = {},
    onStopVideoRecording: () -> Unit = {},
    onToastShown: () -> Unit = {},
    onRequestWindowColorMode: (Int) -> Unit = {},
    onSnackBarResult: () -> Unit = {}
) {
    val scope = rememberCoroutineScope()
    val snackbarHostState = remember { SnackbarHostState() }
    val blinkState = remember { BlinkState(coroutineScope = scope) }
    Scaffold(snackbarHost = {
        SnackbarHost(hostState = snackbarHostState)
    }) {
        val lensFacing = remember(previewUiState) {
            previewUiState.currentCameraSettings.cameraLensFacing
        }

        val onFlipCamera = remember(lensFacing) {
            {
                onSetLensFacing(lensFacing.flip())
            }
        }
        // display camera feed. this stays behind everything else
        PreviewDisplay(
            onFlipCamera = onFlipCamera,
            onTapToFocus = onTapToFocus,
            onZoomChange = onChangeZoomScale,
            onRequestWindowColorMode = onRequestWindowColorMode,
            aspectRatio = previewUiState.currentCameraSettings.aspectRatio,
            surfaceRequest = surfaceRequest,
            blinkState = blinkState
        )

<<<<<<< HEAD
    val scope = rememberCoroutineScope()
    val blinkState = remember { BlinkState(coroutineScope = scope) }
    Box(modifier.fillMaxSize()) {
        // display camera feed. this stays behind everything else
        PreviewDisplay(
            onFlipCamera = onFlipCamera,
            onTapToFocus = onTapToFocus,
            onZoomChange = onChangeZoomScale,
            aspectRatio = previewUiState.currentCameraSettings.aspectRatio,
            surfaceRequest = surfaceRequest,
            blinkState = blinkState
        )

        QuickSettingsScreenOverlay(
            modifier = Modifier,
            isOpen = previewUiState.quickSettingsIsOpen,
            toggleIsOpen = onToggleQuickSettings,
            currentCameraSettings = previewUiState.currentCameraSettings,
            onLensFaceClick = onSetLensFacing,
            onFlashModeClick = onChangeFlash,
            onAspectRatioClick = onChangeAspectRatio,
            onCaptureModeClick = onChangeCaptureMode
            // onTimerClick = {}/*TODO*/
        )
        // relative-grid style overlay on top of preview display
        CameraControlsOverlay(
            previewUiState = previewUiState,
            onNavigateToSettings = onNavigateToSettings,
            previewMode = previewMode,
            onFlipCamera = onFlipCamera,
            onChangeFlash = onChangeFlash,
            onToggleQuickSettings = onToggleQuickSettings,
            onCaptureImage = onCaptureImage,
            onCaptureImageWithUri = onCaptureImageWithUri,
            onStartVideoRecording = onStartVideoRecording,
            onStopVideoRecording = onStopVideoRecording,
            blinkState = blinkState
        )

        // displays toast when there is a message to show
        if (previewUiState.toastMessageToShow != null) {
            TestableToast(
                modifier = Modifier.testTag(previewUiState.toastMessageToShow.testTag),
                toastMessage = previewUiState.toastMessageToShow,
                onToastShown = onToastShown
=======
        QuickSettingsScreenOverlay(
            modifier = Modifier,
            isOpen = previewUiState.quickSettingsIsOpen,
            toggleIsOpen = onToggleQuickSettings,
            currentCameraSettings = previewUiState.currentCameraSettings,
            onLensFaceClick = onSetLensFacing,
            onFlashModeClick = onChangeFlash,
            onAspectRatioClick = onChangeAspectRatio,
            onCaptureModeClick = onChangeCaptureMode,
            onDynamicRangeClick = onChangeDynamicRange
            // onTimerClick = {}/*TODO*/
        )
        // relative-grid style overlay on top of preview display
        CameraControlsOverlay(
            previewUiState = previewUiState,
            onNavigateToSettings = onNavigateToSettings,
            previewMode = previewMode,
            onFlipCamera = onFlipCamera,
            onChangeFlash = onChangeFlash,
            onToggleQuickSettings = onToggleQuickSettings,
            onCaptureImage = onCaptureImage,
            onCaptureImageWithUri = onCaptureImageWithUri,
            onStartVideoRecording = onStartVideoRecording,
            onStopVideoRecording = onStopVideoRecording,
            blinkState = blinkState
        )
        // displays toast when there is a message to show
        if (previewUiState.toastMessageToShow != null) {
            TestableToast(
                modifier = Modifier.testTag(previewUiState.toastMessageToShow.testTag),
                toastMessage = previewUiState.toastMessageToShow,
                onToastShown = onToastShown
            )
        }

        if (previewUiState.snackBarToShow != null) {
            TestableSnackBar(
                modifier = Modifier.testTag(previewUiState.snackBarToShow.testTag),
                snackBarToShow = previewUiState.snackBarToShow,
                scope = scope,
                snackbarHostState = snackbarHostState,
                onSnackBarResult = onSnackBarResult
>>>>>>> 2057fa02
            )
        }

        // Screen flash overlay that stays on top of everything but invisible normally. This should
        // not be enabled based on whether screen flash is enabled because a previous image capture
        // may still be running after flash mode change and clear actions (e.g. brightness restore)
        // may need to be handled later. Compose smart recomposition should be able to optimize this
        // if the relevant states are no longer changing.
        ScreenFlashScreen(
            screenFlashUiState = screenFlashUiState,
            onInitialBrightnessCalculated = onClearUiScreenBrightness
        )
    }
}

@Composable
private fun LoadingScreen(modifier: Modifier = Modifier) {
    Column(
        modifier = modifier
            .fillMaxSize()
            .background(Color.Black),
        verticalArrangement = Arrangement.Center,
        horizontalAlignment = Alignment.CenterHorizontally
    ) {
        CircularProgressIndicator(modifier = Modifier.size(50.dp))
        Text(text = stringResource(R.string.camera_not_ready), color = Color.White)
    }
}

@Preview
@Composable
private fun ContentScreenPreview() {
    MaterialTheme {
        ContentScreen(
            previewUiState = PreviewUiState(),
            previewMode = PreviewMode.StandardMode {},
            screenFlashUiState = ScreenFlash.ScreenFlashUiState(),
            surfaceRequest = null
        )
    }
}

@Preview
@Composable
private fun ContentScreen_WhileRecording() {
    MaterialTheme(colorScheme = darkColorScheme()) {
        ContentScreen(
            previewUiState = PreviewUiState(
                videoRecordingState = VideoRecordingState.ACTIVE
            ),
            previewMode = PreviewMode.StandardMode {},
            screenFlashUiState = ScreenFlash.ScreenFlashUiState(),
            surfaceRequest = null
        )
    }
}<|MERGE_RESOLUTION|>--- conflicted
+++ resolved
@@ -71,11 +71,8 @@
     onPreviewViewModel: (PreviewViewModel) -> Unit,
     onNavigateToSettings: () -> Unit,
     previewMode: PreviewMode,
-<<<<<<< HEAD
     modifier: Modifier = Modifier,
-=======
     onRequestWindowColorMode: (Int) -> Unit = {},
->>>>>>> 2057fa02
     viewModel: PreviewViewModel = hiltViewModel()
 ) {
     Log.d(TAG, "PreviewScreen")
@@ -171,119 +168,74 @@
                 onSetLensFacing(lensFacing.flip())
             }
         }
-        // display camera feed. this stays behind everything else
-        PreviewDisplay(
-            onFlipCamera = onFlipCamera,
-            onTapToFocus = onTapToFocus,
-            onZoomChange = onChangeZoomScale,
-            onRequestWindowColorMode = onRequestWindowColorMode,
-            aspectRatio = previewUiState.currentCameraSettings.aspectRatio,
-            surfaceRequest = surfaceRequest,
-            blinkState = blinkState
-        )
-
-<<<<<<< HEAD
-    val scope = rememberCoroutineScope()
-    val blinkState = remember { BlinkState(coroutineScope = scope) }
-    Box(modifier.fillMaxSize()) {
-        // display camera feed. this stays behind everything else
-        PreviewDisplay(
-            onFlipCamera = onFlipCamera,
-            onTapToFocus = onTapToFocus,
-            onZoomChange = onChangeZoomScale,
-            aspectRatio = previewUiState.currentCameraSettings.aspectRatio,
-            surfaceRequest = surfaceRequest,
-            blinkState = blinkState
-        )
-
-        QuickSettingsScreenOverlay(
-            modifier = Modifier,
-            isOpen = previewUiState.quickSettingsIsOpen,
-            toggleIsOpen = onToggleQuickSettings,
-            currentCameraSettings = previewUiState.currentCameraSettings,
-            onLensFaceClick = onSetLensFacing,
-            onFlashModeClick = onChangeFlash,
-            onAspectRatioClick = onChangeAspectRatio,
-            onCaptureModeClick = onChangeCaptureMode
-            // onTimerClick = {}/*TODO*/
-        )
-        // relative-grid style overlay on top of preview display
-        CameraControlsOverlay(
-            previewUiState = previewUiState,
-            onNavigateToSettings = onNavigateToSettings,
-            previewMode = previewMode,
-            onFlipCamera = onFlipCamera,
-            onChangeFlash = onChangeFlash,
-            onToggleQuickSettings = onToggleQuickSettings,
-            onCaptureImage = onCaptureImage,
-            onCaptureImageWithUri = onCaptureImageWithUri,
-            onStartVideoRecording = onStartVideoRecording,
-            onStopVideoRecording = onStopVideoRecording,
-            blinkState = blinkState
-        )
-
-        // displays toast when there is a message to show
-        if (previewUiState.toastMessageToShow != null) {
-            TestableToast(
-                modifier = Modifier.testTag(previewUiState.toastMessageToShow.testTag),
-                toastMessage = previewUiState.toastMessageToShow,
-                onToastShown = onToastShown
-=======
-        QuickSettingsScreenOverlay(
-            modifier = Modifier,
-            isOpen = previewUiState.quickSettingsIsOpen,
-            toggleIsOpen = onToggleQuickSettings,
-            currentCameraSettings = previewUiState.currentCameraSettings,
-            onLensFaceClick = onSetLensFacing,
-            onFlashModeClick = onChangeFlash,
-            onAspectRatioClick = onChangeAspectRatio,
-            onCaptureModeClick = onChangeCaptureMode,
-            onDynamicRangeClick = onChangeDynamicRange
-            // onTimerClick = {}/*TODO*/
-        )
-        // relative-grid style overlay on top of preview display
-        CameraControlsOverlay(
-            previewUiState = previewUiState,
-            onNavigateToSettings = onNavigateToSettings,
-            previewMode = previewMode,
-            onFlipCamera = onFlipCamera,
-            onChangeFlash = onChangeFlash,
-            onToggleQuickSettings = onToggleQuickSettings,
-            onCaptureImage = onCaptureImage,
-            onCaptureImageWithUri = onCaptureImageWithUri,
-            onStartVideoRecording = onStartVideoRecording,
-            onStopVideoRecording = onStopVideoRecording,
-            blinkState = blinkState
-        )
-        // displays toast when there is a message to show
-        if (previewUiState.toastMessageToShow != null) {
-            TestableToast(
-                modifier = Modifier.testTag(previewUiState.toastMessageToShow.testTag),
-                toastMessage = previewUiState.toastMessageToShow,
-                onToastShown = onToastShown
-            )
-        }
-
-        if (previewUiState.snackBarToShow != null) {
-            TestableSnackBar(
-                modifier = Modifier.testTag(previewUiState.snackBarToShow.testTag),
-                snackBarToShow = previewUiState.snackBarToShow,
-                scope = scope,
-                snackbarHostState = snackbarHostState,
-                onSnackBarResult = onSnackBarResult
->>>>>>> 2057fa02
-            )
-        }
-
-        // Screen flash overlay that stays on top of everything but invisible normally. This should
-        // not be enabled based on whether screen flash is enabled because a previous image capture
-        // may still be running after flash mode change and clear actions (e.g. brightness restore)
-        // may need to be handled later. Compose smart recomposition should be able to optimize this
-        // if the relevant states are no longer changing.
-        ScreenFlashScreen(
-            screenFlashUiState = screenFlashUiState,
-            onInitialBrightnessCalculated = onClearUiScreenBrightness
-        )
+
+        val scope = rememberCoroutineScope()
+        val blinkState = remember { BlinkState(coroutineScope = scope) }
+        Box(modifier.fillMaxSize()) {
+            // display camera feed. this stays behind everything else
+            PreviewDisplay(
+                onFlipCamera = onFlipCamera,
+                onTapToFocus = onTapToFocus,
+                onZoomChange = onChangeZoomScale,
+                aspectRatio = previewUiState.currentCameraSettings.aspectRatio,
+                surfaceRequest = surfaceRequest,
+                onRequestWindowColorMode = onRequestWindowColorMode,
+                blinkState = blinkState
+            )
+
+            QuickSettingsScreenOverlay(
+                modifier = Modifier,
+                isOpen = previewUiState.quickSettingsIsOpen,
+                toggleIsOpen = onToggleQuickSettings,
+                currentCameraSettings = previewUiState.currentCameraSettings,
+                onLensFaceClick = onSetLensFacing,
+                onFlashModeClick = onChangeFlash,
+                onAspectRatioClick = onChangeAspectRatio,
+                onCaptureModeClick = onChangeCaptureMode,
+                onDynamicRangeClick = onChangeDynamicRange// onTimerClick = {}/*TODO*/
+            )
+            // relative-grid style overlay on top of preview display
+            CameraControlsOverlay(
+                previewUiState = previewUiState,
+                onNavigateToSettings = onNavigateToSettings,
+                previewMode = previewMode,
+                onFlipCamera = onFlipCamera,
+                onChangeFlash = onChangeFlash,
+                onToggleQuickSettings = onToggleQuickSettings,
+                onCaptureImage = onCaptureImage,
+                onCaptureImageWithUri = onCaptureImageWithUri,
+                onStartVideoRecording = onStartVideoRecording,
+                onStopVideoRecording = onStopVideoRecording,
+                blinkState = blinkState
+
+            )
+            // displays toast when there is a message to show
+            if (previewUiState.toastMessageToShow != null) {
+                TestableToast(
+                    modifier = Modifier.testTag(previewUiState.toastMessageToShow.testTag),
+                    toastMessage = previewUiState.toastMessageToShow,
+                    onToastShown = onToastShown
+                )
+            }
+
+            if (previewUiState.snackBarToShow != null) {
+                TestableSnackBar(
+                    modifier = Modifier.testTag(previewUiState.snackBarToShow.testTag),
+                    snackBarToShow = previewUiState.snackBarToShow,
+                    scope = scope,
+                    snackbarHostState = snackbarHostState,
+                    onSnackBarResult = onSnackBarResult
+                )
+            }// Screen flash overlay that stays on top of everything but invisible normally. This should
+            // not be enabled based on whether screen flash is enabled because a previous image capture
+            // may still be running after flash mode change and clear actions (e.g. brightness restore)
+            // may need to be handled later. Compose smart recomposition should be able to optimize this
+            // if the relevant states are no longer changing.
+            ScreenFlashScreen(
+                screenFlashUiState = screenFlashUiState,
+                onInitialBrightnessCalculated = onClearUiScreenBrightness
+            )
+        }
     }
 }
 
