/*
 * Copyright (C) 2023 The Android Open Source Project
 *
 * Licensed under the Apache License, Version 2.0 (the "License");
 * you may not use this file except in compliance with the License.
 * You may obtain a copy of the License at
 *
 *      http://www.apache.org/licenses/LICENSE-2.0
 *
 * Unless required by applicable law or agreed to in writing, software
 * distributed under the License is distributed on an "AS IS" BASIS,
 * WITHOUT WARRANTIES OR CONDITIONS OF ANY KIND, either express or implied.
 * See the License for the specific language governing permissions and
 * limitations under the License.
 */
package com.google.jetpackcamera.feature.preview

import android.annotation.SuppressLint
import android.content.ContentResolver
import android.net.Uri
import android.util.Log
import androidx.camera.core.SurfaceRequest
import androidx.compose.foundation.background
import androidx.compose.foundation.layout.Arrangement
import androidx.compose.foundation.layout.Box
import androidx.compose.foundation.layout.Column
import androidx.compose.foundation.layout.fillMaxSize
import androidx.compose.foundation.layout.size
import androidx.compose.material3.CircularProgressIndicator
import androidx.compose.material3.MaterialTheme
import androidx.compose.material3.Scaffold
import androidx.compose.material3.SnackbarHost
import androidx.compose.material3.SnackbarHostState
import androidx.compose.material3.Text
import androidx.compose.material3.darkColorScheme
import androidx.compose.runtime.Composable
import androidx.compose.runtime.LaunchedEffect
import androidx.compose.runtime.collectAsState
import androidx.compose.runtime.getValue
import androidx.compose.runtime.remember
import androidx.compose.runtime.rememberUpdatedState
import androidx.compose.runtime.snapshotFlow
import androidx.compose.ui.Alignment
import androidx.compose.ui.Modifier
import androidx.compose.ui.graphics.Color
import androidx.compose.ui.platform.LocalContext
import androidx.compose.ui.platform.testTag
import androidx.compose.ui.res.stringResource
import androidx.compose.ui.tooling.preview.Preview
import androidx.compose.ui.unit.dp
import androidx.hilt.navigation.compose.hiltViewModel
import androidx.lifecycle.compose.LifecycleStartEffect
import androidx.tracing.Trace
import com.google.jetpackcamera.core.camera.VideoRecordingState
import com.google.jetpackcamera.core.common.getLastImageUri
import com.google.jetpackcamera.feature.preview.quicksettings.QuickSettingsScreenOverlay
import com.google.jetpackcamera.feature.preview.ui.CameraControlsOverlay
import com.google.jetpackcamera.feature.preview.ui.PreviewDisplay
import com.google.jetpackcamera.feature.preview.ui.ScreenFlashScreen
import com.google.jetpackcamera.feature.preview.ui.TestableSnackbar
import com.google.jetpackcamera.feature.preview.ui.TestableToast
import com.google.jetpackcamera.feature.preview.ui.ZoomLevelDisplayState
import com.google.jetpackcamera.feature.preview.ui.debouncedOrientationFlow
import com.google.jetpackcamera.feature.preview.ui.debug.DebugOverlayComponent
import com.google.jetpackcamera.settings.model.AspectRatio
import com.google.jetpackcamera.settings.model.CameraZoomRatio
import com.google.jetpackcamera.settings.model.CaptureMode
import com.google.jetpackcamera.settings.model.ConcurrentCameraMode
import com.google.jetpackcamera.settings.model.DEFAULT_CAMERA_APP_SETTINGS
import com.google.jetpackcamera.settings.model.DynamicRange
import com.google.jetpackcamera.settings.model.FlashMode
import com.google.jetpackcamera.settings.model.ImageOutputFormat
import com.google.jetpackcamera.settings.model.LensFacing
import com.google.jetpackcamera.settings.model.StreamConfig
import com.google.jetpackcamera.settings.model.TYPICAL_SYSTEM_CONSTRAINTS
import kotlinx.coroutines.flow.transformWhile

private const val TAG = "PreviewScreen"

/**
 * Screen used for the Preview feature.
 */
@Composable
fun PreviewScreen(
    onNavigateToSettings: () -> Unit,
    onNavigateToPostCapture: (uri: Uri?) -> Unit,
    previewMode: PreviewMode,
    isDebugMode: Boolean,
    modifier: Modifier = Modifier,
    onRequestWindowColorMode: (Int) -> Unit = {},
    onFirstFrameCaptureCompleted: () -> Unit = {},
    viewModel: PreviewViewModel = hiltViewModel<PreviewViewModel, PreviewViewModel.Factory>
        { factory -> factory.create(previewMode, isDebugMode) }
) {
    Log.d(TAG, "PreviewScreen")

    val previewUiState: PreviewUiState by viewModel.previewUiState.collectAsState()

    val screenFlashUiState: ScreenFlash.ScreenFlashUiState
        by viewModel.screenFlash.screenFlashUiState.collectAsState()

    val surfaceRequest: SurfaceRequest?
        by viewModel.surfaceRequest.collectAsState()

    LifecycleStartEffect(Unit) {
        viewModel.startCamera()
        onStopOrDispose {
            viewModel.stopCamera()
        }
    }

    if (Trace.isEnabled()) {
        LaunchedEffect(onFirstFrameCaptureCompleted) {
            snapshotFlow { previewUiState }
                .transformWhile {
                    var continueCollecting = true
                    (it as? PreviewUiState.Ready)?.let { ready ->
                        if (ready.sessionFirstFrameTimestamp > 0) {
                            emit(Unit)
                            continueCollecting = false
                        }
                    }
                    continueCollecting
                }.collect {
                    onFirstFrameCaptureCompleted()
                }
        }
    }

    when (val currentUiState = previewUiState) {
        is PreviewUiState.NotReady -> LoadingScreen()
        is PreviewUiState.Ready -> {
            val context = LocalContext.current
            LaunchedEffect(Unit) {
                debouncedOrientationFlow(context).collect(viewModel::setDisplayRotation)
            }

            ContentScreen(
                modifier = modifier,
                previewUiState = currentUiState,
                screenFlashUiState = screenFlashUiState,
                surfaceRequest = surfaceRequest,
                onNavigateToSettings = onNavigateToSettings,
                onClearUiScreenBrightness = viewModel.screenFlash::setClearUiScreenBrightness,
                onSetLensFacing = viewModel::setLensFacing,
                onTapToFocus = viewModel::tapToFocus,
<<<<<<< HEAD
                onZoomChange = viewModel::setZoom,
=======
                onChangeZoomScale = viewModel::changeZoomRatio,
>>>>>>> 978bd963
                onChangeFlash = viewModel::setFlash,
                onChangeAspectRatio = viewModel::setAspectRatio,
                onSetStreamConfig = viewModel::setStreamConfig,
                onChangeDynamicRange = viewModel::setDynamicRange,
                onChangeConcurrentCameraMode = viewModel::setConcurrentCameraMode,
                onChangeImageFormat = viewModel::setImageFormat,
                onToggleWhenDisabled = viewModel::showSnackBarForDisabledHdrToggle,
                onToggleQuickSettings = viewModel::toggleQuickSettings,
                onToggleDebugOverlay = viewModel::toggleDebugOverlay,
                onSetPause = viewModel::setPaused,
                onSetAudioEnabled = viewModel::setAudioEnabled,
                onCaptureImageWithUri = viewModel::captureImageWithUri,
                onStartVideoRecording = viewModel::startVideoRecording,
                onStopVideoRecording = viewModel::stopVideoRecording,
                onLockVideoRecording = viewModel::setLockedRecording,
                onToastShown = viewModel::onToastShown,
                onRequestWindowColorMode = onRequestWindowColorMode,
                onSnackBarResult = viewModel::onSnackBarResult,
                isDebugMode = isDebugMode,
                onImageWellClick = { uri -> onNavigateToPostCapture(uri) }
            )

            // TODO(yasith): Remove and use ImageRepository after implementing
            LaunchedEffect(Unit) {
                val lastCapturedImageUri = getLastImageUri(context)
                lastCapturedImageUri?.let { uri ->
                    viewModel.updateLastCapturedImageUri(uri)
                }
            }
        }
    }
}

@SuppressLint("UnusedMaterial3ScaffoldPaddingParameter")
@Composable
private fun ContentScreen(
    previewUiState: PreviewUiState.Ready,
    screenFlashUiState: ScreenFlash.ScreenFlashUiState,
    surfaceRequest: SurfaceRequest?,
    modifier: Modifier = Modifier,
    onNavigateToSettings: () -> Unit = {},
    onClearUiScreenBrightness: (Float) -> Unit = {},
    onSetLensFacing: (newLensFacing: LensFacing) -> Unit = {},
    onTapToFocus: (x: Float, y: Float) -> Unit = { _, _ -> },
<<<<<<< HEAD
    onZoomChange: (CameraZoomState) -> Unit = {},
=======
    onChangeZoomScale: (CameraZoomRatio) -> Unit = {},
>>>>>>> 978bd963
    onChangeFlash: (FlashMode) -> Unit = {},
    onChangeAspectRatio: (AspectRatio) -> Unit = {},
    onSetStreamConfig: (StreamConfig) -> Unit = {},
    onChangeDynamicRange: (DynamicRange) -> Unit = {},
    onChangeConcurrentCameraMode: (ConcurrentCameraMode) -> Unit = {},
    onChangeImageFormat: (ImageOutputFormat) -> Unit = {},
    onToggleWhenDisabled: (CaptureModeToggleUiState.DisabledReason) -> Unit = {},
    onToggleQuickSettings: () -> Unit = {},
    onToggleDebugOverlay: () -> Unit = {},
    onSetPause: (Boolean) -> Unit = {},
    onSetAudioEnabled: (Boolean) -> Unit = {},
    onCaptureImageWithUri: (
        ContentResolver,
        Uri?,
        Boolean,
        (PreviewViewModel.ImageCaptureEvent, Int) -> Unit
    ) -> Unit = { _, _, _, _ -> },
    onStartVideoRecording: (
        Uri?,
        Boolean,
        (PreviewViewModel.VideoCaptureEvent) -> Unit
    ) -> Unit = { _, _, _ -> },
    onStopVideoRecording: () -> Unit = {},
    onLockVideoRecording: (Boolean) -> Unit = {},
    onToastShown: () -> Unit = {},
    onRequestWindowColorMode: (Int) -> Unit = {},
    onSnackBarResult: (String) -> Unit = {},
    isDebugMode: Boolean = false,
    onImageWellClick: (uri: Uri?) -> Unit = {}
) {
    val snackbarHostState = remember { SnackbarHostState() }
    Scaffold(
        snackbarHost = { SnackbarHost(hostState = snackbarHostState) }
    ) {
        val lensFacing by rememberUpdatedState(
            previewUiState.currentCameraSettings.cameraLensFacing
        )

        val onFlipCamera = { onSetLensFacing(lensFacing.flip()) }

        val isAudioEnabled = remember(previewUiState) {
            previewUiState.currentCameraSettings.audioEnabled
        }
        val onToggleAudio = remember(isAudioEnabled) {
            {
                onSetAudioEnabled(!isAudioEnabled)
            }
        }

        Box(modifier.fillMaxSize()) {
            // display camera feed. this stays behind everything else
            PreviewDisplay(
                previewUiState = previewUiState,
                onFlipCamera = onFlipCamera,
                onTapToFocus = onTapToFocus,
<<<<<<< HEAD
                onZoomChange = onZoomChange,
=======
                onZoomRatioChange = onChangeZoomScale,
>>>>>>> 978bd963
                aspectRatio = previewUiState.currentCameraSettings.aspectRatio,
                surfaceRequest = surfaceRequest,
                onRequestWindowColorMode = onRequestWindowColorMode
            )

            QuickSettingsScreenOverlay(
                modifier = Modifier,
                previewUiState = previewUiState,
                isOpen = previewUiState.quickSettingsIsOpen,
                toggleIsOpen = onToggleQuickSettings,
                currentCameraSettings = previewUiState.currentCameraSettings,
                onLensFaceClick = onSetLensFacing,
                onFlashModeClick = onChangeFlash,
                onAspectRatioClick = onChangeAspectRatio,
                onStreamConfigClick = onSetStreamConfig,
                onDynamicRangeClick = onChangeDynamicRange,
                onImageOutputFormatClick = onChangeImageFormat,
                onConcurrentCameraModeClick = onChangeConcurrentCameraMode
            )
            // relative-grid style overlay on top of preview display
            CameraControlsOverlay(
                previewUiState = previewUiState,
                onNavigateToSettings = onNavigateToSettings,
                onFlipCamera = onFlipCamera,
                onChangeFlash = onChangeFlash,
                onToggleAudio = onToggleAudio,
                onSetZoom = onZoomChange,
                onToggleQuickSettings = onToggleQuickSettings,
                onToggleDebugOverlay = onToggleDebugOverlay,
                onChangeImageFormat = onChangeImageFormat,
                onToggleWhenDisabled = onToggleWhenDisabled,
                onSetPause = onSetPause,
                onCaptureImageWithUri = onCaptureImageWithUri,
                onStartVideoRecording = onStartVideoRecording,
                onStopVideoRecording = onStopVideoRecording,
                zoomLevelDisplayState = remember { ZoomLevelDisplayState(isDebugMode) },
                onImageWellClick = onImageWellClick,
                onLockVideoRecording = onLockVideoRecording
            )

            DebugOverlayComponent(
                toggleIsOpen = onToggleDebugOverlay,
                previewUiState = previewUiState,
                onChangeZoomScale = onZoomChange
            )

            // displays toast when there is a message to show
            if (previewUiState.toastMessageToShow != null) {
                TestableToast(
                    modifier = Modifier.testTag(previewUiState.toastMessageToShow.testTag),
                    toastMessage = previewUiState.toastMessageToShow,
                    onToastShown = onToastShown
                )
            }

            if (previewUiState.snackBarToShow != null) {
                TestableSnackbar(
                    modifier = Modifier.testTag(previewUiState.snackBarToShow.testTag),
                    snackbarToShow = previewUiState.snackBarToShow,
                    snackbarHostState = snackbarHostState,
                    onSnackbarResult = onSnackBarResult
                )
            }
            // Screen flash overlay that stays on top of everything but invisible normally. This should
            // not be enabled based on whether screen flash is enabled because a previous image capture
            // may still be running after flash mode change and clear actions (e.g. brightness restore)
            // may need to be handled later. Compose smart recomposition should be able to optimize this
            // if the relevant states are no longer changing.
            ScreenFlashScreen(
                screenFlashUiState = screenFlashUiState,
                onInitialBrightnessCalculated = onClearUiScreenBrightness
            )
        }
    }
}

@Composable
private fun LoadingScreen(modifier: Modifier = Modifier) {
    Column(
        modifier = modifier
            .fillMaxSize()
            .background(Color.Black),
        verticalArrangement = Arrangement.Center,
        horizontalAlignment = Alignment.CenterHorizontally
    ) {
        CircularProgressIndicator(modifier = Modifier.size(50.dp))
        Text(text = stringResource(R.string.camera_not_ready), color = Color.White)
    }
}

@Preview
@Composable
private fun ContentScreenPreview() {
    MaterialTheme {
        ContentScreen(
            previewUiState = FAKE_PREVIEW_UI_STATE_READY,
            screenFlashUiState = ScreenFlash.ScreenFlashUiState(),
            surfaceRequest = null
        )
    }
}

@Preview
@Composable
private fun ContentScreen_Standard_Idle() {
    MaterialTheme(colorScheme = darkColorScheme()) {
        ContentScreen(
            previewUiState = FAKE_PREVIEW_UI_STATE_READY.copy(),
            screenFlashUiState = ScreenFlash.ScreenFlashUiState(),
            surfaceRequest = null
        )
    }
}

@Preview
@Composable
private fun ContentScreen_ImageOnly_Idle() {
    MaterialTheme(colorScheme = darkColorScheme()) {
        ContentScreen(
            previewUiState = FAKE_PREVIEW_UI_STATE_READY.copy(
                captureButtonUiState = CaptureButtonUiState.Enabled.Idle(CaptureMode.IMAGE_ONLY)
            ),
            screenFlashUiState = ScreenFlash.ScreenFlashUiState(),
            surfaceRequest = null
        )
    }
}

@Preview
@Composable
private fun ContentScreen_VideoOnly_Idle() {
    MaterialTheme(colorScheme = darkColorScheme()) {
        ContentScreen(
            previewUiState = FAKE_PREVIEW_UI_STATE_READY.copy(
                captureButtonUiState = CaptureButtonUiState.Enabled.Idle(CaptureMode.VIDEO_ONLY)
            ),
            screenFlashUiState = ScreenFlash.ScreenFlashUiState(),
            surfaceRequest = null
        )
    }
}

@Preview
@Composable
private fun ContentScreen_Standard_Recording() {
    MaterialTheme(colorScheme = darkColorScheme()) {
        ContentScreen(
            previewUiState = FAKE_PREVIEW_UI_STATE_PRESSED_RECORDING,
            screenFlashUiState = ScreenFlash.ScreenFlashUiState(),
            surfaceRequest = null
        )
    }
}

@Preview
@Composable
private fun ContentScreen_Locked_Recording() {
    MaterialTheme(colorScheme = darkColorScheme()) {
        ContentScreen(
            previewUiState = FAKE_PREVIEW_UI_STATE_LOCKED_RECORDING,
            screenFlashUiState = ScreenFlash.ScreenFlashUiState(),
            surfaceRequest = null
        )
    }
}

private val FAKE_PREVIEW_UI_STATE_READY = PreviewUiState.Ready(
    currentCameraSettings = DEFAULT_CAMERA_APP_SETTINGS,
    videoRecordingState = VideoRecordingState.Inactive(),
    systemConstraints = TYPICAL_SYSTEM_CONSTRAINTS,
    previewMode = PreviewMode.StandardMode {},
    captureModeToggleUiState = CaptureModeToggleUiState.Invisible
)

private val FAKE_PREVIEW_UI_STATE_PRESSED_RECORDING = FAKE_PREVIEW_UI_STATE_READY.copy(
    videoRecordingState = VideoRecordingState.Active.Recording(0, 0.0, 0),
    captureButtonUiState = CaptureButtonUiState.Enabled.Recording.PressedRecording,
    audioUiState = AudioUiState.Enabled.On(1.0)
)

private val FAKE_PREVIEW_UI_STATE_LOCKED_RECORDING = FAKE_PREVIEW_UI_STATE_READY.copy(
    videoRecordingState = VideoRecordingState.Active.Recording(0, 0.0, 0),
    captureButtonUiState = CaptureButtonUiState.Enabled.Recording.LockedRecording,
    audioUiState = AudioUiState.Enabled.On(1.0)
)<|MERGE_RESOLUTION|>--- conflicted
+++ resolved
@@ -144,11 +144,7 @@
                 onClearUiScreenBrightness = viewModel.screenFlash::setClearUiScreenBrightness,
                 onSetLensFacing = viewModel::setLensFacing,
                 onTapToFocus = viewModel::tapToFocus,
-<<<<<<< HEAD
-                onZoomChange = viewModel::setZoom,
-=======
-                onChangeZoomScale = viewModel::changeZoomRatio,
->>>>>>> 978bd963
+                onChangeZoomRatio = viewModel::changeZoomRatio,
                 onChangeFlash = viewModel::setFlash,
                 onChangeAspectRatio = viewModel::setAspectRatio,
                 onSetStreamConfig = viewModel::setStreamConfig,
@@ -193,11 +189,7 @@
     onClearUiScreenBrightness: (Float) -> Unit = {},
     onSetLensFacing: (newLensFacing: LensFacing) -> Unit = {},
     onTapToFocus: (x: Float, y: Float) -> Unit = { _, _ -> },
-<<<<<<< HEAD
-    onZoomChange: (CameraZoomState) -> Unit = {},
-=======
-    onChangeZoomScale: (CameraZoomRatio) -> Unit = {},
->>>>>>> 978bd963
+    onChangeZoomRatio: (CameraZoomRatio) -> Unit = {},
     onChangeFlash: (FlashMode) -> Unit = {},
     onChangeAspectRatio: (AspectRatio) -> Unit = {},
     onSetStreamConfig: (StreamConfig) -> Unit = {},
@@ -253,11 +245,7 @@
                 previewUiState = previewUiState,
                 onFlipCamera = onFlipCamera,
                 onTapToFocus = onTapToFocus,
-<<<<<<< HEAD
-                onZoomChange = onZoomChange,
-=======
-                onZoomRatioChange = onChangeZoomScale,
->>>>>>> 978bd963
+                onZoomRatioChange = onChangeZoomRatio,
                 aspectRatio = previewUiState.currentCameraSettings.aspectRatio,
                 surfaceRequest = surfaceRequest,
                 onRequestWindowColorMode = onRequestWindowColorMode
@@ -284,7 +272,7 @@
                 onFlipCamera = onFlipCamera,
                 onChangeFlash = onChangeFlash,
                 onToggleAudio = onToggleAudio,
-                onSetZoom = onZoomChange,
+                onSetZoom = onChangeZoomRatio,
                 onToggleQuickSettings = onToggleQuickSettings,
                 onToggleDebugOverlay = onToggleDebugOverlay,
                 onChangeImageFormat = onChangeImageFormat,
@@ -301,7 +289,7 @@
             DebugOverlayComponent(
                 toggleIsOpen = onToggleDebugOverlay,
                 previewUiState = previewUiState,
-                onChangeZoomScale = onZoomChange
+                onChangeZoomScale = onChangeZoomRatio
             )
 
             // displays toast when there is a message to show
