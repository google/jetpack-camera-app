/*
 * Copyright (C) 2023 The Android Open Source Project
 *
 * Licensed under the Apache License, Version 2.0 (the "License");
 * you may not use this file except in compliance with the License.
 * You may obtain a copy of the License at
 *
 *      http://www.apache.org/licenses/LICENSE-2.0
 *
 * Unless required by applicable law or agreed to in writing, software
 * distributed under the License is distributed on an "AS IS" BASIS,
 * WITHOUT WARRANTIES OR CONDITIONS OF ANY KIND, either express or implied.
 * See the License for the specific language governing permissions and
 * limitations under the License.
 */
package com.google.jetpackcamera.feature.preview

import android.annotation.SuppressLint
import android.content.ContentResolver
import android.net.Uri
import android.util.Log
import android.view.Display
import androidx.camera.core.SurfaceRequest
import androidx.compose.foundation.background
import androidx.compose.foundation.layout.Arrangement
import androidx.compose.foundation.layout.Box
import androidx.compose.foundation.layout.Column
import androidx.compose.foundation.layout.fillMaxSize
import androidx.compose.foundation.layout.size
import androidx.compose.material3.CircularProgressIndicator
import androidx.compose.material3.MaterialTheme
import androidx.compose.material3.Scaffold
import androidx.compose.material3.SnackbarHost
import androidx.compose.material3.SnackbarHostState
import androidx.compose.material3.Text
import androidx.compose.material3.darkColorScheme
import androidx.compose.runtime.Composable
import androidx.compose.runtime.collectAsState
import androidx.compose.runtime.getValue
import androidx.compose.runtime.remember
import androidx.compose.runtime.rememberCoroutineScope
import androidx.compose.ui.Alignment
import androidx.compose.ui.Modifier
import androidx.compose.ui.graphics.Color
import androidx.compose.ui.platform.testTag
import androidx.compose.ui.res.stringResource
import androidx.compose.ui.tooling.preview.Preview
import androidx.compose.ui.unit.dp
import androidx.hilt.navigation.compose.hiltViewModel
import androidx.lifecycle.compose.LifecycleStartEffect
import com.google.jetpackcamera.feature.preview.ui.BlinkState
import com.google.jetpackcamera.feature.preview.ui.CameraControlsOverlay
import com.google.jetpackcamera.feature.preview.ui.PreviewDisplay
import com.google.jetpackcamera.feature.preview.ui.ScreenFlashScreen
import com.google.jetpackcamera.feature.preview.ui.TestableSnackBar
import com.google.jetpackcamera.feature.preview.ui.TestableToast
import com.google.jetpackcamera.feature.quicksettings.QuickSettingsScreenOverlay
import com.google.jetpackcamera.settings.model.AspectRatio
import com.google.jetpackcamera.settings.model.CaptureMode
import com.google.jetpackcamera.settings.model.DEFAULT_CAMERA_APP_SETTINGS
import com.google.jetpackcamera.settings.model.DynamicRange
import com.google.jetpackcamera.settings.model.FlashMode
import com.google.jetpackcamera.settings.model.LensFacing
import com.google.jetpackcamera.settings.model.TYPICAL_SYSTEM_CONSTRAINTS

private const val TAG = "PreviewScreen"

/**
 * Screen used for the Preview feature.
 */
@Composable
fun PreviewScreen(
    onPreviewViewModel: (PreviewViewModel) -> Unit,
    onNavigateToSettings: () -> Unit,
    previewMode: PreviewMode,
    modifier: Modifier = Modifier,
    onRequestWindowColorMode: (Int) -> Unit = {},
    viewModel: PreviewViewModel = hiltViewModel()
) {
    Log.d(TAG, "PreviewScreen")
    onPreviewViewModel(viewModel)

    val previewUiState: PreviewUiState by viewModel.previewUiState.collectAsState()

    val screenFlashUiState: ScreenFlash.ScreenFlashUiState
        by viewModel.screenFlash.screenFlashUiState.collectAsState()

    val surfaceRequest: SurfaceRequest?
        by viewModel.surfaceRequest.collectAsState()

    LifecycleStartEffect(Unit) {
        viewModel.startCamera()
        onStopOrDispose {
            viewModel.stopCamera()
        }
    }

<<<<<<< HEAD
    when (val currentUiState = previewUiState) {
        is PreviewUiState.NotReady -> LoadingScreen()
        is PreviewUiState.Ready -> ContentScreen(
            previewUiState = currentUiState,
=======
    when (previewUiState.cameraState) {
        CameraState.NOT_READY -> LoadingScreen(modifier)
        CameraState.READY -> ContentScreen(
            modifier = modifier,
            previewUiState = previewUiState,
>>>>>>> 802d350c
            previewMode = previewMode,
            screenFlashUiState = screenFlashUiState,
            surfaceRequest = surfaceRequest,
            onNavigateToSettings = onNavigateToSettings,
            onClearUiScreenBrightness = viewModel.screenFlash::setClearUiScreenBrightness,
            onSetLensFacing = viewModel::setLensFacing,
            onTapToFocus = viewModel::tapToFocus,
            onChangeZoomScale = viewModel::setZoomScale,
            onChangeFlash = viewModel::setFlash,
            onChangeAspectRatio = viewModel::setAspectRatio,
            onChangeCaptureMode = viewModel::setCaptureMode,
            onChangeDynamicRange = viewModel::setDynamicRange,
            onToggleQuickSettings = viewModel::toggleQuickSettings,
            onCaptureImage = viewModel::captureImage,
            onCaptureImageWithUri = viewModel::captureImageWithUri,
            onStartVideoRecording = viewModel::startVideoRecording,
            onStopVideoRecording = viewModel::stopVideoRecording,
            onToastShown = viewModel::onToastShown,
            onRequestWindowColorMode = onRequestWindowColorMode,
            onSnackBarResult = viewModel::onSnackBarResult
        )
    }
}

@SuppressLint("UnusedMaterial3ScaffoldPaddingParameter")
@Composable
private fun ContentScreen(
    previewUiState: PreviewUiState.Ready,
    previewMode: PreviewMode,
    screenFlashUiState: ScreenFlash.ScreenFlashUiState,
    surfaceRequest: SurfaceRequest?,
    modifier: Modifier = Modifier,
    onNavigateToSettings: () -> Unit = {},
    onClearUiScreenBrightness: (Float) -> Unit = {},
    onSetLensFacing: (newLensFacing: LensFacing) -> Unit = {},
    onTapToFocus: (Display, Int, Int, Float, Float) -> Unit = { _, _, _, _, _ -> },
    onChangeZoomScale: (Float) -> Unit = {},
    onChangeFlash: (FlashMode) -> Unit = {},
    onChangeAspectRatio: (AspectRatio) -> Unit = {},
    onChangeCaptureMode: (CaptureMode) -> Unit = {},
    onChangeDynamicRange: (DynamicRange) -> Unit = {},
    onToggleQuickSettings: () -> Unit = {},
    onCaptureImage: () -> Unit = {},
    onCaptureImageWithUri: (
        ContentResolver,
        Uri?,
        Boolean,
        (PreviewViewModel.ImageCaptureEvent) -> Unit
    ) -> Unit = { _, _, _, _ -> },
    onStartVideoRecording: () -> Unit = {},
    onStopVideoRecording: () -> Unit = {},
    onToastShown: () -> Unit = {},
    onRequestWindowColorMode: (Int) -> Unit = {},
    onSnackBarResult: () -> Unit = {}
) {
    val snackbarHostState = remember { SnackbarHostState() }
    Scaffold(
        snackbarHost = { SnackbarHost(hostState = snackbarHostState) }
    ) {
        val lensFacing = remember(previewUiState) {
            previewUiState.currentCameraSettings.cameraLensFacing
        }

        val onFlipCamera = remember(lensFacing) {
            {
                onSetLensFacing(lensFacing.flip())
            }
        }

<<<<<<< HEAD
        QuickSettingsScreenOverlay(
            modifier = Modifier,
            isOpen = previewUiState.quickSettingsIsOpen,
            toggleIsOpen = onToggleQuickSettings,
            currentCameraSettings = previewUiState.currentCameraSettings,
            systemConstraints = previewUiState.systemConstraints,
            onLensFaceClick = onSetLensFacing,
            onFlashModeClick = onChangeFlash,
            onAspectRatioClick = onChangeAspectRatio,
            onCaptureModeClick = onChangeCaptureMode,
            onDynamicRangeClick = onChangeDynamicRange
            // onTimerClick = {}/*TODO*/
        )
        // relative-grid style overlay on top of preview display
        CameraControlsOverlay(
            previewUiState = previewUiState,
            onNavigateToSettings = onNavigateToSettings,
            previewMode = previewMode,
            onFlipCamera = onFlipCamera,
            onChangeFlash = onChangeFlash,
            onToggleQuickSettings = onToggleQuickSettings,
            onCaptureImage = onCaptureImage,
            onCaptureImageWithUri = onCaptureImageWithUri,
            onStartVideoRecording = onStartVideoRecording,
            onStopVideoRecording = onStopVideoRecording,
            blinkState = blinkState
        )
        // displays toast when there is a message to show
        if (previewUiState.toastMessageToShow != null) {
            TestableToast(
                modifier = Modifier.testTag(previewUiState.toastMessageToShow.testTag),
                toastMessage = previewUiState.toastMessageToShow,
                onToastShown = onToastShown
=======
        val scope = rememberCoroutineScope()
        val blinkState = remember { BlinkState(coroutineScope = scope) }
        Box(modifier.fillMaxSize()) {
            // display camera feed. this stays behind everything else
            PreviewDisplay(
                onFlipCamera = onFlipCamera,
                onTapToFocus = onTapToFocus,
                onZoomChange = onChangeZoomScale,
                aspectRatio = previewUiState.currentCameraSettings.aspectRatio,
                surfaceRequest = surfaceRequest,
                onRequestWindowColorMode = onRequestWindowColorMode,
                blinkState = blinkState
>>>>>>> 802d350c
            )

            QuickSettingsScreenOverlay(
                modifier = Modifier,
                isOpen = previewUiState.quickSettingsIsOpen,
                toggleIsOpen = onToggleQuickSettings,
                currentCameraSettings = previewUiState.currentCameraSettings,
                onLensFaceClick = onSetLensFacing,
                onFlashModeClick = onChangeFlash,
                onAspectRatioClick = onChangeAspectRatio,
                onCaptureModeClick = onChangeCaptureMode,
                onDynamicRangeClick = onChangeDynamicRange // onTimerClick = {}/*TODO*/
            )
            // relative-grid style overlay on top of preview display
            CameraControlsOverlay(
                previewUiState = previewUiState,
                onNavigateToSettings = onNavigateToSettings,
                previewMode = previewMode,
                onFlipCamera = onFlipCamera,
                onChangeFlash = onChangeFlash,
                onToggleQuickSettings = onToggleQuickSettings,
                onCaptureImage = onCaptureImage,
                onCaptureImageWithUri = onCaptureImageWithUri,
                onStartVideoRecording = onStartVideoRecording,
                onStopVideoRecording = onStopVideoRecording,
                blinkState = blinkState

            )
            // displays toast when there is a message to show
            if (previewUiState.toastMessageToShow != null) {
                TestableToast(
                    modifier = Modifier.testTag(previewUiState.toastMessageToShow.testTag),
                    toastMessage = previewUiState.toastMessageToShow,
                    onToastShown = onToastShown
                )
            }

            if (previewUiState.snackBarToShow != null) {
                TestableSnackBar(
                    modifier = Modifier.testTag(previewUiState.snackBarToShow.testTag),
                    snackBarToShow = previewUiState.snackBarToShow,
                    scope = scope,
                    snackbarHostState = snackbarHostState,
                    onSnackBarResult = onSnackBarResult
                )
            }
            // Screen flash overlay that stays on top of everything but invisible normally. This should
            // not be enabled based on whether screen flash is enabled because a previous image capture
            // may still be running after flash mode change and clear actions (e.g. brightness restore)
            // may need to be handled later. Compose smart recomposition should be able to optimize this
            // if the relevant states are no longer changing.
            ScreenFlashScreen(
                screenFlashUiState = screenFlashUiState,
                onInitialBrightnessCalculated = onClearUiScreenBrightness
            )
        }
    }
}

@Composable
private fun LoadingScreen(modifier: Modifier = Modifier) {
    Column(
        modifier = modifier
            .fillMaxSize()
            .background(Color.Black),
        verticalArrangement = Arrangement.Center,
        horizontalAlignment = Alignment.CenterHorizontally
    ) {
        CircularProgressIndicator(modifier = Modifier.size(50.dp))
        Text(text = stringResource(R.string.camera_not_ready), color = Color.White)
    }
}

@Preview
@Composable
private fun ContentScreenPreview() {
    MaterialTheme {
        ContentScreen(
            previewUiState = FAKE_PREVIEW_UI_STATE_READY,
            previewMode = PreviewMode.StandardMode {},
            screenFlashUiState = ScreenFlash.ScreenFlashUiState(),
            surfaceRequest = null
        )
    }
}

@Preview
@Composable
private fun ContentScreen_WhileRecording() {
    MaterialTheme(colorScheme = darkColorScheme()) {
        ContentScreen(
            previewUiState = FAKE_PREVIEW_UI_STATE_READY.copy(
                videoRecordingState = VideoRecordingState.ACTIVE
            ),
            previewMode = PreviewMode.StandardMode {},
            screenFlashUiState = ScreenFlash.ScreenFlashUiState(),
            surfaceRequest = null
        )
    }
}

private val FAKE_PREVIEW_UI_STATE_READY = PreviewUiState.Ready(
    currentCameraSettings = DEFAULT_CAMERA_APP_SETTINGS,
    systemConstraints = TYPICAL_SYSTEM_CONSTRAINTS
)<|MERGE_RESOLUTION|>--- conflicted
+++ resolved
@@ -95,18 +95,11 @@
         }
     }
 
-<<<<<<< HEAD
     when (val currentUiState = previewUiState) {
         is PreviewUiState.NotReady -> LoadingScreen()
         is PreviewUiState.Ready -> ContentScreen(
+            modifier = modifier,
             previewUiState = currentUiState,
-=======
-    when (previewUiState.cameraState) {
-        CameraState.NOT_READY -> LoadingScreen(modifier)
-        CameraState.READY -> ContentScreen(
-            modifier = modifier,
-            previewUiState = previewUiState,
->>>>>>> 802d350c
             previewMode = previewMode,
             screenFlashUiState = screenFlashUiState,
             surfaceRequest = surfaceRequest,
@@ -176,41 +169,6 @@
             }
         }
 
-<<<<<<< HEAD
-        QuickSettingsScreenOverlay(
-            modifier = Modifier,
-            isOpen = previewUiState.quickSettingsIsOpen,
-            toggleIsOpen = onToggleQuickSettings,
-            currentCameraSettings = previewUiState.currentCameraSettings,
-            systemConstraints = previewUiState.systemConstraints,
-            onLensFaceClick = onSetLensFacing,
-            onFlashModeClick = onChangeFlash,
-            onAspectRatioClick = onChangeAspectRatio,
-            onCaptureModeClick = onChangeCaptureMode,
-            onDynamicRangeClick = onChangeDynamicRange
-            // onTimerClick = {}/*TODO*/
-        )
-        // relative-grid style overlay on top of preview display
-        CameraControlsOverlay(
-            previewUiState = previewUiState,
-            onNavigateToSettings = onNavigateToSettings,
-            previewMode = previewMode,
-            onFlipCamera = onFlipCamera,
-            onChangeFlash = onChangeFlash,
-            onToggleQuickSettings = onToggleQuickSettings,
-            onCaptureImage = onCaptureImage,
-            onCaptureImageWithUri = onCaptureImageWithUri,
-            onStartVideoRecording = onStartVideoRecording,
-            onStopVideoRecording = onStopVideoRecording,
-            blinkState = blinkState
-        )
-        // displays toast when there is a message to show
-        if (previewUiState.toastMessageToShow != null) {
-            TestableToast(
-                modifier = Modifier.testTag(previewUiState.toastMessageToShow.testTag),
-                toastMessage = previewUiState.toastMessageToShow,
-                onToastShown = onToastShown
-=======
         val scope = rememberCoroutineScope()
         val blinkState = remember { BlinkState(coroutineScope = scope) }
         Box(modifier.fillMaxSize()) {
@@ -223,7 +181,6 @@
                 surfaceRequest = surfaceRequest,
                 onRequestWindowColorMode = onRequestWindowColorMode,
                 blinkState = blinkState
->>>>>>> 802d350c
             )
 
             QuickSettingsScreenOverlay(
@@ -231,6 +188,7 @@
                 isOpen = previewUiState.quickSettingsIsOpen,
                 toggleIsOpen = onToggleQuickSettings,
                 currentCameraSettings = previewUiState.currentCameraSettings,
+                systemConstraints = previewUiState.systemConstraints,
                 onLensFaceClick = onSetLensFacing,
                 onFlashModeClick = onChangeFlash,
                 onAspectRatioClick = onChangeAspectRatio,
@@ -250,7 +208,6 @@
                 onStartVideoRecording = onStartVideoRecording,
                 onStopVideoRecording = onStopVideoRecording,
                 blinkState = blinkState
-
             )
             // displays toast when there is a message to show
             if (previewUiState.toastMessageToShow != null) {
