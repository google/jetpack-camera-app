--- conflicted
+++ resolved
@@ -144,12 +144,8 @@
                 onClearUiScreenBrightness = viewModel.screenFlash::setClearUiScreenBrightness,
                 onSetLensFacing = viewModel::setLensFacing,
                 onTapToFocus = viewModel::tapToFocus,
-<<<<<<< HEAD
-                onChangeZoomScale = viewModel::setZoomScale,
+                onChangeZoomRatio = viewModel::changeZoomRatio,
                 onSetCaptureMode = viewModel::setCaptureMode,
-=======
-                onChangeZoomRatio = viewModel::changeZoomRatio,
->>>>>>> 41416d14
                 onChangeFlash = viewModel::setFlash,
                 onChangeAspectRatio = viewModel::setAspectRatio,
                 onSetStreamConfig = viewModel::setStreamConfig,
