--- conflicted
+++ resolved
@@ -96,10 +96,6 @@
         }
     }
     if (previewUiState.cameraState == CameraState.NOT_READY) {
-<<<<<<< HEAD
-        //TODO(@kimblebee): Add a loading screen
-        Text(text = stringResource(R.string.camera_not_ready))
-=======
         Column(
             modifier = Modifier
                 .fillMaxSize()
@@ -110,7 +106,6 @@
             CircularProgressIndicator(modifier = Modifier.size(50.dp))
             Text(text = stringResource(R.string.camera_not_ready), color = Color.White)
         }
->>>>>>> 0b40831c
     } else if (previewUiState.cameraState == CameraState.READY) {
         // display camera feed. this stays behind everything else
         PreviewDisplay(
