--- conflicted
+++ resolved
@@ -153,21 +153,6 @@
                         modifier = Modifier
                             .align(Alignment.TopEnd)
                             .padding(12.dp),
-<<<<<<< HEAD
-                        label = {
-                            Text(
-                                stringResource(
-                                    when (previewUiState.currentCameraSettings.captureMode) {
-                                        CaptureMode.SINGLE_STREAM ->
-                                            R.string.capture_mode_single_stream
-
-                                        CaptureMode.MULTI_STREAM ->
-                                            R.string.capture_mode_multi_stream
-                                    }
-                                )
-                            )
-                        }
-=======
                         onClick = { viewModel.toggleCaptureMode() },
                         text = stringResource(
                             when (previewUiState.currentCameraSettings.captureMode) {
@@ -175,7 +160,6 @@
                                 CaptureMode.MULTI_STREAM -> R.string.capture_mode_multi_stream
                             }
                         )
->>>>>>> 0b40831c
                     )
                 }
             }
