--- conflicted
+++ resolved
@@ -289,11 +289,7 @@
             DebugOverlayComponent(
                 toggleIsOpen = onToggleDebugOverlay,
                 previewUiState = previewUiState,
-<<<<<<< HEAD
-                onChangeZoomScale = onChangeZoomRatio
-=======
                 onChangeZoomRatio = onChangeZoomRatio
->>>>>>> 34857a08
             )
 
             // displays toast when there is a message to show
