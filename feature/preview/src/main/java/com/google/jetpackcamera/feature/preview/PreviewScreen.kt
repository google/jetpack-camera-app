/*
 * Copyright (C) 2023 The Android Open Source Project
 *
 * Licensed under the Apache License, Version 2.0 (the "License");
 * you may not use this file except in compliance with the License.
 * You may obtain a copy of the License at
 *
 *      http://www.apache.org/licenses/LICENSE-2.0
 *
 * Unless required by applicable law or agreed to in writing, software
 * distributed under the License is distributed on an "AS IS" BASIS,
 * WITHOUT WARRANTIES OR CONDITIONS OF ANY KIND, either express or implied.
 * See the License for the specific language governing permissions and
 * limitations under the License.
 */
package com.google.jetpackcamera.feature.preview

import android.os.Handler
import android.os.Looper
import android.util.Log
import androidx.camera.core.Preview.SurfaceProvider
import androidx.compose.foundation.background
import androidx.compose.foundation.layout.Arrangement
import androidx.compose.foundation.layout.Box
import androidx.compose.foundation.layout.Column
import androidx.compose.foundation.layout.IntrinsicSize
import androidx.compose.foundation.layout.Row
import androidx.compose.foundation.layout.Spacer
import androidx.compose.foundation.layout.fillMaxHeight
import androidx.compose.foundation.layout.fillMaxSize
import androidx.compose.foundation.layout.fillMaxWidth
import androidx.compose.foundation.layout.height
import androidx.compose.foundation.layout.padding
import androidx.compose.foundation.layout.size
import androidx.compose.material3.CircularProgressIndicator
import androidx.compose.material3.Text
import androidx.compose.runtime.Composable
import androidx.compose.runtime.LaunchedEffect
import androidx.compose.runtime.collectAsState
import androidx.compose.runtime.getValue
import androidx.compose.runtime.mutableFloatStateOf
import androidx.compose.runtime.mutableStateOf
import androidx.compose.runtime.remember
import androidx.compose.runtime.setValue
import androidx.compose.ui.Alignment
import androidx.compose.ui.ExperimentalComposeUiApi
import androidx.compose.ui.Modifier
import androidx.compose.ui.graphics.Color
import androidx.compose.ui.platform.LocalLifecycleOwner
import androidx.compose.ui.platform.testTag
import androidx.compose.ui.res.stringResource
import androidx.compose.ui.semantics.semantics
import androidx.compose.ui.semantics.testTagsAsResourceId
import androidx.compose.ui.unit.dp
import androidx.hilt.navigation.compose.hiltViewModel
import androidx.lifecycle.Lifecycle
import androidx.lifecycle.repeatOnLifecycle
import com.google.jetpackcamera.feature.preview.ui.CAPTURE_BUTTON
import com.google.jetpackcamera.feature.preview.ui.CaptureButton
import com.google.jetpackcamera.feature.preview.ui.FlipCameraButton
import com.google.jetpackcamera.feature.preview.ui.PreviewDisplay
import com.google.jetpackcamera.feature.preview.ui.ScreenFlashScreen
import com.google.jetpackcamera.feature.preview.ui.SettingsNavButton
import com.google.jetpackcamera.feature.preview.ui.ShowToast
import com.google.jetpackcamera.feature.preview.ui.TestingButton
import com.google.jetpackcamera.feature.preview.ui.ZoomScaleText
import com.google.jetpackcamera.feature.quicksettings.QuickSettingsScreen
import com.google.jetpackcamera.feature.quicksettings.ui.QuickSettingsIndicators
import com.google.jetpackcamera.settings.model.CaptureMode
import kotlinx.coroutines.CompletableDeferred
import kotlinx.coroutines.awaitCancellation

private const val TAG = "PreviewScreen"
private const val ZOOM_SCALE_SHOW_TIMEOUT_MS = 3000L

/**
 * Screen used for the Preview feature.
 */
@OptIn(ExperimentalComposeUiApi::class)
@Composable
fun PreviewScreen(
    onPreviewViewModel: (PreviewViewModel) -> Unit,
    onNavigateToSettings: () -> Unit,
    viewModel: PreviewViewModel = hiltViewModel()
) {
    Log.d(TAG, "PreviewScreen")

    val previewUiState: PreviewUiState by viewModel.previewUiState.collectAsState()

    val screenFlashUiState: ScreenFlash.ScreenFlashUiState
        by viewModel.screenFlash.screenFlashUiState.collectAsState()

    val lifecycleOwner = LocalLifecycleOwner.current

    val deferredSurfaceProvider = remember { CompletableDeferred<SurfaceProvider>() }

    val zoomScale by remember { mutableFloatStateOf(1f) }

    var zoomScaleShow by remember { mutableStateOf(false) }

    val zoomHandler = Handler(Looper.getMainLooper())

    onPreviewViewModel(viewModel)

    LaunchedEffect(lifecycleOwner) {
        val surfaceProvider = deferredSurfaceProvider.await()
        lifecycleOwner.repeatOnLifecycle(Lifecycle.State.STARTED) {
            viewModel.runCamera(surfaceProvider)
            try {
                awaitCancellation()
            } finally {
                viewModel.stopCamera()
            }
        }
    }
    if (previewUiState.cameraState == CameraState.NOT_READY) {
        Column(
            modifier = Modifier
                .fillMaxSize()
                .background(Color.Black),
            verticalArrangement = Arrangement.Center,
            horizontalAlignment = Alignment.CenterHorizontally
        ) {
            CircularProgressIndicator(modifier = Modifier.size(50.dp))
            Text(text = stringResource(R.string.camera_not_ready), color = Color.White)
        }
    } else if (previewUiState.cameraState == CameraState.READY) {
        // display camera feed. this stays behind everything else
        PreviewDisplay(
            onFlipCamera = viewModel::flipCamera,
            onTapToFocus = viewModel::tapToFocus,
            onZoomChange = { zoomChange: Float ->
                viewModel.setZoomScale(zoomChange)
                zoomScaleShow = true
                zoomHandler.postDelayed({ zoomScaleShow = false }, ZOOM_SCALE_SHOW_TIMEOUT_MS)
            },
            aspectRatio = previewUiState.currentCameraSettings.aspectRatio,
            deferredSurfaceProvider = deferredSurfaceProvider
        )
        // overlay
        Box(
            modifier = Modifier
                .semantics {
                    testTagsAsResourceId = true
                }
                .fillMaxSize()
        ) {
            // hide settings, quickSettings, and quick capture mode button
            when (previewUiState.videoRecordingState) {
                VideoRecordingState.ACTIVE -> {}
                VideoRecordingState.INACTIVE -> {
                    QuickSettingsScreen(
                        modifier = Modifier
                            .align(Alignment.TopCenter),
                        isOpen = previewUiState.quickSettingsIsOpen,
                        toggleIsOpen = { viewModel.toggleQuickSettings() },
                        currentCameraSettings = previewUiState.currentCameraSettings,
                        onLensFaceClick = viewModel::flipCamera,
                        onFlashModeClick = viewModel::setFlash,
                        onAspectRatioClick = {
                            viewModel.setAspectRatio(it)
                        }
                        // onTimerClick = {}/*TODO*/
                    )

                    Row(
                        modifier = Modifier
                            .align(Alignment.TopStart),
                        horizontalArrangement = Arrangement.Start,
                        verticalAlignment = Alignment.CenterVertically
                    ) {
                        SettingsNavButton(
                            modifier = Modifier
                                .padding(12.dp),
                            onNavigateToSettings = onNavigateToSettings
                        )

                        QuickSettingsIndicators(
                            currentCameraSettings = previewUiState.currentCameraSettings,
                            onFlashModeClick = viewModel::setFlash
                        )
                    }

                    TestingButton(
                        modifier = Modifier
                            .testTag("ToggleCaptureMode")
                            .align(Alignment.TopEnd)
                            .padding(12.dp),
                        onClick = { viewModel.toggleCaptureMode() },
                        text = stringResource(
                            when (previewUiState.currentCameraSettings.captureMode) {
                                CaptureMode.SINGLE_STREAM -> R.string.capture_mode_single_stream
                                CaptureMode.MULTI_STREAM -> R.string.capture_mode_multi_stream
                            }
                        )
                    )
                }
            }

            Column(
                horizontalAlignment = Alignment.CenterHorizontally,
                modifier = Modifier.align(Alignment.BottomCenter)
            ) {
                if (zoomScaleShow) {
                    ZoomScaleText(zoomScale = zoomScale)
                }
                Row(
                    modifier =
                    Modifier
                        .fillMaxWidth()
                        .height(IntrinsicSize.Min)
                ) {
                    when (previewUiState.videoRecordingState) {
                        VideoRecordingState.ACTIVE -> {
                            Spacer(
                                modifier = Modifier
                                    .fillMaxHeight()
                                    .weight(1f)
                            )
                        }

                        VideoRecordingState.INACTIVE -> {
                            FlipCameraButton(
                                modifier = Modifier
                                    .weight(1f)
                                    .fillMaxHeight(),
                                onClick = { viewModel.flipCamera() },
                                // enable only when phone has front and rear camera
                                enabledCondition =
                                previewUiState.currentCameraSettings.isBackCameraAvailable &&
                                    previewUiState.currentCameraSettings.isFrontCameraAvailable
                            )
                        }
                    }
                    val multipleEventsCutter = remember { MultipleEventsCutter() }
                    /*todo: close quick settings on start record/image capture*/
                    CaptureButton(
                        modifier = Modifier
                            .testTag(CAPTURE_BUTTON),
                        onClick = {
                            multipleEventsCutter.processEvent { viewModel.captureImage() }
                        },
                        onLongPress = { viewModel.startVideoRecording() },
                        onRelease = { viewModel.stopVideoRecording() },
                        videoRecordingState = previewUiState.videoRecordingState
                    )
                    /* spacer is a placeholder to maintain the proportionate location of this
                     row of UI elements. if you want to  add another element, replace it with ONE
                     element. If you want to add multiple components, use a container
                     (Box, Row, Column, etc.)
                     */
                    Spacer(
                        modifier = Modifier
                            .fillMaxHeight()
                            .weight(1f)
                    )
                }
            }
<<<<<<< HEAD
            // displays toast when there is a message to show
            if (previewUiState.toastMessageToShow != null) {
                ShowToast(
                    modifier = Modifier
                        .testTag(previewUiState.toastMessageToShow!!.testTag),
                    toastMessage = previewUiState.toastMessageToShow!!,
                    onToastShown = viewModel::onToastShown
                )
            }
=======
        }

        // displays toast when there is a message to show
        if (previewUiState.toastMessageToShow != null) {
            ShowToast(
                toastMessage = previewUiState.toastMessageToShow!!,
                onToastShown = viewModel::onToastShown
            )
>>>>>>> 6aef048c
        }

        // Screen flash overlay that stays on top of everything but invisible normally. This should
        // not be enabled based on whether screen flash is enabled because a previous image capture
        // may still be running after flash mode change and clear actions (e.g. brightness restore)
        // may need to be handled later. Compose smart recomposition should be able to optimize this
        // if the relevant states are no longer changing.
        ScreenFlashScreen(
            screenFlashUiState = screenFlashUiState,
            onInitialBrightnessCalculated = viewModel.screenFlash::setClearUiScreenBrightness
        )
    }
}<|MERGE_RESOLUTION|>--- conflicted
+++ resolved
@@ -256,7 +256,6 @@
                     )
                 }
             }
-<<<<<<< HEAD
             // displays toast when there is a message to show
             if (previewUiState.toastMessageToShow != null) {
                 ShowToast(
@@ -266,16 +265,6 @@
                     onToastShown = viewModel::onToastShown
                 )
             }
-=======
-        }
-
-        // displays toast when there is a message to show
-        if (previewUiState.toastMessageToShow != null) {
-            ShowToast(
-                toastMessage = previewUiState.toastMessageToShow!!,
-                onToastShown = viewModel::onToastShown
-            )
->>>>>>> 6aef048c
         }
 
         // Screen flash overlay that stays on top of everything but invisible normally. This should
