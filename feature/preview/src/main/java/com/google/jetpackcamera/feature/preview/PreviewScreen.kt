/*
 * Copyright (C) 2023 The Android Open Source Project
 *
 * Licensed under the Apache License, Version 2.0 (the "License");
 * you may not use this file except in compliance with the License.
 * You may obtain a copy of the License at
 *
 *      http://www.apache.org/licenses/LICENSE-2.0
 *
 * Unless required by applicable law or agreed to in writing, software
 * distributed under the License is distributed on an "AS IS" BASIS,
 * WITHOUT WARRANTIES OR CONDITIONS OF ANY KIND, either express or implied.
 * See the License for the specific language governing permissions and
 * limitations under the License.
 */
package com.google.jetpackcamera.feature.preview

import android.os.Handler
import android.os.Looper
import android.util.Log
import androidx.camera.core.Preview.SurfaceProvider
import androidx.compose.foundation.background
import androidx.compose.foundation.layout.Arrangement
import androidx.compose.foundation.layout.Box
import androidx.compose.foundation.layout.Column
import androidx.compose.foundation.layout.IntrinsicSize
import androidx.compose.foundation.layout.Row
import androidx.compose.foundation.layout.Spacer
import androidx.compose.foundation.layout.fillMaxHeight
import androidx.compose.foundation.layout.fillMaxSize
import androidx.compose.foundation.layout.fillMaxWidth
import androidx.compose.foundation.layout.height
import androidx.compose.foundation.layout.padding
import androidx.compose.foundation.layout.size
import androidx.compose.material3.CircularProgressIndicator
import androidx.compose.material3.Text
import androidx.compose.runtime.Composable
import androidx.compose.runtime.LaunchedEffect
import androidx.compose.runtime.collectAsState
import androidx.compose.runtime.getValue
import androidx.compose.runtime.mutableFloatStateOf
import androidx.compose.runtime.mutableStateOf
import androidx.compose.runtime.remember
import androidx.compose.runtime.setValue
import androidx.compose.ui.Alignment
import androidx.compose.ui.ExperimentalComposeUiApi
import androidx.compose.ui.Modifier
import androidx.compose.ui.graphics.Color
import androidx.compose.ui.platform.LocalLifecycleOwner
import androidx.compose.ui.res.stringResource
import androidx.compose.ui.semantics.semantics
import androidx.compose.ui.semantics.testTagsAsResourceId
import androidx.compose.ui.unit.dp
import androidx.hilt.navigation.compose.hiltViewModel
import androidx.lifecycle.Lifecycle
import androidx.lifecycle.repeatOnLifecycle
import com.google.jetpackcamera.feature.preview.ui.CaptureButton
import com.google.jetpackcamera.feature.preview.ui.FlipCameraButton
import com.google.jetpackcamera.feature.preview.ui.PreviewDisplay
import com.google.jetpackcamera.feature.preview.ui.SettingsNavButton
import com.google.jetpackcamera.feature.preview.ui.TestingButton
import com.google.jetpackcamera.feature.preview.ui.ZoomScaleText
import com.google.jetpackcamera.feature.quicksettings.QuickSettingsScreen
import com.google.jetpackcamera.settings.model.CaptureMode
import kotlinx.coroutines.CompletableDeferred
import kotlinx.coroutines.awaitCancellation

private const val TAG = "PreviewScreen"
private const val ZOOM_SCALE_SHOW_TIMEOUT_MS = 3000L

/**
 * Screen used for the Preview feature.
 */
@OptIn(ExperimentalComposeUiApi::class)
@Composable
<<<<<<< HEAD
fun PreviewScreen(
    onPreviewViewModel: (PreviewViewModel) -> Unit,
    onNavigateToSettings: () -> Unit,
    viewModel: PreviewViewModel = hiltViewModel()
) {
=======
fun PreviewScreen(onNavigateToSettings: () -> Unit, viewModel: PreviewViewModel = hiltViewModel()) {
>>>>>>> 6cf10835
    Log.d(TAG, "PreviewScreen")

    val previewUiState: PreviewUiState by viewModel.previewUiState.collectAsState()

    val lifecycleOwner = LocalLifecycleOwner.current

    val deferredSurfaceProvider = remember { CompletableDeferred<SurfaceProvider>() }

    val zoomScale by remember { mutableFloatStateOf(1f) }

    var zoomScaleShow by remember { mutableStateOf(false) }

    val zoomHandler = Handler(Looper.getMainLooper())

<<<<<<< HEAD
    onPreviewViewModel(viewModel)

=======
>>>>>>> 6cf10835
    LaunchedEffect(lifecycleOwner) {
        val surfaceProvider = deferredSurfaceProvider.await()
        lifecycleOwner.repeatOnLifecycle(Lifecycle.State.STARTED) {
            viewModel.runCamera(surfaceProvider)
            try {
                awaitCancellation()
            } finally {
                viewModel.stopCamera()
            }
        }
    }
    if (previewUiState.cameraState == CameraState.NOT_READY) {
        Column(
            modifier = Modifier
                .fillMaxSize()
                .background(Color.Black),
            verticalArrangement = Arrangement.Center,
            horizontalAlignment = Alignment.CenterHorizontally
        ) {
            CircularProgressIndicator(modifier = Modifier.size(50.dp))
            Text(text = stringResource(R.string.camera_not_ready), color = Color.White)
        }
    } else if (previewUiState.cameraState == CameraState.READY) {
        // display camera feed. this stays behind everything else
        PreviewDisplay(
            onFlipCamera = viewModel::flipCamera,
            onTapToFocus = viewModel::tapToFocus,
            onZoomChange = { zoomChange: Float ->
                viewModel.setZoomScale(zoomChange)
                zoomScaleShow = true
                zoomHandler.postDelayed({ zoomScaleShow = false }, ZOOM_SCALE_SHOW_TIMEOUT_MS)
            },
            aspectRatio = previewUiState.currentCameraSettings.aspectRatio,
            deferredSurfaceProvider = deferredSurfaceProvider
        )
        // overlay
        Box(
            modifier = Modifier
                .semantics {
                    testTagsAsResourceId = true
                }
                .fillMaxSize()
        ) {
            // hide settings, quickSettings, and quick capture mode button
            when (previewUiState.videoRecordingState) {
                VideoRecordingState.ACTIVE -> {}
                VideoRecordingState.INACTIVE -> {
                    QuickSettingsScreen(
                        modifier = Modifier
                            .align(Alignment.TopCenter),
                        isOpen = previewUiState.quickSettingsIsOpen,
                        toggleIsOpen = { viewModel.toggleQuickSettings() },
                        currentCameraSettings = previewUiState.currentCameraSettings,
                        onLensFaceClick = viewModel::flipCamera,
                        onFlashModeClick = viewModel::setFlash,
                        onAspectRatioClick = {
                            viewModel.setAspectRatio(it)
                        }
                        // onTimerClick = {}/*TODO*/
                    )

                    SettingsNavButton(
                        modifier = Modifier
                            .align(Alignment.TopStart)
                            .padding(12.dp),
                        onNavigateToSettings = onNavigateToSettings
                    )

                    TestingButton(
                        modifier = Modifier
                            .align(Alignment.TopEnd)
                            .padding(12.dp),
<<<<<<< HEAD
                        label = {
                            Text(
                                stringResource(
                                    when (previewUiState.currentCameraSettings.captureMode) {
                                        CaptureMode.SINGLE_STREAM ->
                                            R.string.capture_mode_single_stream
                                        CaptureMode.MULTI_STREAM ->
                                            R.string.capture_mode_multi_stream
                                    }
                                )
                            )
                        }
=======
                        onClick = { viewModel.toggleCaptureMode() },
                        text = stringResource(
                            when (previewUiState.currentCameraSettings.captureMode) {
                                CaptureMode.SINGLE_STREAM -> R.string.capture_mode_single_stream
                                CaptureMode.MULTI_STREAM -> R.string.capture_mode_multi_stream
                            }
                        )
>>>>>>> 6cf10835
                    )
                }
            }

            Column(
                horizontalAlignment = Alignment.CenterHorizontally,
                modifier = Modifier.align(Alignment.BottomCenter)
            ) {
                if (zoomScaleShow) {
                    ZoomScaleText(zoomScale = zoomScale)
                }
                Row(
                    modifier =
                    Modifier
                        .fillMaxWidth()
                        .height(IntrinsicSize.Min)
                ) {
                    when (previewUiState.videoRecordingState) {
                        VideoRecordingState.ACTIVE -> {
                            Spacer(
                                modifier = Modifier
                                    .fillMaxHeight()
                                    .weight(1f)
                            )
                        }

                        VideoRecordingState.INACTIVE -> {
                            FlipCameraButton(
                                modifier = Modifier
                                    .weight(1f)
                                    .fillMaxHeight(),
                                onClick = { viewModel.flipCamera() },
                                // enable only when phone has front and rear camera
                                enabledCondition =
                                previewUiState.currentCameraSettings.isBackCameraAvailable &&
                                    previewUiState.currentCameraSettings.isFrontCameraAvailable
                            )
                        }
                    }
                    val multipleEventsCutter = remember { MultipleEventsCutter() }
                    /*todo: close quick settings on start record/image capture*/
                    CaptureButton(
                        onClick = {
                            multipleEventsCutter.processEvent { viewModel.captureImage() }
                        },
                        onLongPress = { viewModel.startVideoRecording() },
                        onRelease = { viewModel.stopVideoRecording() },
                        videoRecordingState = previewUiState.videoRecordingState
                    )
                    /* spacer is a placeholder to maintain the proportionate location of this row of
                     UI elements. if you want to  add another element, replace it with ONE element.
                     If you want to add multiple components, use a container (Box, Row, Column, etc.)
                     */
                    Spacer(
                        modifier = Modifier
                            .fillMaxHeight()
                            .weight(1f)
                    )
                }
            }
        }
    }
}<|MERGE_RESOLUTION|>--- conflicted
+++ resolved
@@ -73,15 +73,11 @@
  */
 @OptIn(ExperimentalComposeUiApi::class)
 @Composable
-<<<<<<< HEAD
 fun PreviewScreen(
     onPreviewViewModel: (PreviewViewModel) -> Unit,
     onNavigateToSettings: () -> Unit,
     viewModel: PreviewViewModel = hiltViewModel()
 ) {
-=======
-fun PreviewScreen(onNavigateToSettings: () -> Unit, viewModel: PreviewViewModel = hiltViewModel()) {
->>>>>>> 6cf10835
     Log.d(TAG, "PreviewScreen")
 
     val previewUiState: PreviewUiState by viewModel.previewUiState.collectAsState()
@@ -96,11 +92,8 @@
 
     val zoomHandler = Handler(Looper.getMainLooper())
 
-<<<<<<< HEAD
     onPreviewViewModel(viewModel)
 
-=======
->>>>>>> 6cf10835
     LaunchedEffect(lifecycleOwner) {
         val surfaceProvider = deferredSurfaceProvider.await()
         lifecycleOwner.repeatOnLifecycle(Lifecycle.State.STARTED) {
@@ -173,20 +166,6 @@
                         modifier = Modifier
                             .align(Alignment.TopEnd)
                             .padding(12.dp),
-<<<<<<< HEAD
-                        label = {
-                            Text(
-                                stringResource(
-                                    when (previewUiState.currentCameraSettings.captureMode) {
-                                        CaptureMode.SINGLE_STREAM ->
-                                            R.string.capture_mode_single_stream
-                                        CaptureMode.MULTI_STREAM ->
-                                            R.string.capture_mode_multi_stream
-                                    }
-                                )
-                            )
-                        }
-=======
                         onClick = { viewModel.toggleCaptureMode() },
                         text = stringResource(
                             when (previewUiState.currentCameraSettings.captureMode) {
@@ -194,7 +173,6 @@
                                 CaptureMode.MULTI_STREAM -> R.string.capture_mode_multi_stream
                             }
                         )
->>>>>>> 6cf10835
                     )
                 }
             }
