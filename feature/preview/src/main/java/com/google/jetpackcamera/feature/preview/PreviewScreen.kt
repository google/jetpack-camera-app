/*
 * Copyright (C) 2023 The Android Open Source Project
 *
 * Licensed under the Apache License, Version 2.0 (the "License");
 * you may not use this file except in compliance with the License.
 * You may obtain a copy of the License at
 *
 *      http://www.apache.org/licenses/LICENSE-2.0
 *
 * Unless required by applicable law or agreed to in writing, software
 * distributed under the License is distributed on an "AS IS" BASIS,
 * WITHOUT WARRANTIES OR CONDITIONS OF ANY KIND, either express or implied.
 * See the License for the specific language governing permissions and
 * limitations under the License.
 */
package com.google.jetpackcamera.feature.preview

import android.annotation.SuppressLint
import android.content.ContentResolver
import android.net.Uri
import android.os.Build
import android.util.Log
import androidx.camera.core.SurfaceRequest
import androidx.compose.animation.AnimatedContent
import androidx.compose.animation.fadeIn
import androidx.compose.animation.fadeOut
import androidx.compose.animation.togetherWith
import androidx.compose.foundation.background
import androidx.compose.foundation.layout.Arrangement
import androidx.compose.foundation.layout.Box
import androidx.compose.foundation.layout.Column
import androidx.compose.foundation.layout.fillMaxSize
import androidx.compose.foundation.layout.size
import androidx.compose.material3.CircularProgressIndicator
import androidx.compose.material3.MaterialTheme
import androidx.compose.material3.Scaffold
import androidx.compose.material3.SnackbarHost
import androidx.compose.material3.SnackbarHostState
import androidx.compose.material3.Text
import androidx.compose.material3.darkColorScheme
import androidx.compose.runtime.Composable
import androidx.compose.runtime.LaunchedEffect
import androidx.compose.runtime.collectAsState
import androidx.compose.runtime.getValue
import androidx.compose.runtime.remember
import androidx.compose.runtime.snapshotFlow
import androidx.compose.ui.Alignment
import androidx.compose.ui.Modifier
import androidx.compose.ui.graphics.Color
import androidx.compose.ui.platform.LocalContext
import androidx.compose.ui.platform.testTag
import androidx.compose.ui.res.stringResource
import androidx.compose.ui.tooling.preview.Preview
import androidx.compose.ui.unit.dp
import androidx.hilt.navigation.compose.hiltViewModel
import androidx.lifecycle.compose.LifecycleStartEffect
import androidx.tracing.Trace
import com.google.accompanist.permissions.ExperimentalPermissionsApi
import com.google.accompanist.permissions.PermissionState
import com.google.accompanist.permissions.isGranted
import com.google.accompanist.permissions.rememberPermissionState
import com.google.jetpackcamera.core.camera.VideoRecordingState
import com.google.jetpackcamera.feature.preview.quicksettings.QuickSettingsScreenOverlay
import com.google.jetpackcamera.feature.preview.ui.CameraControlsOverlay
import com.google.jetpackcamera.feature.preview.ui.PreviewDisplay
import com.google.jetpackcamera.feature.preview.ui.ScreenFlashScreen
import com.google.jetpackcamera.feature.preview.ui.TestableSnackbar
import com.google.jetpackcamera.feature.preview.ui.ZoomLevelDisplayState
import com.google.jetpackcamera.feature.preview.ui.debouncedOrientationFlow
import com.google.jetpackcamera.feature.preview.ui.debug.DebugOverlayComponent
import com.google.jetpackcamera.settings.model.AspectRatio
import com.google.jetpackcamera.settings.model.CameraZoomRatio
import com.google.jetpackcamera.settings.model.CaptureMode
import com.google.jetpackcamera.settings.model.ConcurrentCameraMode
import com.google.jetpackcamera.settings.model.DebugSettings
import com.google.jetpackcamera.settings.model.DynamicRange
import com.google.jetpackcamera.settings.model.ExternalCaptureMode
import com.google.jetpackcamera.settings.model.FlashMode
import com.google.jetpackcamera.settings.model.ImageOutputFormat
import com.google.jetpackcamera.settings.model.LensFacing
import com.google.jetpackcamera.settings.model.StreamConfig
<<<<<<< HEAD
import com.google.jetpackcamera.settings.model.TYPICAL_SYSTEM_CONSTRAINTS
import com.google.jetpackcamera.settings.model.TestPattern
=======
import com.google.jetpackcamera.ui.uistate.DisableRationale
import com.google.jetpackcamera.ui.uistate.capture.AudioUiState
import com.google.jetpackcamera.ui.uistate.capture.CaptureButtonUiState
import com.google.jetpackcamera.ui.uistate.capture.CaptureModeToggleUiState
import com.google.jetpackcamera.ui.uistate.capture.FlipLensUiState
import com.google.jetpackcamera.ui.uistate.capture.ScreenFlashUiState
import com.google.jetpackcamera.ui.uistate.capture.compound.CaptureUiState
>>>>>>> e91f7251
import kotlinx.coroutines.flow.transformWhile

private const val TAG = "PreviewScreen"

/**
 * Screen used for the Preview feature.
 */
@OptIn(ExperimentalPermissionsApi::class)
@Composable
fun PreviewScreen(
    onNavigateToSettings: () -> Unit,
    onNavigateToPostCapture: () -> Unit,
    externalCaptureMode: ExternalCaptureMode,
    debugSettings: DebugSettings,
    modifier: Modifier = Modifier,
    onRequestWindowColorMode: (Int) -> Unit = {},
    onFirstFrameCaptureCompleted: () -> Unit = {},
    viewModel: PreviewViewModel = hiltViewModel<PreviewViewModel, PreviewViewModel.Factory>
        { factory -> factory.create(externalCaptureMode, debugSettings) }
) {
    Log.d(TAG, "PreviewScreen")

    val captureUiState: CaptureUiState by viewModel.captureUiState.collectAsState()

    val screenFlashUiState: ScreenFlashUiState
        by viewModel.screenFlash.screenFlashUiState.collectAsState()

    val surfaceRequest: SurfaceRequest?
        by viewModel.surfaceRequest.collectAsState()

    LifecycleStartEffect(Unit) {
        viewModel.startCamera()
        onStopOrDispose {
            viewModel.stopCamera()
        }
    }

    if (Trace.isEnabled()) {
        LaunchedEffect(onFirstFrameCaptureCompleted) {
            snapshotFlow { captureUiState }
                .transformWhile {
                    var continueCollecting = true
                    (it as? CaptureUiState.Ready)?.let { ready ->
                        if (ready.sessionFirstFrameTimestamp > 0) {
                            emit(Unit)
                            continueCollecting = false
                        }
                    }
                    continueCollecting
                }.collect {
                    onFirstFrameCaptureCompleted()
                }
        }
    }

    when (val currentUiState = captureUiState) {
        is CaptureUiState.NotReady -> LoadingScreen()
        is CaptureUiState.Ready -> {
            val context = LocalContext.current
            LaunchedEffect(Unit) {
                debouncedOrientationFlow(context).collect(viewModel::setDisplayRotation)
            }

            ContentScreen(
                modifier = modifier,
                captureUiState = currentUiState,
                screenFlashUiState = screenFlashUiState,
                surfaceRequest = surfaceRequest,
                onNavigateToSettings = onNavigateToSettings,
                onClearUiScreenBrightness = viewModel.screenFlash::setClearUiScreenBrightness,
                onSetLensFacing = viewModel::setLensFacing,
                onTapToFocus = viewModel::tapToFocus,
                onChangeZoomRatio = viewModel::changeZoomRatio,
                onSetTestPattern = viewModel::setTestPattern,
                onSetCaptureMode = viewModel::setCaptureMode,
                onChangeFlash = viewModel::setFlash,
                onChangeAspectRatio = viewModel::setAspectRatio,
                onSetStreamConfig = viewModel::setStreamConfig,
                onChangeDynamicRange = viewModel::setDynamicRange,
                onChangeConcurrentCameraMode = viewModel::setConcurrentCameraMode,
                onChangeImageFormat = viewModel::setImageFormat,
                onDisabledCaptureMode = viewModel::enqueueDisabledHdrToggleSnackBar,
                onToggleQuickSettings = viewModel::toggleQuickSettings,
                onToggleDebugOverlay = viewModel::toggleDebugOverlay,
                onSetPause = viewModel::setPaused,
                onSetAudioEnabled = viewModel::setAudioEnabled,
                onCaptureImageWithUri = viewModel::captureImageWithUri,
                onStartVideoRecording = viewModel::startVideoRecording,
                onStopVideoRecording = viewModel::stopVideoRecording,
                onLockVideoRecording = viewModel::setLockedRecording,
                onRequestWindowColorMode = onRequestWindowColorMode,
                onSnackBarResult = viewModel::onSnackBarResult,
                isDebugMode = debugSettings.isDebugModeEnabled,
                onImageWellClick = onNavigateToPostCapture
            )
            val readStoragePermission: PermissionState = rememberPermissionState(
                android.Manifest.permission.READ_EXTERNAL_STORAGE
            )

            LaunchedEffect(readStoragePermission.status) {
                if (Build.VERSION.SDK_INT > Build.VERSION_CODES.P ||
                    readStoragePermission.status.isGranted
                ) {
                    viewModel.updateLastCapturedMedia()
                }
            }
        }
    }
}

@SuppressLint("UnusedMaterial3ScaffoldPaddingParameter")
@Composable
private fun ContentScreen(
    captureUiState: CaptureUiState.Ready,
    screenFlashUiState: ScreenFlashUiState,
    surfaceRequest: SurfaceRequest?,
    modifier: Modifier = Modifier,
    onNavigateToSettings: () -> Unit = {},
    onClearUiScreenBrightness: (Float) -> Unit = {},
    onSetCaptureMode: (CaptureMode) -> Unit = {},
    onSetLensFacing: (newLensFacing: LensFacing) -> Unit = {},
    onTapToFocus: (x: Float, y: Float) -> Unit = { _, _ -> },
    onChangeZoomRatio: (CameraZoomRatio) -> Unit = {},
    onSetTestPattern: (TestPattern) -> Unit = {},
    onChangeFlash: (FlashMode) -> Unit = {},
    onChangeAspectRatio: (AspectRatio) -> Unit = {},
    onSetStreamConfig: (StreamConfig) -> Unit = {},
    onChangeDynamicRange: (DynamicRange) -> Unit = {},
    onChangeConcurrentCameraMode: (ConcurrentCameraMode) -> Unit = {},
    onChangeImageFormat: (ImageOutputFormat) -> Unit = {},
    onDisabledCaptureMode: (DisableRationale) -> Unit = {},
    onToggleQuickSettings: () -> Unit = {},
    onToggleDebugOverlay: () -> Unit = {},
    onSetPause: (Boolean) -> Unit = {},
    onSetAudioEnabled: (Boolean) -> Unit = {},
    onCaptureImageWithUri: (
        ContentResolver,
        Uri?,
        Boolean,
        (PreviewViewModel.ImageCaptureEvent, Int) -> Unit
    ) -> Unit = { _, _, _, _ -> },
    onStartVideoRecording: (
        Uri?,
        Boolean,
        (PreviewViewModel.VideoCaptureEvent) -> Unit
    ) -> Unit = { _, _, _ -> },
    onStopVideoRecording: () -> Unit = {},
    onLockVideoRecording: (Boolean) -> Unit = {},
    onRequestWindowColorMode: (Int) -> Unit = {},
    onSnackBarResult: (String) -> Unit = {},
    isDebugMode: Boolean = false,
    onImageWellClick: () -> Unit = {}
) {
    val snackbarHostState = remember { SnackbarHostState() }
    Scaffold(
        snackbarHost = { SnackbarHost(hostState = snackbarHostState) }
    ) {
        val onFlipCamera = {
            if (captureUiState.flipLensUiState is FlipLensUiState.Available) {
                onSetLensFacing(
                    (
                        captureUiState.flipLensUiState as FlipLensUiState.Available
                        )
                        .selectedLensFacing.flip()
                )
            }
        }

        val isAudioEnabled = remember(captureUiState) {
            captureUiState.audioUiState is AudioUiState.Enabled.On
        }
        val onToggleAudio = remember(isAudioEnabled) {
            {
                onSetAudioEnabled(!isAudioEnabled)
            }
        }

        Box(modifier.fillMaxSize()) {
            // display camera feed. this stays behind everything else
            PreviewDisplay(
                previewDisplayUiState = captureUiState.previewDisplayUiState,
                onFlipCamera = onFlipCamera,
                onTapToFocus = onTapToFocus,
                onZoomRatioChange = onChangeZoomRatio,
                surfaceRequest = surfaceRequest,
                onRequestWindowColorMode = onRequestWindowColorMode
            )

            QuickSettingsScreenOverlay(
                modifier = Modifier,
                quickSettingsUiState = captureUiState.quickSettingsUiState,
                toggleQuickSettings = onToggleQuickSettings,
                onLensFaceClick = onSetLensFacing,
                onFlashModeClick = onChangeFlash,
                onAspectRatioClick = onChangeAspectRatio,
                onStreamConfigClick = onSetStreamConfig,
                onDynamicRangeClick = onChangeDynamicRange,
                onImageOutputFormatClick = onChangeImageFormat,
                onConcurrentCameraModeClick = onChangeConcurrentCameraMode,
                onCaptureModeClick = onSetCaptureMode
            )
            // relative-grid style overlay on top of preview display
            CameraControlsOverlay(
                captureUiState = captureUiState,
                onNavigateToSettings = onNavigateToSettings,
                onSetCaptureMode = onSetCaptureMode,
                onFlipCamera = onFlipCamera,
                onChangeFlash = onChangeFlash,
                onToggleAudio = onToggleAudio,
                onSetZoom = onChangeZoomRatio,
                onToggleQuickSettings = onToggleQuickSettings,
                onToggleDebugOverlay = onToggleDebugOverlay,
                onChangeImageFormat = onChangeImageFormat,
                onDisabledCaptureMode = onDisabledCaptureMode,
                onSetPause = onSetPause,
                onCaptureImageWithUri = onCaptureImageWithUri,
                onStartVideoRecording = onStartVideoRecording,
                onStopVideoRecording = onStopVideoRecording,
                zoomLevelDisplayState = remember { ZoomLevelDisplayState(isDebugMode) },
                onImageWellClick = onImageWellClick,
                onLockVideoRecording = onLockVideoRecording
            )

<<<<<<< HEAD
            AnimatedContent(
                targetState = previewUiState.debugUiState,
                transitionSpec = {
                    fadeIn() togetherWith fadeOut() using null
                },
                contentKey = { it is DebugUiState.Open }
            ) {
                if (it is DebugUiState.Open) {
                    DebugOverlayComponent(
                        toggleIsOpen = onToggleDebugOverlay,
                        debugUiState = it,
                        onChangeZoomRatio = onChangeZoomRatio,
                        onSetTestPattern = onSetTestPattern
                    )
                }
            }
=======
            DebugOverlayComponent(
                toggleIsOpen = onToggleDebugOverlay,
                debugUiState = captureUiState.debugUiState,
                onChangeZoomRatio = onChangeZoomRatio
            )
>>>>>>> e91f7251

            val snackBarData = captureUiState.snackBarUiState.snackBarQueue.peek()
            if (snackBarData != null) {
                TestableSnackbar(
                    modifier = Modifier.testTag(snackBarData.testTag),
                    snackbarToShow = snackBarData,
                    snackbarHostState = snackbarHostState,
                    onSnackbarResult = onSnackBarResult
                )
            }
            // Screen flash overlay that stays on top of everything but invisible normally. This should
            // not be enabled based on whether screen flash is enabled because a previous image capture
            // may still be running after flash mode change and clear actions (e.g. brightness restore)
            // may need to be handled later. Compose smart recomposition should be able to optimize this
            // if the relevant states are no longer changing.
            ScreenFlashScreen(
                screenFlashUiState = screenFlashUiState,
                onInitialBrightnessCalculated = onClearUiScreenBrightness
            )
        }
    }
}

@Composable
private fun LoadingScreen(modifier: Modifier = Modifier) {
    Column(
        modifier = modifier
            .fillMaxSize()
            .background(Color.Black),
        verticalArrangement = Arrangement.Center,
        horizontalAlignment = Alignment.CenterHorizontally
    ) {
        CircularProgressIndicator(modifier = Modifier.size(50.dp))
        Text(text = stringResource(R.string.camera_not_ready), color = Color.White)
    }
}

@Preview
@Composable
private fun ContentScreenPreview() {
    MaterialTheme {
        ContentScreen(
            captureUiState = FAKE_PREVIEW_UI_STATE_READY,
            screenFlashUiState = ScreenFlashUiState(),
            surfaceRequest = null
        )
    }
}

@Preview
@Composable
private fun ContentScreen_Standard_Idle() {
    MaterialTheme(colorScheme = darkColorScheme()) {
        ContentScreen(
            captureUiState = FAKE_PREVIEW_UI_STATE_READY.copy(),
            screenFlashUiState = ScreenFlashUiState(),
            surfaceRequest = null
        )
    }
}

@Preview
@Composable
private fun ContentScreen_ImageOnly_Idle() {
    MaterialTheme(colorScheme = darkColorScheme()) {
        ContentScreen(
            captureUiState = FAKE_PREVIEW_UI_STATE_READY.copy(
                captureButtonUiState = CaptureButtonUiState.Enabled.Idle(CaptureMode.IMAGE_ONLY)
            ),
            screenFlashUiState = ScreenFlashUiState(),
            surfaceRequest = null
        )
    }
}

@Preview
@Composable
private fun ContentScreen_VideoOnly_Idle() {
    MaterialTheme(colorScheme = darkColorScheme()) {
        ContentScreen(
            captureUiState = FAKE_PREVIEW_UI_STATE_READY.copy(
                captureButtonUiState = CaptureButtonUiState.Enabled.Idle(CaptureMode.VIDEO_ONLY)
            ),
            screenFlashUiState = ScreenFlashUiState(),
            surfaceRequest = null
        )
    }
}

@Preview
@Composable
private fun ContentScreen_Standard_Recording() {
    MaterialTheme(colorScheme = darkColorScheme()) {
        ContentScreen(
            captureUiState = FAKE_PREVIEW_UI_STATE_PRESSED_RECORDING,
            screenFlashUiState = ScreenFlashUiState(),
            surfaceRequest = null
        )
    }
}

@Preview
@Composable
private fun ContentScreen_Locked_Recording() {
    MaterialTheme(colorScheme = darkColorScheme()) {
        ContentScreen(
            captureUiState = FAKE_PREVIEW_UI_STATE_LOCKED_RECORDING,
            screenFlashUiState = ScreenFlashUiState(),
            surfaceRequest = null
        )
    }
}

private val FAKE_PREVIEW_UI_STATE_READY = CaptureUiState.Ready(
    videoRecordingState = VideoRecordingState.Inactive(),
    externalCaptureMode = ExternalCaptureMode.StandardMode {},
    captureModeToggleUiState = CaptureModeToggleUiState.Unavailable
)

private val FAKE_PREVIEW_UI_STATE_PRESSED_RECORDING = FAKE_PREVIEW_UI_STATE_READY.copy(
    videoRecordingState = VideoRecordingState.Active.Recording(0, 0.0, 0),
    captureButtonUiState = CaptureButtonUiState.Enabled.Recording.PressedRecording,
    audioUiState = AudioUiState.Enabled.On(1.0)
)

private val FAKE_PREVIEW_UI_STATE_LOCKED_RECORDING = FAKE_PREVIEW_UI_STATE_READY.copy(
    videoRecordingState = VideoRecordingState.Active.Recording(0, 0.0, 0),
    captureButtonUiState = CaptureButtonUiState.Enabled.Recording.LockedRecording,
    audioUiState = AudioUiState.Enabled.On(1.0)
)<|MERGE_RESOLUTION|>--- conflicted
+++ resolved
@@ -79,18 +79,15 @@
 import com.google.jetpackcamera.settings.model.ImageOutputFormat
 import com.google.jetpackcamera.settings.model.LensFacing
 import com.google.jetpackcamera.settings.model.StreamConfig
-<<<<<<< HEAD
-import com.google.jetpackcamera.settings.model.TYPICAL_SYSTEM_CONSTRAINTS
 import com.google.jetpackcamera.settings.model.TestPattern
-=======
 import com.google.jetpackcamera.ui.uistate.DisableRationale
 import com.google.jetpackcamera.ui.uistate.capture.AudioUiState
 import com.google.jetpackcamera.ui.uistate.capture.CaptureButtonUiState
 import com.google.jetpackcamera.ui.uistate.capture.CaptureModeToggleUiState
+import com.google.jetpackcamera.ui.uistate.capture.DebugUiState
 import com.google.jetpackcamera.ui.uistate.capture.FlipLensUiState
 import com.google.jetpackcamera.ui.uistate.capture.ScreenFlashUiState
 import com.google.jetpackcamera.ui.uistate.capture.compound.CaptureUiState
->>>>>>> e91f7251
 import kotlinx.coroutines.flow.transformWhile
 
 private const val TAG = "PreviewScreen"
@@ -314,9 +311,8 @@
                 onLockVideoRecording = onLockVideoRecording
             )
 
-<<<<<<< HEAD
             AnimatedContent(
-                targetState = previewUiState.debugUiState,
+                targetState = captureUiState.debugUiState,
                 transitionSpec = {
                     fadeIn() togetherWith fadeOut() using null
                 },
@@ -331,13 +327,6 @@
                     )
                 }
             }
-=======
-            DebugOverlayComponent(
-                toggleIsOpen = onToggleDebugOverlay,
-                debugUiState = captureUiState.debugUiState,
-                onChangeZoomRatio = onChangeZoomRatio
-            )
->>>>>>> e91f7251
 
             val snackBarData = captureUiState.snackBarUiState.snackBarQueue.peek()
             if (snackBarData != null) {
