--- conflicted
+++ resolved
@@ -171,18 +171,6 @@
                         .fillMaxWidth()
                         .height(IntrinsicSize.Min),
                 ) {
-<<<<<<< HEAD
-                    FlipCameraButton(
-                        modifier = Modifier
-                            .weight(1f)
-                            .fillMaxHeight(),
-                        onClick = { viewModel.flipCamera() },
-                        //enable only when phone has front and rear camera
-                        enabledCondition =
-                        previewUiState.currentCameraSettings.isBackCameraAvailable
-                                && previewUiState.currentCameraSettings.isFrontCameraAvailable
-                    )
-=======
                     when (previewUiState.videoRecordingState) {
                         VideoRecordingState.ACTIVE -> {
                             Spacer(
@@ -199,12 +187,11 @@
                                 onClick = { viewModel.flipCamera() },
                                 //enable only when phone has front and rear camera
                                 enabledCondition =
-                                previewUiState.currentCameraSettings.back_camera_available
-                                        && previewUiState.currentCameraSettings.front_camera_available
+                                previewUiState.currentCameraSettings.isBackCameraAvailable
+                                        && previewUiState.currentCameraSettings.isFrontCameraAvailable
                             )
                         }
                     }
->>>>>>> fd7d55e4
                     /*todo: close quick settings on start record/image capture*/
                     CaptureButton(
                         onClick = { viewModel.captureImage() },
