--- conflicted
+++ resolved
@@ -46,12 +46,7 @@
 import androidx.hilt.navigation.compose.hiltViewModel
 import androidx.lifecycle.Lifecycle
 import androidx.lifecycle.repeatOnLifecycle
-import com.google.jetpackcamera.feature.quicksettings.QuickSettingsUiModel
-<<<<<<< HEAD
 import com.google.jetpackcamera.feature.quicksettings.QuickSettingsScreen
-=======
-import com.google.jetpackcamera.feature.quicksettings.QuickSettingsUi
->>>>>>> 9b59ef94
 import kotlinx.coroutines.CompletableDeferred
 import kotlinx.coroutines.awaitCancellation
 
@@ -112,87 +107,12 @@
                 }
             )
 
-<<<<<<< HEAD
             QuickSettingsScreen(
-=======
-            QuickSettingsUi(
->>>>>>> 9b59ef94
                 modifier = Modifier.fillMaxSize(),
-                quickSettingsUiModels = listOf(
-                    QuickSettingsUiModel(
-                        drawableResIds = listOf(
-                            com.google.jetpackcamera.quicksettings.R.drawable.baseline_cameraswitch_72,
-                            com.google.jetpackcamera.quicksettings.R.drawable.baseline_cameraswitch_72
-                        ),
-                        textResIds = listOf(
-                            com.google.jetpackcamera.quicksettings.R.string.quick_settings_front_camera_text,
-                            com.google.jetpackcamera.quicksettings.R.string.quick_settings_back_camera_text
-                        ),
-                        descriptionResIds = listOf(
-                            com.google.jetpackcamera.quicksettings.R.string.quick_settings_front_camera_description,
-                            com.google.jetpackcamera.quicksettings.R.string.quick_settings_back_camera_description
-                        ),
-                        highlightedIndex = 0 /*TODO*/,
-                        onClicks = listOf({}, {}) /*TODO*/
-                    ),
-                    QuickSettingsUiModel(
-                        drawableResIds = listOf(
-                            com.google.jetpackcamera.quicksettings.R.drawable.baseline_aspect_ratio_72,
-                            com.google.jetpackcamera.quicksettings.R.drawable.baseline_aspect_ratio_72,
-                            com.google.jetpackcamera.quicksettings.R.drawable.baseline_aspect_ratio_72,
-                        ),
-                        textResIds = listOf(
-                            com.google.jetpackcamera.quicksettings.R.string.quick_settings_aspect_ratio_3_4,
-                            com.google.jetpackcamera.quicksettings.R.string.quick_settings_aspect_ratio_16_9,
-                            com.google.jetpackcamera.quicksettings.R.string.quick_settings_aspect_ratio_1_1,
-                        ),
-                        descriptionResIds = listOf(
-                            com.google.jetpackcamera.quicksettings.R.string.quick_settings_aspect_ratio_3_4_description,
-                            com.google.jetpackcamera.quicksettings.R.string.quick_settings_aspect_ratio_16_9_description,
-                            com.google.jetpackcamera.quicksettings.R.string.quick_settings_aspect_ratio_1_1_description,
-                        ),
-                        highlightedIndex = 0 /*TODO*/,
-                        onClicks = listOf({}, {}, {}) /*TODO*/
-                    ),
-                    QuickSettingsUiModel(
-                        drawableResIds = listOf(
-                            com.google.jetpackcamera.quicksettings.R.drawable.baseline_flash_off_72,
-                            com.google.jetpackcamera.quicksettings.R.drawable.baseline_flash_auto_72,
-                            com.google.jetpackcamera.quicksettings.R.drawable.baseline_flash_on_72,
-                        ),
-                        textResIds = listOf(
-                            com.google.jetpackcamera.quicksettings.R.string.quick_settings_flash_off,
-                            com.google.jetpackcamera.quicksettings.R.string.quick_settings_flash_auto,
-                            com.google.jetpackcamera.quicksettings.R.string.quick_settings_flash_on,
-                        ),
-                        descriptionResIds = listOf(
-                            com.google.jetpackcamera.quicksettings.R.string.quick_settings_flash_off_description,
-                            com.google.jetpackcamera.quicksettings.R.string.quick_settings_flash_auto_description,
-                            com.google.jetpackcamera.quicksettings.R.string.quick_settings_flash_on_description,
-                        ),
-                        highlightedIndex = 0 /*TODO*/,
-                        onClicks = listOf({}, {}, {}) /*TODO*/
-                    ),
-                    QuickSettingsUiModel(
-                        drawableResIds = listOf(
-                            com.google.jetpackcamera.quicksettings.R.drawable.baseline_timer_off_72,
-                            com.google.jetpackcamera.quicksettings.R.drawable.baseline_timer_3_72,
-                            com.google.jetpackcamera.quicksettings.R.drawable.baseline_timer_10_72,
-                        ),
-                        textResIds = listOf(
-                            com.google.jetpackcamera.quicksettings.R.string.quick_settings_timer_off,
-                            com.google.jetpackcamera.quicksettings.R.string.quick_settings_timer_3,
-                            com.google.jetpackcamera.quicksettings.R.string.quick_settings_timer_10,
-                        ),
-                        descriptionResIds = listOf(
-                            com.google.jetpackcamera.quicksettings.R.string.quick_settings_timer_off_description,
-                            com.google.jetpackcamera.quicksettings.R.string.quick_settings_timer_3_description,
-                            com.google.jetpackcamera.quicksettings.R.string.quick_settings_timer_10_description,
-                        ),
-                        highlightedIndex = 0 /*TODO*/,
-                        onClicks = listOf({}, {}, {}) /*TODO*/
-                    )
-                )
+                onLensFaceClick = {}/*TODO*/,
+                onFlashModeClick = {}/*TODO*/,
+                onAspectRatioClick = {}/*TODO*/,
+                onTimerClick = {}/*TODO*/
             )
 
             IconButton(
