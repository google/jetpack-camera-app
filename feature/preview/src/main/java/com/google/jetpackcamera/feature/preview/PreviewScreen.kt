--- conflicted
+++ resolved
@@ -17,12 +17,7 @@
 
 import android.content.ContentResolver
 import android.net.Uri
-<<<<<<< HEAD
-import android.os.Handler
-import android.os.Looper
 import android.os.Trace
-=======
->>>>>>> 529f4104
 import android.util.Log
 import android.view.Display
 import androidx.camera.core.SurfaceRequest
@@ -46,18 +41,9 @@
 import androidx.compose.ui.tooling.preview.Preview
 import androidx.compose.ui.unit.dp
 import androidx.hilt.navigation.compose.hiltViewModel
-<<<<<<< HEAD
-import androidx.lifecycle.Lifecycle
-import androidx.lifecycle.repeatOnLifecycle
-import com.google.jetpackcamera.feature.preview.ui.CAPTURE_BUTTON
-import com.google.jetpackcamera.feature.preview.ui.CaptureButton
-import com.google.jetpackcamera.feature.preview.ui.FIRST_FRAME_TRACE
-import com.google.jetpackcamera.feature.preview.ui.FlipCameraButton
-import com.google.jetpackcamera.feature.preview.ui.PREVIEW_TOGGLE_CAPTURE_MODE
-=======
 import androidx.lifecycle.compose.LifecycleStartEffect
 import com.google.jetpackcamera.feature.preview.ui.CameraControlsOverlay
->>>>>>> 529f4104
+import com.google.jetpackcamera.feature.preview.ui.FIRST_FRAME_TRACE
 import com.google.jetpackcamera.feature.preview.ui.PreviewDisplay
 import com.google.jetpackcamera.feature.preview.ui.ScreenFlashScreen
 import com.google.jetpackcamera.feature.preview.ui.TestableToast
@@ -98,127 +84,6 @@
             viewModel.stopCamera()
         }
     }
-<<<<<<< HEAD
-    if (previewUiState.cameraState == CameraState.NOT_READY) {
-        Column(
-            modifier = Modifier
-                .fillMaxSize()
-                .background(Color.Black),
-            verticalArrangement = Arrangement.Center,
-            horizontalAlignment = Alignment.CenterHorizontally
-        ) {
-            CircularProgressIndicator(modifier = Modifier.size(50.dp))
-            Text(text = stringResource(R.string.camera_not_ready), color = Color.White)
-        }
-    } else if (previewUiState.cameraState == CameraState.READY) {
-        Box(
-            modifier = Modifier.semantics {
-                testTagsAsResourceId = true
-            }
-        ) {
-            // display camera feed. this stays behind everything else
-            PreviewDisplay(
-                onFlipCamera = viewModel::flipCamera,
-                onTapToFocus = viewModel::tapToFocus,
-                onZoomChange = { zoomChange: Float ->
-                    viewModel.setZoomScale(zoomChange)
-                    zoomScaleShow = true
-                    zoomHandler.postDelayed({ zoomScaleShow = false }, ZOOM_SCALE_SHOW_TIMEOUT_MS)
-                },
-                aspectRatio = previewUiState.currentCameraSettings.aspectRatio,
-                deferredSurfaceProvider = deferredSurfaceProvider
-            )
-
-            QuickSettingsScreenOverlay(
-                modifier = Modifier,
-                isOpen = previewUiState.quickSettingsIsOpen,
-                toggleIsOpen = { viewModel.toggleQuickSettings() },
-                currentCameraSettings = previewUiState.currentCameraSettings,
-                onLensFaceClick = viewModel::flipCamera,
-                onFlashModeClick = viewModel::setFlash,
-                onAspectRatioClick = {
-                    viewModel.setAspectRatio(it)
-                }
-                // onTimerClick = {}/*TODO*/
-            )
-            // relative-grid style overlay on top of preview display
-            Column(
-                modifier = Modifier
-                    .fillMaxSize()
-            ) {
-                // hide settings, quickSettings, and quick capture mode button
-                when (previewUiState.videoRecordingState) {
-                    VideoRecordingState.ACTIVE -> {}
-                    VideoRecordingState.INACTIVE -> {
-                        // 3-segmented row to keep quick settings button centered
-                        Row(
-                            modifier = Modifier
-                                .fillMaxWidth()
-                                .height(IntrinsicSize.Min)
-                        ) {
-                            // row to left of quick settings button
-                            Row(
-                                modifier = Modifier
-                                    .weight(1f),
-                                horizontalArrangement = Arrangement.Start,
-                                verticalAlignment = Alignment.CenterVertically
-                            ) {
-                                // button to open default settings page
-                                SettingsNavButton(
-                                    modifier = Modifier
-                                        .padding(12.dp),
-                                    onNavigateToSettings = onNavigateToSettings
-                                )
-                                if (!previewUiState.quickSettingsIsOpen) {
-                                    QuickSettingsIndicators(
-                                        currentCameraSettings = previewUiState
-                                            .currentCameraSettings,
-                                        onFlashModeClick = viewModel::setFlash
-                                    )
-                                }
-                            }
-                            // quick settings button
-                            ToggleQuickSettingsButton(
-                                toggleDropDown = { viewModel.toggleQuickSettings() },
-                                isOpen = previewUiState.quickSettingsIsOpen
-                            )
-
-                            // Row to right of quick settings
-                            Row(
-                                modifier = Modifier
-                                    .weight(1f)
-                                    .fillMaxHeight(),
-                                horizontalArrangement = Arrangement.SpaceEvenly,
-                                verticalAlignment = Alignment.CenterVertically
-                            ) {
-                                TestingButton(
-                                    modifier = Modifier
-                                        .testTag(PREVIEW_TOGGLE_CAPTURE_MODE),
-                                    onClick = { viewModel.toggleCaptureMode() },
-                                    text = stringResource(
-                                        when (previewUiState.currentCameraSettings.captureMode) {
-                                            CaptureMode.SINGLE_STREAM ->
-                                                R.string.capture_mode_single_stream
-
-                                            CaptureMode.MULTI_STREAM ->
-                                                R.string.capture_mode_multi_stream
-                                        }
-                                    )
-                                )
-                                StabilizationIcon(
-                                    supportedStabilizationMode = previewUiState
-                                        .currentCameraSettings.supportedStabilizationModes,
-                                    videoStabilization = previewUiState
-                                        .currentCameraSettings.videoCaptureStabilization,
-                                    previewStabilization = previewUiState
-                                        .currentCameraSettings.previewStabilization
-                                )
-                            }
-                        }
-                    }
-                }
-=======
->>>>>>> 529f4104
 
     when (previewUiState.cameraState) {
         CameraState.NOT_READY -> LoadingScreen()
