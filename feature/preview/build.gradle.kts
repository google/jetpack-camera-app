/*
 * Copyright (C) 2023 The Android Open Source Project
 *
 * Licensed under the Apache License, Version 2.0 (the "License");
 * you may not use this file except in compliance with the License.
 * You may obtain a copy of the License at
 *
 *      http://www.apache.org/licenses/LICENSE-2.0
 *
 * Unless required by applicable law or agreed to in writing, software
 * distributed under the License is distributed on an "AS IS" BASIS,
 * WITHOUT WARRANTIES OR CONDITIONS OF ANY KIND, either express or implied.
 * See the License for the specific language governing permissions and
 * limitations under the License.
 */

plugins {
    id("com.android.library")
    id("org.jetbrains.kotlin.android")
    id("kotlin-kapt")
    id("com.google.dagger.hilt.android")
}

android {
    namespace = "com.google.jetpackcamera.feature.preview"
    compileSdk = 34

    defaultConfig {
        minSdk = 21
        targetSdk = 34

        testInstrumentationRunner = "androidx.test.runner.AndroidJUnitRunner"
        consumerProguardFiles("consumer-rules.pro")
    }

    buildTypes {
        release {
            isMinifyEnabled = true
            proguardFiles(
                getDefaultProguardFile("proguard-android-optimize.txt"),
                "proguard-rules.pro"
            )
        }
    }
    compileOptions {
        sourceCompatibility = JavaVersion.VERSION_17
        targetCompatibility = JavaVersion.VERSION_17
    }
    kotlin {
        jvmToolchain(17)
    }
    buildFeatures {
        compose = true
    }
    composeOptions {
        kotlinCompilerExtensionVersion = "1.4.0"
    }
    testOptions {
        unitTests {
            isReturnDefaultValues = true
        }
    }
}

dependencies {
    // Compose
    val composeBom = platform("androidx.compose:compose-bom:2023.08.00")
    implementation(composeBom)
    androidTestImplementation(composeBom)

    // Compose - Material Design 3
    implementation("androidx.compose.material3:material3")

    // Compose - Android Studio Preview support
    implementation("androidx.compose.ui:ui-tooling-preview")
    debugImplementation("androidx.compose.ui:ui-tooling")

    // Compose - Integration with ViewModels with Navigation and Hilt
    implementation("androidx.hilt:hilt-navigation-compose:1.0.0")

    // Compose - Testing
    androidTestImplementation("androidx.compose.ui:ui-test-junit4")

    // Testing
    testImplementation("junit:junit:4.13.2")
    androidTestImplementation("androidx.test.ext:junit:1.1.3")
    androidTestImplementation("androidx.test.espresso:espresso-core:3.4.0")
    testImplementation("org.mockito:mockito-core:5.2.0")
    testImplementation("org.jetbrains.kotlinx:kotlinx-coroutines-test:1.6")

    // Guava
    implementation("org.jetbrains.kotlinx:kotlinx-coroutines-guava:1.4.1")

    // CameraX
<<<<<<< HEAD
    val camerax_version = "1.4.0-alpha01"
=======
    val camerax_version = "1.4.0-SNAPSHOT"
>>>>>>> 5997b5c2
    implementation("androidx.camera:camera-core:${camerax_version}")
    implementation("androidx.camera:camera-view:${camerax_version}")

    // Hilt
    implementation("com.google.dagger:hilt-android:2.44")
    kapt("com.google.dagger:hilt-compiler:2.44")

    // Project dependencies
    implementation(project(":data:settings"))
    implementation(project(":domain:camera"))
    implementation(project(":camera-viewfinder-compose"))
    implementation(project(":feature:quicksettings"))
}

// Allow references to generated code
kapt {
    correctErrorTypes = true
}<|MERGE_RESOLUTION|>--- conflicted
+++ resolved
@@ -92,11 +92,7 @@
     implementation("org.jetbrains.kotlinx:kotlinx-coroutines-guava:1.4.1")
 
     // CameraX
-<<<<<<< HEAD
-    val camerax_version = "1.4.0-alpha01"
-=======
     val camerax_version = "1.4.0-SNAPSHOT"
->>>>>>> 5997b5c2
     implementation("androidx.camera:camera-core:${camerax_version}")
     implementation("androidx.camera:camera-view:${camerax_version}")
 
