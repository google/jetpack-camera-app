--- conflicted
+++ resolved
@@ -84,11 +84,7 @@
 dependencies {
     // Accompanist - Permissions
     implementation(libs.accompanist.permissions)
-<<<<<<< HEAD
-    implementation(libs.androidx.material3.window.size.class1)
-=======
     implementation(libs.androidx.material3.window.size.klass)
->>>>>>> 39e1a46b
 
     // Compose
     val composeBom = platform(libs.compose.bom)
