/*
 * Copyright (C) 2023 The Android Open Source Project
 *
 * Licensed under the Apache License, Version 2.0 (the "License");
 * you may not use this file except in compliance with the License.
 * You may obtain a copy of the License at
 *
 *      http://www.apache.org/licenses/LICENSE-2.0
 *
 * Unless required by applicable law or agreed to in writing, software
 * distributed under the License is distributed on an "AS IS" BASIS,
 * WITHOUT WARRANTIES OR CONDITIONS OF ANY KIND, either express or implied.
 * See the License for the specific language governing permissions and
 * limitations under the License.
 */

plugins {
    alias(libs.plugins.android.library)
    alias(libs.plugins.kotlin.android)
    alias(libs.plugins.kotlin.kapt)
    alias(libs.plugins.dagger.hilt.android)
    alias(libs.plugins.compose.compiler)
}

android {
    namespace = "com.google.jetpackcamera.feature.preview"
    compileSdk = libs.versions.compileSdk.get().toInt()

    defaultConfig {
        minSdk = libs.versions.minSdk.get().toInt()
        testOptions.targetSdk = libs.versions.targetSdk.get().toInt()
        lint.targetSdk = libs.versions.targetSdk.get().toInt()

        testInstrumentationRunner = "androidx.test.runner.AndroidJUnitRunner"
    }

    flavorDimensions += "flavor"
    productFlavors {
        create("stable") {
            dimension = "flavor"
            isDefault = true
        }
    }

    compileOptions {
        sourceCompatibility = JavaVersion.VERSION_17
        targetCompatibility = JavaVersion.VERSION_17
    }
    kotlin {
        jvmToolchain(17)
    }
    buildFeatures {
        buildConfig = true
        compose = true
    }
    composeOptions {
        kotlinCompilerExtensionVersion = libs.versions.composeCompiler.get()
    }

    @Suppress("UnstableApiUsage")
    testOptions {
        unitTests {
            isReturnDefaultValues = true
            isIncludeAndroidResources = true
        }
        managedDevices {
            localDevices {
                create("pixel2Api28") {
                    device = "Pixel 2"
                    apiLevel = 28
                }
                create("pixel8Api34") {
                    device = "Pixel 8"
                    apiLevel = 34
                    systemImageSource = "aosp_atd"
                }
            }
        }
    }

    kotlinOptions {
        freeCompilerArgs += "-Xcontext-receivers"
    }
}

dependencies {
<<<<<<< HEAD
    // Reflect
    implementation(libs.kotlin.reflect)

    // Accompanist - Permissions
    implementation(libs.accompanist.permissions)

=======
>>>>>>> 377667f7
    // Compose
    val composeBom = platform(libs.compose.bom)
    implementation(composeBom)
    androidTestImplementation(composeBom)

    // Compose - Material Design 3
    implementation(libs.compose.material3)
    implementation(libs.compose.material.icons.extended)

    // Compose - Android Studio Preview support
    implementation(libs.compose.ui.tooling.preview)
    debugImplementation(libs.compose.ui.tooling)

    // Compose - Integration with ViewModels with Navigation and Hilt
    implementation(libs.hilt.navigation.compose)

    // Compose - Lifecycle utilities
    implementation(libs.androidx.lifecycle.viewmodel.compose)
    implementation(libs.androidx.lifecycle.runtime.compose)

    // Compose - Testing
    androidTestImplementation(libs.compose.junit)
    debugImplementation(libs.compose.test.manifest)
    // noinspection TestManifestGradleConfiguration: required for release build unit tests
    testImplementation(libs.compose.test.manifest)
    testImplementation(libs.compose.junit)

    // Testing
    testImplementation(libs.junit)
    testImplementation(libs.truth)
    testImplementation(libs.mockito.core)
    testImplementation(libs.kotlinx.coroutines.test)
    testImplementation(libs.robolectric)
    debugImplementation(libs.androidx.test.monitor)
    implementation(libs.androidx.junit)
    androidTestImplementation(libs.androidx.junit)
    androidTestImplementation(libs.androidx.espresso.core)

    // Futures
    implementation(libs.futures.ktx)

    // CameraX
    implementation(libs.camera.core)
    implementation(libs.camera.compose)

    // Hilt
    implementation(libs.dagger.hilt.android)
    kapt(libs.dagger.hilt.compiler)

    //Tracing
    implementation(libs.androidx.tracing)

    implementation(libs.kotlinx.atomicfu)

    // Project dependencies
    implementation(project(":core:camera"))
    implementation(project(":core:common"))
    implementation(project(":data:media"))
    implementation(project(":data:settings"))
    testImplementation(project(":core:common"))
}

// Allow references to generated code
kapt {
    correctErrorTypes = true
}<|MERGE_RESOLUTION|>--- conflicted
+++ resolved
@@ -84,15 +84,9 @@
 }
 
 dependencies {
-<<<<<<< HEAD
-    // Reflect
-    implementation(libs.kotlin.reflect)
-
     // Accompanist - Permissions
     implementation(libs.accompanist.permissions)
 
-=======
->>>>>>> 377667f7
     // Compose
     val composeBom = platform(libs.compose.bom)
     implementation(composeBom)
