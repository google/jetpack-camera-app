/*
 * Copyright (C) 2023 The Android Open Source Project
 *
 * Licensed under the Apache License, Version 2.0 (the "License");
 * you may not use this file except in compliance with the License.
 * You may obtain a copy of the License at
 *
 *      http://www.apache.org/licenses/LICENSE-2.0
 *
 * Unless required by applicable law or agreed to in writing, software
 * distributed under the License is distributed on an "AS IS" BASIS,
 * WITHOUT WARRANTIES OR CONDITIONS OF ANY KIND, either express or implied.
 * See the License for the specific language governing permissions and
 * limitations under the License.
 */

plugins {
    alias(libs.plugins.android.library)
    alias(libs.plugins.kotlin.android)
    alias(libs.plugins.kotlin.kapt)
    alias(libs.plugins.dagger.hilt.android)
}

android {
    namespace = "com.google.jetpackcamera.feature.preview"
    compileSdk = 34

    defaultConfig {
        minSdk = 21
        targetSdk = 34

        testInstrumentationRunner = "androidx.test.runner.AndroidJUnitRunner"
        consumerProguardFiles("consumer-rules.pro")
    }

    buildTypes {
        release {
            isMinifyEnabled = true
            proguardFiles(
                getDefaultProguardFile("proguard-android-optimize.txt"),
                "proguard-rules.pro"
            )
        }
    }
    compileOptions {
        sourceCompatibility = JavaVersion.VERSION_17
        targetCompatibility = JavaVersion.VERSION_17
    }
    kotlin {
        jvmToolchain(17)
    }
    buildFeatures {
        compose = true
    }
    composeOptions {
        kotlinCompilerExtensionVersion = "1.4.0"
    }
    testOptions {
        unitTests {
            isReturnDefaultValues = true
            isIncludeAndroidResources = true
        }
    }
}

dependencies {
    implementation("androidx.tracing:tracing-ktx:1.2.0")
    // Compose
    val composeBom = platform(libs.compose.bom)
    implementation(composeBom)
    androidTestImplementation(composeBom)

    // Compose - Material Design 3
    implementation(libs.compose.material3)

    // Compose - Android Studio Preview support
    implementation(libs.compose.ui.tooling.preview)
    debugImplementation(libs.compose.ui.tooling)

    // Compose - Integration with ViewModels with Navigation and Hilt
    implementation(libs.hilt.navigation.compose)

    // Compose - Testing
<<<<<<< HEAD
    androidTestImplementation(libs.compose.junit)

    // Testing
    testImplementation(libs.junit)
    androidTestImplementation(libs.androidx.junit)
    androidTestImplementation(libs.androidx.espresso.core)
    testImplementation(libs.mockito.core)
    testImplementation(libs.kotlinx.coroutines.test)
=======
    debugImplementation("androidx.compose.ui:ui-test-manifest")
    // noinspection TestManifestGradleConfiguration: required for release build unit tests
    testImplementation("androidx.compose.ui:ui-test-manifest")
    testImplementation("androidx.compose.ui:ui-test-junit4")
    androidTestImplementation("androidx.compose.ui:ui-test-junit4")

    // Testing
    testImplementation("junit:junit:4.13.2")
    testImplementation("org.mockito:mockito-core:5.2.0")
    testImplementation("org.jetbrains.kotlinx:kotlinx-coroutines-test:1.6")
    testImplementation("org.robolectric:robolectric:4.11.1")
    androidTestImplementation("androidx.test.espresso:espresso-core:3.5.1")
    androidTestImplementation("androidx.test.ext:junit:1.1.5")
    debugImplementation("androidx.test:monitor:1.6.1")
>>>>>>> 7109bdea

    // Guava
    implementation(libs.kotlinx.coroutines.guava)

    // CameraX
    implementation(libs.camera.core)
    implementation(libs.camera.view)

    // Hilt
    implementation(libs.dagger.hilt.android)
    kapt(libs.dagger.hilt.compiler)

    // Project dependencies
    implementation(project(":data:settings"))
    implementation(project(":domain:camera"))
    implementation(project(":camera-viewfinder-compose"))
    implementation(project(":feature:quicksettings"))
}

// Allow references to generated code
kapt {
    correctErrorTypes = true
}<|MERGE_RESOLUTION|>--- conflicted
+++ resolved
@@ -64,7 +64,6 @@
 }
 
 dependencies {
-    implementation("androidx.tracing:tracing-ktx:1.2.0")
     // Compose
     val composeBom = platform(libs.compose.bom)
     implementation(composeBom)
@@ -81,16 +80,7 @@
     implementation(libs.hilt.navigation.compose)
 
     // Compose - Testing
-<<<<<<< HEAD
     androidTestImplementation(libs.compose.junit)
-
-    // Testing
-    testImplementation(libs.junit)
-    androidTestImplementation(libs.androidx.junit)
-    androidTestImplementation(libs.androidx.espresso.core)
-    testImplementation(libs.mockito.core)
-    testImplementation(libs.kotlinx.coroutines.test)
-=======
     debugImplementation("androidx.compose.ui:ui-test-manifest")
     // noinspection TestManifestGradleConfiguration: required for release build unit tests
     testImplementation("androidx.compose.ui:ui-test-manifest")
@@ -98,14 +88,15 @@
     androidTestImplementation("androidx.compose.ui:ui-test-junit4")
 
     // Testing
-    testImplementation("junit:junit:4.13.2")
-    testImplementation("org.mockito:mockito-core:5.2.0")
-    testImplementation("org.jetbrains.kotlinx:kotlinx-coroutines-test:1.6")
+
+    testImplementation(libs.junit)
+    androidTestImplementation(libs.androidx.junit)
+    androidTestImplementation(libs.androidx.espresso.core)
+    testImplementation(libs.mockito.core)
+    testImplementation(libs.kotlinx.coroutines.test)
     testImplementation("org.robolectric:robolectric:4.11.1")
-    androidTestImplementation("androidx.test.espresso:espresso-core:3.5.1")
-    androidTestImplementation("androidx.test.ext:junit:1.1.5")
     debugImplementation("androidx.test:monitor:1.6.1")
->>>>>>> 7109bdea
+
 
     // Guava
     implementation(libs.kotlinx.coroutines.guava)
@@ -118,6 +109,9 @@
     implementation(libs.dagger.hilt.android)
     kapt(libs.dagger.hilt.compiler)
 
+    //Tracing
+    implementation("androidx.tracing:tracing-ktx:1.2.0")
+
     // Project dependencies
     implementation(project(":data:settings"))
     implementation(project(":domain:camera"))
