<?xml version="1.0" encoding="utf-8"?>
<!--
  ~ Copyright (C) 2025 The Android Open Source Project
  ~
  ~ Licensed under the Apache License, Version 2.0 (the "License");
  ~ you may not use this file except in compliance with the License.
  ~ You may obtain a copy of the License at
  ~
  ~      http://www.apache.org/licenses/LICENSE-2.0
  ~
  ~ Unless required by applicable law or agreed to in writing, software
  ~ distributed under the License is distributed on an "AS IS" BASIS,
  ~ WITHOUT WARRANTIES OR CONDITIONS OF ANY KIND, either express or implied.
  ~ See the License for the specific language governing permissions and
  ~ limitations under the License.
  -->
<resources>
    <string name="no_media_available">No Media Available</string>
    <string name="error_loading_media">Error loading media</string>
<<<<<<< HEAD
    <string name="button_exit_description">Exit Post Capture</string>
    <string name="button_save_media_description">Save Media</string>
    <string name="button_share_media_description">Share Media</string>
    <string name="button_delete_media_description">Delete Media</string>
    <string name="toast_save_success">Media saved successfully</string>
    <string name="toast_save_failure">Media failed to save</string>
=======
    <string name="post_capture_image_description">An image captured by the camera</string>
>>>>>>> 104b65cd
</resources><|MERGE_RESOLUTION|>--- conflicted
+++ resolved
@@ -17,14 +17,11 @@
 <resources>
     <string name="no_media_available">No Media Available</string>
     <string name="error_loading_media">Error loading media</string>
-<<<<<<< HEAD
+    <string name="post_capture_image_description">An image captured by the camera</string>
     <string name="button_exit_description">Exit Post Capture</string>
     <string name="button_save_media_description">Save Media</string>
     <string name="button_share_media_description">Share Media</string>
     <string name="button_delete_media_description">Delete Media</string>
     <string name="toast_save_success">Media saved successfully</string>
     <string name="toast_save_failure">Media failed to save</string>
-=======
-    <string name="post_capture_image_description">An image captured by the camera</string>
->>>>>>> 104b65cd
 </resources>