--- conflicted
+++ resolved
@@ -31,18 +31,16 @@
 import com.google.jetpackcamera.data.media.MediaRepository
 import dagger.hilt.android.lifecycle.HiltViewModel
 import dagger.hilt.android.qualifiers.ApplicationContext
+import java.text.SimpleDateFormat
+import java.util.Date
+import java.util.Locale
+import javax.inject.Inject
 import kotlinx.coroutines.flow.MutableStateFlow
 import kotlinx.coroutines.flow.StateFlow
 import kotlinx.coroutines.flow.collectLatest
 import kotlinx.coroutines.flow.filterNotNull
 import kotlinx.coroutines.flow.update
 import kotlinx.coroutines.launch
-import java.text.SimpleDateFormat
-import java.util.Date
-import java.util.Locale
-import javax.inject.Inject
-
-private const val TAG = "PostCaptureViewModel"
 
 private const val TAG = "PostCaptureViewModel"
 
@@ -52,8 +50,6 @@
     @ApplicationContext private val context: Context
 ) : ViewModel() {
 
-<<<<<<< HEAD
-=======
     private val playerState = MutableStateFlow(
         PlayerState()
     )
@@ -68,32 +64,43 @@
         }
     }
 
->>>>>>> 104b65cd
     private val _uiState = MutableStateFlow(
         PostCaptureUiState(
             mediaDescriptor = MediaDescriptor.None,
             media = Media.None
         )
     )
-    val uiState: StateFlow<PostCaptureUiState> = _uiState
-
-<<<<<<< HEAD
-    val player = ExoPlayer.Builder(context).build()
-
-    init {
-=======
+
     var player: ExoPlayer? = null
         private set
     val uiState: StateFlow<PostCaptureUiState> = _uiState
 
     init {
-        getLastCapture()
+        viewModelScope.launch {
+            mediaRepository.currentMedia.filterNotNull().collectLatest { mediaDescriptor ->
+                val mediaDescriptor = mediaDescriptor
+                val media = mediaRepository.load(mediaDescriptor)
+                _uiState.update {
+                    it.copy(mediaDescriptor = mediaDescriptor, media = media)
+                }
+            }
+        }
         initPlayer()
     }
 
     override fun onCleared() {
         super.onCleared()
         releasePlayer()
+
+        val mediaDescriptor = uiState.value.mediaDescriptor
+
+        // todo(kc): improve cache cleanup strategy
+        if ((mediaDescriptor as? MediaDescriptor.Content)?.isCached == true) {
+            viewModelScope.launch {
+                mediaRepository.deleteMedia(context.contentResolver, mediaDescriptor)
+                mediaRepository.setCurrentMedia(MediaDescriptor.None)
+            }
+        }
     }
 
     fun updatePlayerState(commands: Player.Commands?) {
@@ -113,33 +120,6 @@
         }
     }
 
-    fun getLastCapture() {
->>>>>>> 104b65cd
-        viewModelScope.launch {
-            mediaRepository.currentMedia.filterNotNull().collectLatest { mediaDescriptor ->
-                val mediaDescriptor = mediaDescriptor
-                val media = mediaRepository.load(mediaDescriptor)
-                _uiState.update {
-                    it.copy(mediaDescriptor = mediaDescriptor, media = media)
-                }
-            }
-        }
-    }
-
-    // todo(kc): improve cache cleanup strategy
-    override fun onCleared() {
-        super.onCleared()
-        player.release()
-        val mediaDescriptor = uiState.value.mediaDescriptor
-
-        if ((mediaDescriptor as? MediaDescriptor.Content)?.isCached == true) {
-            viewModelScope.launch {
-                mediaRepository.deleteMedia(context.contentResolver, mediaDescriptor)
-                mediaRepository.setCurrentMedia(MediaDescriptor.None)
-            }
-        }
-    }
-
     // exoplayer controls
 
     /**
@@ -260,7 +240,7 @@
 }
 
 data class PostCaptureUiState(
-    val mediaDescriptor: MediaDescriptor?,
+    val mediaDescriptor: MediaDescriptor,
     val media: Media
 )
 
