/*
 * Copyright (C) 2025 The Android Open Source Project
 *
 * Licensed under the Apache License, Version 2.0 (the "License");
 * you may not use this file except in compliance with the License.
 * You may obtain a copy of the License at
 *
 *      http://www.apache.org/licenses/LICENSE-2.0
 *
 * Unless required by applicable law or agreed to in writing, software
 * distributed under the License is distributed on an "AS IS" BASIS,
 * WITHOUT WARRANTIES OR CONDITIONS OF ANY KIND, either express or implied.
 * See the License for the specific language governing permissions and
 * limitations under the License.
 */
package com.google.jetpackcamera.feature.postcapture

import android.content.Context
import android.net.Uri
import android.util.Log
import androidx.lifecycle.ViewModel
import androidx.lifecycle.viewModelScope
import androidx.media3.common.MediaItem
import androidx.media3.common.Player
import androidx.media3.common.Player.COMMAND_CHANGE_MEDIA_ITEMS
import androidx.media3.common.Player.COMMAND_PLAY_PAUSE
import androidx.media3.common.Player.COMMAND_PREPARE
import androidx.media3.common.Player.COMMAND_SET_MEDIA_ITEM
import androidx.media3.exoplayer.ExoPlayer
import com.google.jetpackcamera.data.media.Media
import com.google.jetpackcamera.data.media.MediaDescriptor
import com.google.jetpackcamera.data.media.MediaRepository
import com.google.jetpackcamera.feature.postcapture.ui.SNACKBAR_POST_CAPTURE_IMAGE_DELETE_FAILURE
import com.google.jetpackcamera.feature.postcapture.ui.SNACKBAR_POST_CAPTURE_IMAGE_SAVE_FAILURE
import com.google.jetpackcamera.feature.postcapture.ui.SNACKBAR_POST_CAPTURE_IMAGE_SAVE_SUCCESS
import com.google.jetpackcamera.feature.postcapture.ui.SNACKBAR_POST_CAPTURE_VIDEO_DELETE_FAILURE
import com.google.jetpackcamera.feature.postcapture.ui.SNACKBAR_POST_CAPTURE_VIDEO_SAVE_FAILURE
import com.google.jetpackcamera.feature.postcapture.ui.SNACKBAR_POST_CAPTURE_VIDEO_SAVE_SUCCESS
import com.google.jetpackcamera.ui.uistate.capture.SnackBarUiState
import com.google.jetpackcamera.ui.uistate.capture.SnackbarData
import com.google.jetpackcamera.ui.uistateadapter.capture.from
import dagger.hilt.android.lifecycle.HiltViewModel
import dagger.hilt.android.qualifiers.ApplicationContext
import java.text.SimpleDateFormat
import java.util.Date
import java.util.LinkedList
import java.util.Locale
import javax.inject.Inject
<<<<<<< HEAD
import kotlinx.atomicfu.atomic
import kotlinx.coroutines.CoroutineScope
=======
>>>>>>> 4a9a672a
import kotlinx.coroutines.flow.MutableStateFlow
import kotlinx.coroutines.flow.StateFlow
import kotlinx.coroutines.flow.collectLatest
import kotlinx.coroutines.flow.update
import kotlinx.coroutines.launch

private const val TAG = "PostCaptureViewModel"

@HiltViewModel
class PostCaptureViewModel @Inject constructor(
    private val mediaRepository: MediaRepository,
    @ApplicationContext private val context: Context
) : ViewModel() {

    private val playerState = MutableStateFlow(
        PlayerState()
    )
    private val playerListener = object : Player.Listener {
        /**
         * This callback is the single source of truth for
         * what the UI is allowed to do.
         */
        override fun onAvailableCommandsChanged(commands: Player.Commands) {
            super.onAvailableCommandsChanged(commands)
            updatePlayerState(commands)
        }
    }

    private val _uiState = MutableStateFlow(
        PostCaptureUiState(
            mediaDescriptor = MediaDescriptor.None,
            media = Media.None,
            snackBarUiState = SnackBarUiState()
        )
    )

    private val snackBarCount = atomic(0)

    var player: ExoPlayer? = null
        private set
    val uiState: StateFlow<PostCaptureUiState> = _uiState

    init {
        viewModelScope.launch {
            mediaRepository.currentMedia.collectLatest { mediaDescriptor ->
                val media = mediaRepository.load(mediaDescriptor)

                // init with player if current media is a video
                if (media is Media.Video) {
                    if (player == null) {
                        initPlayer()
                    }
                }
                _uiState.update {
                    it.copy(mediaDescriptor = mediaDescriptor, media = media)
                }
            }
        }

        // release and remove player when not needed
        viewModelScope.launch {
            uiState.collectLatest {
                when (it.media) {
                    Media.Error,
                    is Media.Image,
                    Media.None -> if (player != null) {
                        releasePlayer()
                        player = null
                    }

                    is Media.Video -> {
                        if (player == null) initPlayer()
                        loadCurrentVideo()
                    }
                }
            }
        }
    }

    // todo(kc): improve cache cleanup strategy
    override fun onCleared() {
        releasePlayer()

        val mediaDescriptor = uiState.value.mediaDescriptor

        // todo(kc): improve cache cleanup strategy
        if ((mediaDescriptor as? MediaDescriptor.Content)?.isCached == true) {
            // use application scope for cleanup
            // coroutine will not be cancelled when ViewModel dies
            viewModelScope.launch {
                mediaRepository.deleteMedia(mediaDescriptor)
                mediaRepository.setCurrentMedia(MediaDescriptor.None)
            }
        }
        super.onCleared()
    }

    fun updatePlayerState(commands: Player.Commands?) {
        viewModelScope.launch {
            playerState.update {
                if (commands == null) {
                    PlayerState()
                } else {
                    it.copy(
                        canPrepare = commands.contains(COMMAND_PREPARE),
                        canPlayPause = commands.contains(COMMAND_PLAY_PAUSE),
                        canSetMediaItem = commands.contains(COMMAND_SET_MEDIA_ITEM),
                        canChangeMediaItem = commands.contains(COMMAND_CHANGE_MEDIA_ITEMS)
                    )
                }
            }
        }
    }

    // exoplayer controls

    /**
     * Initializes a new [ExoPlayer] instance with a [Player.Listener] attached.
     * Releases any pre-existing player.
     */
    fun initPlayer() {
        releasePlayer()
        val exoplayer = ExoPlayer.Builder(context).build()
        updatePlayerState(exoplayer.availableCommands)
        exoplayer.addListener(playerListener)
        player = exoplayer
    }

    /**
     * Releases the current [ExoPlayer] instance. Resets [player] to null.
     */
    fun releasePlayer() {
        player?.let {
            it.release()
            player = null
            updatePlayerState(null)
            Log.d(TAG, "successfully released ExoPlayer")
        }
    }

    /**
     * Loads and prepares the uistate's current video media for playback.
     */
    fun loadVideo() {
        val media = uiState.value.media
        if (media is Media.Video) {
            if (player?.isPlaying == true) {
                player?.stop()
            }
            val mediaItem = MediaItem.fromUri(media.uri)
            if (playerState.value.canChangeMediaItem) {
                player?.clearMediaItems()
            }
            if (playerState.value.canSetMediaItem) {
                player?.setMediaItem(mediaItem)
            }
            player?.prepare()
        }
    }

    /**
     * Loads and plays the uiState's current video media.
     * playback of the video is an infinite loop.
     */
    fun loadCurrentVideo() {
        viewModelScope.launch {
            player?.let {
                loadVideo()
                it.repeatMode = ExoPlayer.REPEAT_MODE_ONE
                if (playerState.value.canPlayPause) {
                    it.playWhenReady = true
                }
            }
        }
    }

    /**
     * Saves the current media to the MediaStore.
     */
    fun saveCurrentMedia() {
        (uiState.value.mediaDescriptor as? MediaDescriptor.Content)?.let {
            applicationScope.launch {
                val cookieInt = snackBarCount.incrementAndGet()
                val cookie = "MediaSave-$cookieInt"
                val result: Uri?

                try {
                    result = saveMedia(it)
                    if (result != null) {
                        val (stringResource, testTag) = when (it) {
                            is MediaDescriptor.Content.Image ->
                                R.string.snackbar_save_image_success to
                                    SNACKBAR_POST_CAPTURE_IMAGE_SAVE_SUCCESS

                            is MediaDescriptor.Content.Video ->
                                R.string.snackbar_save_video_success to
                                    SNACKBAR_POST_CAPTURE_VIDEO_SAVE_SUCCESS
                        }

                        addSnackBarData(
                            SnackbarData(
                                cookie = cookie,
                                stringResource = stringResource,
                                withDismissAction = true,
                                testTag = testTag
                            )
                        )
                    } else {
                        // potential custom behavior for null
                        Log.e(TAG, "null saved media Uri without exception")

                        val (stringResource, testTag) = when (it) {
                            is MediaDescriptor.Content.Image ->
                                R.string.snackbar_save_image_failure to
                                    SNACKBAR_POST_CAPTURE_IMAGE_SAVE_FAILURE

                            is MediaDescriptor.Content.Video ->
                                R.string.snackbar_save_video_failure to
                                    SNACKBAR_POST_CAPTURE_VIDEO_SAVE_FAILURE
                        }

                        addSnackBarData(
                            SnackbarData(
                                cookie = cookie,
                                stringResource = stringResource,
                                withDismissAction = true,
                                testTag = testTag
                            )
                        )
                    }
                } catch (e: Exception) {
                    // todo: custom message depending on failure reason
                    val (stringResource, testTag) = when (it) {
                        is MediaDescriptor.Content.Image ->
                            R.string.snackbar_save_image_failure to
                                SNACKBAR_POST_CAPTURE_IMAGE_SAVE_FAILURE

                        is MediaDescriptor.Content.Video ->
                            R.string.snackbar_save_video_failure to
                                SNACKBAR_POST_CAPTURE_VIDEO_SAVE_FAILURE
                    }

                    addSnackBarData(
                        SnackbarData(
                            cookie = cookie,
                            stringResource = stringResource,
                            withDismissAction = true,
                            testTag = testTag
                        )
                    )
                }
            }
        }
    }

    /**
     * returns the Uri of the new saved media location
     */
    suspend fun saveMedia(mediaDescriptor: MediaDescriptor.Content): Uri? =
        mediaRepository.saveToMediaStore(
            mediaDescriptor,
            createFilename(mediaDescriptor)
        )

    /**
     * Deletes the given media.
     *
     * @param mediaDescriptor the [MediaDescriptor] of the media to be deleted.
     */
    fun deleteMedia(mediaDescriptor: MediaDescriptor.Content) {
        applicationScope.launch {
            try {
                mediaRepository.deleteMedia(context.contentResolver, mediaDescriptor)
                _uiState.update {
                    it.copy(
                        mediaDescriptor = MediaDescriptor.None,
                        media = Media.None
                    )
                }
            } catch (e: Exception) {
                val cookieInt = snackBarCount.incrementAndGet()
                val cookie = "MediaDelete-$cookieInt"
                val (stringResource, testTag) = when (mediaDescriptor) {
                    is MediaDescriptor.Content.Image ->
                        R.string.snackbar_delete_image_failure to
                            SNACKBAR_POST_CAPTURE_IMAGE_DELETE_FAILURE

                    is MediaDescriptor.Content.Video ->
                        R.string.snackbar_delete_video_failure to
                            SNACKBAR_POST_CAPTURE_VIDEO_DELETE_FAILURE
                }
                addSnackBarData(
                    SnackbarData(
                        cookie = cookie,
                        stringResource = stringResource,
                        withDismissAction = true,
                        testTag = testTag
                    )
                )
            }
        }
    }

    private fun addSnackBarData(snackBarData: SnackbarData) {
        viewModelScope.launch {
<<<<<<< HEAD
            _uiState.update { old ->
                val newQueue = LinkedList(old.snackBarUiState.snackBarQueue)

                newQueue.add(snackBarData)
                Log.d(TAG, "SnackBar added. Queue size: ${newQueue.size}")
                old.copy(
                    snackBarUiState = SnackBarUiState.from(newQueue)
                )
            }
        }
    }

    fun onSnackBarResult(cookie: String) {
        viewModelScope.launch {
            _uiState.update { old ->
                val newQueue = LinkedList(old.snackBarUiState.snackBarQueue)
                val snackBarData = newQueue.poll()
                if (snackBarData != null && snackBarData.cookie == cookie) {
                    // If the latest snackBar had a result, then clear snackBarToShow
                    Log.d(TAG, "SnackBar removed. Queue size: ${newQueue.size}")
                    old.copy(
                        snackBarUiState = SnackBarUiState.from(newQueue)
                    )
                } else {
                    old
=======
            val result = mediaRepository.deleteMedia(mediaDescriptor)
            if (result) {
                _uiState.update {
                    it.copy(
                        mediaDescriptor = MediaDescriptor.None,
                        media = Media.None
                    )
>>>>>>> 4a9a672a
                }
            }
        }
    }
}

/**
 * Creates a filename for the media descriptor.
 *
 * @param mediaDescriptor the [MediaDescriptor] to create a filename for.
 *
 * @return a filename for the media descriptor.
 */
private fun createFilename(mediaDescriptor: MediaDescriptor.Content): String {
    val timeStamp =
        SimpleDateFormat("yyyy-MM-dd-HH-mm-ss-SSS", Locale.US).format(Date())

    return when (mediaDescriptor) {
        is MediaDescriptor.Content.Image -> {
            "JCA-photo-$timeStamp.jpg"
        }

        is MediaDescriptor.Content.Video -> {
            "JCA-recording-$timeStamp.mp4"
        }
    }
}

data class PostCaptureUiState(
    val mediaDescriptor: MediaDescriptor,
    val media: Media,
    val snackBarUiState: SnackBarUiState
)

data class PlayerState(
    val canPrepare: Boolean = false,
    val canPlayPause: Boolean = false,
    val canSetMediaItem: Boolean = false,
    val canChangeMediaItem: Boolean = false
)<|MERGE_RESOLUTION|>--- conflicted
+++ resolved
@@ -46,11 +46,7 @@
 import java.util.LinkedList
 import java.util.Locale
 import javax.inject.Inject
-<<<<<<< HEAD
 import kotlinx.atomicfu.atomic
-import kotlinx.coroutines.CoroutineScope
-=======
->>>>>>> 4a9a672a
 import kotlinx.coroutines.flow.MutableStateFlow
 import kotlinx.coroutines.flow.StateFlow
 import kotlinx.coroutines.flow.collectLatest
@@ -232,7 +228,7 @@
      */
     fun saveCurrentMedia() {
         (uiState.value.mediaDescriptor as? MediaDescriptor.Content)?.let {
-            applicationScope.launch {
+            viewModelScope.launch {
                 val cookieInt = snackBarCount.incrementAndGet()
                 val cookie = "MediaSave-$cookieInt"
                 val result: Uri?
@@ -315,48 +311,8 @@
             createFilename(mediaDescriptor)
         )
 
-    /**
-     * Deletes the given media.
-     *
-     * @param mediaDescriptor the [MediaDescriptor] of the media to be deleted.
-     */
-    fun deleteMedia(mediaDescriptor: MediaDescriptor.Content) {
-        applicationScope.launch {
-            try {
-                mediaRepository.deleteMedia(context.contentResolver, mediaDescriptor)
-                _uiState.update {
-                    it.copy(
-                        mediaDescriptor = MediaDescriptor.None,
-                        media = Media.None
-                    )
-                }
-            } catch (e: Exception) {
-                val cookieInt = snackBarCount.incrementAndGet()
-                val cookie = "MediaDelete-$cookieInt"
-                val (stringResource, testTag) = when (mediaDescriptor) {
-                    is MediaDescriptor.Content.Image ->
-                        R.string.snackbar_delete_image_failure to
-                            SNACKBAR_POST_CAPTURE_IMAGE_DELETE_FAILURE
-
-                    is MediaDescriptor.Content.Video ->
-                        R.string.snackbar_delete_video_failure to
-                            SNACKBAR_POST_CAPTURE_VIDEO_DELETE_FAILURE
-                }
-                addSnackBarData(
-                    SnackbarData(
-                        cookie = cookie,
-                        stringResource = stringResource,
-                        withDismissAction = true,
-                        testTag = testTag
-                    )
-                )
-            }
-        }
-    }
-
     private fun addSnackBarData(snackBarData: SnackbarData) {
         viewModelScope.launch {
-<<<<<<< HEAD
             _uiState.update { old ->
                 val newQueue = LinkedList(old.snackBarUiState.snackBarQueue)
 
@@ -382,16 +338,46 @@
                     )
                 } else {
                     old
-=======
-            val result = mediaRepository.deleteMedia(mediaDescriptor)
-            if (result) {
+                }
+            }
+        }
+    }
+
+    /**
+     * Deletes the given media.
+     *
+     * @param mediaDescriptor the [MediaDescriptor] of the media to be deleted.
+     */
+    fun deleteMedia(mediaDescriptor: MediaDescriptor.Content) {
+        viewModelScope.launch {
+            try {
+                mediaRepository.deleteMedia(mediaDescriptor)
                 _uiState.update {
                     it.copy(
                         mediaDescriptor = MediaDescriptor.None,
                         media = Media.None
                     )
->>>>>>> 4a9a672a
-                }
+                }
+            } catch (e: Exception) {
+                val cookieInt = snackBarCount.incrementAndGet()
+                val cookie = "MediaDelete-$cookieInt"
+                val (stringResource, testTag) = when (mediaDescriptor) {
+                    is MediaDescriptor.Content.Image ->
+                        R.string.snackbar_delete_image_failure to
+                            SNACKBAR_POST_CAPTURE_IMAGE_DELETE_FAILURE
+
+                    is MediaDescriptor.Content.Video ->
+                        R.string.snackbar_delete_video_failure to
+                            SNACKBAR_POST_CAPTURE_VIDEO_DELETE_FAILURE
+                }
+                addSnackBarData(
+                    SnackbarData(
+                        cookie = cookie,
+                        stringResource = stringResource,
+                        withDismissAction = true,
+                        testTag = testTag
+                    )
+                )
             }
         }
     }
