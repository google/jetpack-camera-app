/*
 * Copyright (C) 2025 The Android Open Source Project
 *
 * Licensed under the Apache License, Version 2.0 (the "License");
 * you may not use this file except in compliance with the License.
 * You may obtain a copy of the License at
 *
 *      http://www.apache.org/licenses/LICENSE-2.0
 *
 * Unless required by applicable law or agreed to in writing, software
 * distributed under the License is distributed on an "AS IS" BASIS,
 * WITHOUT WARRANTIES OR CONDITIONS OF ANY KIND, either express or implied.
 * See the License for the specific language governing permissions and
 * limitations under the License.
 */
package com.google.jetpackcamera.feature.postcapture

import android.content.ContentResolver
import android.content.Context
import android.content.Intent
import android.net.Uri
import android.util.Log
import android.widget.Toast
import androidx.annotation.OptIn
<<<<<<< HEAD
=======
import androidx.compose.foundation.layout.Arrangement
import androidx.compose.foundation.layout.Box
import androidx.compose.foundation.layout.Row
import androidx.compose.foundation.layout.Spacer
import androidx.compose.foundation.layout.fillMaxSize
import androidx.compose.foundation.layout.fillMaxWidth
import androidx.compose.foundation.layout.padding
import androidx.compose.foundation.layout.safeContentPadding
>>>>>>> bfa255a7
import androidx.compose.foundation.layout.size
import androidx.compose.foundation.shape.CircleShape
import androidx.compose.material.icons.Icons
import androidx.compose.material.icons.filled.Share
import androidx.compose.material3.Icon
import androidx.compose.material3.IconButton
import androidx.compose.material3.IconButtonDefaults
import androidx.compose.material3.MaterialTheme
import androidx.compose.material3.Text
import androidx.compose.runtime.Composable
import androidx.compose.runtime.LaunchedEffect
import androidx.compose.runtime.collectAsState
import androidx.compose.runtime.getValue
import androidx.compose.ui.Modifier
import androidx.compose.ui.draw.shadow
import androidx.compose.ui.platform.LocalContext
import androidx.compose.ui.platform.testTag
import androidx.compose.ui.res.stringResource
import androidx.compose.ui.unit.dp
import androidx.core.content.FileProvider
import androidx.hilt.navigation.compose.hiltViewModel
import androidx.media3.common.util.UnstableApi
import androidx.media3.exoplayer.ExoPlayer
<<<<<<< HEAD
=======
import androidx.media3.ui.compose.material3.buttons.PlayPauseButton
>>>>>>> bfa255a7
import com.google.jetpackcamera.data.media.Media
import com.google.jetpackcamera.data.media.MediaDescriptor
import com.google.jetpackcamera.feature.postcapture.ui.BUTTON_POST_CAPTURE_SHARE
import com.google.jetpackcamera.feature.postcapture.ui.CancelPostCaptureButton
<<<<<<< HEAD
import com.google.jetpackcamera.feature.postcapture.ui.DeleteMediaButton
import com.google.jetpackcamera.feature.postcapture.ui.ImageFromBitmap
import com.google.jetpackcamera.feature.postcapture.ui.PostCaptureLayout
=======
import com.google.jetpackcamera.feature.postcapture.ui.ImageFromBitmap
>>>>>>> bfa255a7
import com.google.jetpackcamera.feature.postcapture.ui.SaveCurrentMediaButton
import com.google.jetpackcamera.feature.postcapture.ui.VideoPlayer
import java.io.File
import java.io.FileNotFoundException

private const val TAG = "PostCaptureScreen"

@OptIn(UnstableApi::class)
@Composable
fun PostCaptureScreen(
    onNavigateBack: () -> Unit,
    viewModel: PostCaptureViewModel = hiltViewModel()
) {
    Log.d(TAG, "PostCaptureScreen")

    val uiState: PostCaptureUiState by viewModel.uiState.collectAsState()
    PostCaptureComponent(
        uiState = uiState,
        onNavigateBack = onNavigateBack,
        player = viewModel.player,
        loadCurrentVideo = viewModel::loadCurrentVideo,
        onDeleteMedia = {
            (uiState.mediaDescriptor as? MediaDescriptor.Content)?.let {
                viewModel.deleteMedia(it)
            }
        },
        onSaveMedia = { block ->
            viewModel.saveCurrentMedia { block(it) }
        }
    )
}

@OptIn(UnstableApi::class)
@Composable
fun PostCaptureComponent(
    uiState: PostCaptureUiState,
    onNavigateBack: () -> Unit,
    player: ExoPlayer?,
    loadCurrentVideo: () -> Unit,
    onSaveMedia: ((Boolean) -> Unit) -> Unit,
    onDeleteMedia: () -> Unit
) {
    val context = LocalContext.current
<<<<<<< HEAD
    PostCaptureLayout(
        mediaSurface = {
            MediaViewer(
                modifier = it,
                media = uiState.media,
                player = player,
                playVideo = playVideo
            )
        },
        exitButton = {
            CancelPostCaptureButton(
                modifier = it,
                onExitPostCapture = onNavigateBack
            )
        },
        saveButton = {
=======
    Box(modifier = Modifier.fillMaxSize(), contentAlignment = Alignment.Center) {
        when (val media = uiState.media) {
            is Media.Image -> {
                val bitmap = media.bitmap
                ImageFromBitmap(Modifier.fillMaxSize(), bitmap)
            }

            is Media.Video -> {
                player?.let { player ->
                    VideoPlayer(modifier = Modifier, player = player)
                    PlayPauseButton(player)
                    LaunchedEffect(media.uri) {
                        loadCurrentVideo()
                    }
                } ?: Text("Loading Video...")
            }

            Media.None -> {
                Text(
                    text = stringResource(R.string.no_media_available),
                    modifier = Modifier.align(Alignment.Center)
                )
            }

            Media.Error -> {
                Text(
                    text = stringResource(R.string.error_loading_media),
                    modifier = Modifier.align(Alignment.Center)
                )
            }
        }

        CancelPostCaptureButton(
            modifier = Modifier
                .align(Alignment.TopStart)
                .safeContentPadding(),
            onExitPostCapture = onNavigateBack
        )

        Row(
            modifier = Modifier
                .fillMaxWidth()
                .align(Alignment.BottomCenter)
                .padding(16.dp),
            horizontalArrangement = Arrangement.SpaceAround
        ) {
>>>>>>> bfa255a7
            val saveSuccessString = stringResource(R.string.toast_save_success)
            val saveFailureString = stringResource(R.string.toast_save_failure)
            SaveCurrentMediaButton(modifier = it, onClick = {
                // FIXME(kc): set up proper save events
                onSaveMedia { isSaved ->
                    if (isSaved) {
                        Toast.makeText(context, saveSuccessString, Toast.LENGTH_SHORT)
                            .show()
                    } else {
                        Toast.makeText(context, saveFailureString, Toast.LENGTH_SHORT)
                            .show()
                    }
                }
            })
        },
        shareButton = {
            IconButton(
                onClick = {
                    val mediaDescriptor = uiState.mediaDescriptor
                    (mediaDescriptor as? MediaDescriptor.Content)?.let {
                        shareMedia(context, it)
                    }
                },
                modifier = it
                    .size(56.dp)
                    .shadow(10.dp, CircleShape)
                    .testTag(BUTTON_POST_CAPTURE_SHARE),
                colors = IconButtonDefaults.iconButtonColors(
                    containerColor = MaterialTheme.colorScheme.surface
                )
            ) {
                Icon(
                    imageVector = Icons.Default.Share,
                    contentDescription = stringResource(R.string.button_share_media_description),
                    tint = MaterialTheme.colorScheme.onSurface
                )
            }
        },
        deleteButton = {
            if ((uiState.mediaDescriptor as? MediaDescriptor.Content)?.isCached != true) {
                DeleteMediaButton(onClick = {
                    onDeleteMedia()
                    onNavigateBack()
                })
            }
        }
    )
}

@Composable
private fun MediaViewer(
    media: Media,
    player: ExoPlayer?,
    playVideo: () -> Unit,
    modifier: Modifier = Modifier
) {
    when (media) {
        is Media.Image -> {
            val bitmap = media.bitmap
            ImageFromBitmap(bitmap, modifier)
        }

        is Media.Video -> {
            player?.let {
                VideoPlayer(modifier = modifier, player = it)
                playVideo()
            } ?: @Composable {
                Log.d(TAG, "null player resource for Video Media playback")
                Text(text = "video playback failed")
            }
        }

        Media.None -> {
            Text(modifier = modifier, text = stringResource(R.string.no_media_available))
        }

        Media.Error -> {
            Text(modifier = modifier, text = stringResource(R.string.error_loading_media))
        }
    }
}

/**
 * Starts an intent to share media.
 *
 * @param context the context of the calling component.
 * @param mediaDescriptor the [MediaDescriptor] of the media to be shared.
 */
private fun shareMedia(context: Context, mediaDescriptor: MediaDescriptor.Content) {
    // todo(kc): support sharing multiple media
    val uri = mediaDescriptor.uri
    val mimeType: String = when (mediaDescriptor) {
        is MediaDescriptor.Content.Image -> "image/jpeg"
        is MediaDescriptor.Content.Video -> "video/mp4"
    }

    // if the uri isn't already managed by a content provider, we will need
    val contentUri: Uri =
        if (uri.scheme == ContentResolver.SCHEME_CONTENT) uri else getShareableUri(context, uri)

    val intent = Intent(Intent.ACTION_SEND).apply {
        type = mimeType
        putExtra(Intent.EXTRA_STREAM, contentUri)
    }
    intent.setFlags(Intent.FLAG_GRANT_READ_URI_PERMISSION)

    // todo(kc): prevent "edit image" from appearing in the ShareSheet.
    context.startActivity(Intent.createChooser(intent, "Share Media"))
}

/**
 * Creates a content Uri for a given file Uri.
 *
 * @param context the context of the calling component.
 * @param uri the Uri of the file.
 *
 * @return a content Uri to be used for sharing.
 */
private fun getShareableUri(context: Context, uri: Uri): Uri {
    val authority = "${context.packageName}.fileprovider"
    val file =
        uri.path
            ?.let { File(it) }
            ?: throw FileNotFoundException("path does not exist")

    return FileProvider.getUriForFile(context, authority, file)
}<|MERGE_RESOLUTION|>--- conflicted
+++ resolved
@@ -22,17 +22,6 @@
 import android.util.Log
 import android.widget.Toast
 import androidx.annotation.OptIn
-<<<<<<< HEAD
-=======
-import androidx.compose.foundation.layout.Arrangement
-import androidx.compose.foundation.layout.Box
-import androidx.compose.foundation.layout.Row
-import androidx.compose.foundation.layout.Spacer
-import androidx.compose.foundation.layout.fillMaxSize
-import androidx.compose.foundation.layout.fillMaxWidth
-import androidx.compose.foundation.layout.padding
-import androidx.compose.foundation.layout.safeContentPadding
->>>>>>> bfa255a7
 import androidx.compose.foundation.layout.size
 import androidx.compose.foundation.shape.CircleShape
 import androidx.compose.material.icons.Icons
@@ -43,7 +32,6 @@
 import androidx.compose.material3.MaterialTheme
 import androidx.compose.material3.Text
 import androidx.compose.runtime.Composable
-import androidx.compose.runtime.LaunchedEffect
 import androidx.compose.runtime.collectAsState
 import androidx.compose.runtime.getValue
 import androidx.compose.ui.Modifier
@@ -56,21 +44,13 @@
 import androidx.hilt.navigation.compose.hiltViewModel
 import androidx.media3.common.util.UnstableApi
 import androidx.media3.exoplayer.ExoPlayer
-<<<<<<< HEAD
-=======
-import androidx.media3.ui.compose.material3.buttons.PlayPauseButton
->>>>>>> bfa255a7
 import com.google.jetpackcamera.data.media.Media
 import com.google.jetpackcamera.data.media.MediaDescriptor
 import com.google.jetpackcamera.feature.postcapture.ui.BUTTON_POST_CAPTURE_SHARE
 import com.google.jetpackcamera.feature.postcapture.ui.CancelPostCaptureButton
-<<<<<<< HEAD
 import com.google.jetpackcamera.feature.postcapture.ui.DeleteMediaButton
 import com.google.jetpackcamera.feature.postcapture.ui.ImageFromBitmap
 import com.google.jetpackcamera.feature.postcapture.ui.PostCaptureLayout
-=======
-import com.google.jetpackcamera.feature.postcapture.ui.ImageFromBitmap
->>>>>>> bfa255a7
 import com.google.jetpackcamera.feature.postcapture.ui.SaveCurrentMediaButton
 import com.google.jetpackcamera.feature.postcapture.ui.VideoPlayer
 import java.io.File
@@ -91,7 +71,6 @@
         uiState = uiState,
         onNavigateBack = onNavigateBack,
         player = viewModel.player,
-        loadCurrentVideo = viewModel::loadCurrentVideo,
         onDeleteMedia = {
             (uiState.mediaDescriptor as? MediaDescriptor.Content)?.let {
                 viewModel.deleteMedia(it)
@@ -109,19 +88,16 @@
     uiState: PostCaptureUiState,
     onNavigateBack: () -> Unit,
     player: ExoPlayer?,
-    loadCurrentVideo: () -> Unit,
     onSaveMedia: ((Boolean) -> Unit) -> Unit,
     onDeleteMedia: () -> Unit
 ) {
     val context = LocalContext.current
-<<<<<<< HEAD
     PostCaptureLayout(
         mediaSurface = {
             MediaViewer(
                 modifier = it,
                 media = uiState.media,
                 player = player,
-                playVideo = playVideo
             )
         },
         exitButton = {
@@ -131,54 +107,6 @@
             )
         },
         saveButton = {
-=======
-    Box(modifier = Modifier.fillMaxSize(), contentAlignment = Alignment.Center) {
-        when (val media = uiState.media) {
-            is Media.Image -> {
-                val bitmap = media.bitmap
-                ImageFromBitmap(Modifier.fillMaxSize(), bitmap)
-            }
-
-            is Media.Video -> {
-                player?.let { player ->
-                    VideoPlayer(modifier = Modifier, player = player)
-                    PlayPauseButton(player)
-                    LaunchedEffect(media.uri) {
-                        loadCurrentVideo()
-                    }
-                } ?: Text("Loading Video...")
-            }
-
-            Media.None -> {
-                Text(
-                    text = stringResource(R.string.no_media_available),
-                    modifier = Modifier.align(Alignment.Center)
-                )
-            }
-
-            Media.Error -> {
-                Text(
-                    text = stringResource(R.string.error_loading_media),
-                    modifier = Modifier.align(Alignment.Center)
-                )
-            }
-        }
-
-        CancelPostCaptureButton(
-            modifier = Modifier
-                .align(Alignment.TopStart)
-                .safeContentPadding(),
-            onExitPostCapture = onNavigateBack
-        )
-
-        Row(
-            modifier = Modifier
-                .fillMaxWidth()
-                .align(Alignment.BottomCenter)
-                .padding(16.dp),
-            horizontalArrangement = Arrangement.SpaceAround
-        ) {
->>>>>>> bfa255a7
             val saveSuccessString = stringResource(R.string.toast_save_success)
             val saveFailureString = stringResource(R.string.toast_save_failure)
             SaveCurrentMediaButton(modifier = it, onClick = {
@@ -232,7 +160,6 @@
 private fun MediaViewer(
     media: Media,
     player: ExoPlayer?,
-    playVideo: () -> Unit,
     modifier: Modifier = Modifier
 ) {
     when (media) {
@@ -244,7 +171,6 @@
         is Media.Video -> {
             player?.let {
                 VideoPlayer(modifier = modifier, player = it)
-                playVideo()
             } ?: @Composable {
                 Log.d(TAG, "null player resource for Video Media playback")
                 Text(text = "video playback failed")
