--- conflicted
+++ resolved
@@ -54,22 +54,16 @@
 import androidx.core.content.FileProvider
 import androidx.hilt.navigation.compose.hiltViewModel
 import androidx.media3.common.util.UnstableApi
-<<<<<<< HEAD
 import androidx.media3.exoplayer.ExoPlayer
-import androidx.media3.ui.compose.PlayerSurface
-import androidx.media3.ui.compose.modifiers.resizeWithContentScale
-import androidx.media3.ui.compose.state.rememberPresentationState
-=======
 import androidx.media3.ui.compose.material3.buttons.PlayPauseButton
->>>>>>> 104b65cd
 import com.google.jetpackcamera.data.media.Media
 import com.google.jetpackcamera.data.media.MediaDescriptor
 import com.google.jetpackcamera.feature.postcapture.ui.BUTTON_POST_CAPTURE_DELETE
 import com.google.jetpackcamera.feature.postcapture.ui.BUTTON_POST_CAPTURE_SHARE
 import com.google.jetpackcamera.feature.postcapture.ui.CancelPostCaptureButton
+import com.google.jetpackcamera.feature.postcapture.ui.ImageFromBitmap
 import com.google.jetpackcamera.feature.postcapture.ui.SaveCurrentMediaButton
-import com.google.jetpackcamera.feature.postcapture.ui.VIEWER_POST_CAPTURE_IMAGE
-import com.google.jetpackcamera.feature.postcapture.ui.VIEWER_POST_CAPTURE_VIDEO
+import com.google.jetpackcamera.feature.postcapture.ui.VideoPlayer
 import java.io.File
 import java.io.FileNotFoundException
 
@@ -88,7 +82,7 @@
         uiState = uiState,
         onNavigateBack = onNavigateBack,
         player = viewModel.player,
-        playVideo = viewModel::playVideo,
+        loadCurrentVideo = viewModel::loadCurrentVideo,
         onDeleteMedia = {
             (uiState.mediaDescriptor as? MediaDescriptor.Content)
                 ?.let { viewModel.deleteMedia(it) }
@@ -99,61 +93,17 @@
     )
 }
 
-<<<<<<< HEAD
 @OptIn(UnstableApi::class)
 @Composable
 fun PostCaptureComponent(
     uiState: PostCaptureUiState,
     onNavigateBack: () -> Unit,
-    player: ExoPlayer,
-    playVideo: () -> Unit,
+    player: ExoPlayer?,
+    loadCurrentVideo: () -> Unit,
     onSaveMedia: ((Boolean) -> Unit) -> Unit,
     onDeleteMedia: () -> Unit
 ) {
     val context = LocalContext.current
-    Box(modifier = Modifier.fillMaxSize()) {
-        when (val currentMedia = uiState.media) {
-            is Media.Image -> {
-                val bitmap = currentMedia.bitmap
-                Canvas(
-                    modifier = Modifier
-                        .testTag(VIEWER_POST_CAPTURE_IMAGE)
-                        .fillMaxSize()
-                ) {
-                    drawIntoCanvas { canvas ->
-                        val scale = maxOf(
-                            size.width / bitmap.width,
-                            size.height / bitmap.height
-                        )
-                        val imageSize = Size(bitmap.width * scale, bitmap.height * scale)
-                        canvas.nativeCanvas.drawBitmap(
-                            bitmap,
-                            null,
-                            android.graphics.RectF(
-                                0f,
-                                0f,
-                                imageSize.width,
-                                imageSize.height
-                            ),
-                            null
-                        )
-                    }
-                }
-            }
-
-            is Media.Video -> {
-                val presentationState = rememberPresentationState(player)
-                PlayerSurface(
-                    player = player,
-                    modifier = Modifier
-                        .testTag(VIEWER_POST_CAPTURE_VIDEO)
-                        .resizeWithContentScale(
-                            ContentScale.Fit,
-                            presentationState.videoSizeDp
-                        )
-                )
-                playVideo()
-=======
     Box(modifier = Modifier.fillMaxSize(), contentAlignment = Alignment.Center) {
         when (val media = uiState.media) {
             is Media.Image -> {
@@ -162,14 +112,13 @@
             }
 
             is Media.Video -> {
-                viewModel.player?.let { player ->
+                player?.let { player ->
                     VideoPlayer(modifier = Modifier, player = player)
                     PlayPauseButton(player)
                     LaunchedEffect(media.uri) {
-                        viewModel.loadCurrentVideo()
+                        loadCurrentVideo()
                     }
                 } ?: Text("Loading Video...")
->>>>>>> 104b65cd
             }
 
             Media.None -> {
